# ---[ Generate and install header and cpp files
include(../cmake/Codegen.cmake)

# ---[ Vulkan code gen
if(USE_VULKAN)
  include(../cmake/VulkanCodegen.cmake)
endif()

# Debug messages - if you want to get a list of source files and examine
# target information, enable the following by -DPRINT_CMAKE_DEBUG_INFO=ON.
set(PRINT_CMAKE_DEBUG_INFO FALSE CACHE BOOL "print cmake debug information")
if(PRINT_CMAKE_DEBUG_INFO)
  include(../cmake/DebugHelper.cmake)
endif()

# ATen parallelism settings
#  OMP - OpenMP for intra-op, native thread pool for inter-op parallelism
#  NATIVE - using native thread pool for intra- and inter-op parallelism
#  TBB - using TBB for intra- and native thread pool for inter-op parallelism
if(INTERN_BUILD_MOBILE)
  set(ATEN_THREADING "NATIVE" CACHE STRING "ATen parallel backend")
else()
  if(USE_OPENMP)
    set(ATEN_THREADING "OMP" CACHE STRING "ATen parallel backend")
  elseif(USE_TBB)
    set(ATEN_THREADING "TBB" CACHE STRING "ATen parallel backend")
  else()
    set(ATEN_THREADING "NATIVE" CACHE STRING "ATen parallel backend")
  endif()
endif()

set(AT_PARALLEL_OPENMP 0)
set(AT_PARALLEL_NATIVE 0)
set(AT_PARALLEL_NATIVE_TBB 0)

message(STATUS "Using ATen parallel backend: ${ATEN_THREADING}")
if("${ATEN_THREADING}" STREQUAL "OMP")
  set(AT_PARALLEL_OPENMP 1)
elseif("${ATEN_THREADING}" STREQUAL "NATIVE")
  set(AT_PARALLEL_NATIVE 1)
elseif("${ATEN_THREADING}" STREQUAL "TBB")
  if(NOT USE_TBB)
    message(FATAL_ERROR "Using TBB backend but USE_TBB is off")
  endif()
  message(WARNING "ATEN TBB Threading is deprectated.")
  set(AT_PARALLEL_NATIVE_TBB 1)
else()
  message(FATAL_ERROR "Unknown ATen parallel backend: ${ATEN_THREADING}")
endif()

# ---[ Declare source file lists

# ---[ ATen build
if(INTERN_BUILD_ATEN_OPS)
  set(__caffe2_CMAKE_POSITION_INDEPENDENT_CODE ${CMAKE_POSITION_INDEPENDENT_CODE})
  set(CMAKE_POSITION_INDEPENDENT_CODE ON)
  add_subdirectory(../aten aten)
  set(CMAKE_POSITION_INDEPENDENT_CODE ${__caffe2_CMAKE_POSITION_INDEPENDENT_CODE})

  # Generate the headers wrapped by our operator
  file(GLOB_RECURSE torchgen_python "${PROJECT_SOURCE_DIR}/torchgen/*.py")
  add_custom_command(OUTPUT ${CMAKE_CURRENT_BINARY_DIR}/contrib/aten/aten_op.h
  COMMAND
  "${PYTHON_EXECUTABLE}" ${CMAKE_CURRENT_SOURCE_DIR}/contrib/aten/gen_op.py
    --aten_root=${CMAKE_CURRENT_SOURCE_DIR}/../aten
    --template_dir=${CMAKE_CURRENT_SOURCE_DIR}/contrib/aten
    --yaml_dir=${CMAKE_BINARY_DIR}/aten/src/ATen
    --install_dir=${CMAKE_CURRENT_BINARY_DIR}/contrib/aten
  DEPENDS
  ${torchgen_python}
  ${CMAKE_BINARY_DIR}/aten/src/ATen/Declarations.yaml
  ${CMAKE_CURRENT_SOURCE_DIR}/contrib/aten/gen_op.py
  ${CMAKE_CURRENT_SOURCE_DIR}/contrib/aten/aten_op_template.h)

  add_custom_target(__aten_op_header_gen
    DEPENDS ${CMAKE_CURRENT_BINARY_DIR}/contrib/aten/aten_op.h)
  add_library(aten_op_header_gen INTERFACE)
  add_dependencies(aten_op_header_gen __aten_op_header_gen)

  # Add source, includes, and libs to lists
  list(APPEND Caffe2_CPU_SRCS ${ATen_CPU_SRCS})
  list(APPEND Caffe2_GPU_SRCS ${ATen_CUDA_CPP_SRCS})
  list(APPEND Caffe2_XPU_SRCS ${ATen_XPU_SRCS})
  list(APPEND Caffe2_XPU_INCLUDE ${ATen_XPU_INCLUDE})
  list(APPEND Caffe2_XPU_DEPENDENCY_LIBS ${ATen_XPU_DEPENDENCY_LIBS})
  list(APPEND Caffe2_GPU_SRCS_W_SORT_BY_KEY ${ATen_CUDA_SRCS_W_SORT_BY_KEY})
  list(APPEND Caffe2_GPU_CU_SRCS ${ATen_CUDA_CU_SRCS})
  list(APPEND Caffe2_GPU_CU_SRCS_W_SORT_BY_KEY ${ATen_CUDA_CU_SRCS_W_SORT_BY_KEY})
  list(APPEND Caffe2_HIP_SRCS ${ATen_HIP_SRCS})
  list(APPEND Caffe2_MPS_SRCS ${ATen_MPS_SRCS})
  list(APPEND Caffe2_XPU_SRCS ${ATen_XPU_SRCS})
  list(APPEND Caffe2_HIP_SRCS ${ATen_HIP_SRCS_W_SORT_BY_KEY})
  list(APPEND Caffe2_CPU_TEST_SRCS ${ATen_CPU_TEST_SRCS})
  list(APPEND Caffe2_MPS_TEST_SRCS ${ATen_MPS_TEST_SRCS})
  list(APPEND Caffe2_GPU_TEST_SRCS ${ATen_CUDA_TEST_SRCS})
  list(APPEND Caffe2_HIP_TEST_SRCS ${ATen_HIP_TEST_SRCS})
  list(APPEND Caffe2_XPU_TEST_SRCS ${ATen_XPU_TEST_SRCS})
  list(APPEND Caffe2_CPU_TEST_SRCS ${ATen_CORE_TEST_SRCS})
  list(APPEND Caffe2_VULKAN_TEST_SRCS ${ATen_VULKAN_TEST_SRCS})
  list(APPEND Caffe2_CPU_INCLUDE ${ATen_CPU_INCLUDE})
  list(APPEND Caffe2_GPU_INCLUDE ${ATen_CUDA_INCLUDE})
  list(APPEND Caffe2_HIP_INCLUDE ${ATen_HIP_INCLUDE})
  list(APPEND Caffe2_XPU_INCLUDE ${ATen_XPU_INCLUDE})
  list(APPEND Caffe2_VULKAN_INCLUDE ${ATen_VULKAN_INCLUDE})
  list(APPEND Caffe2_DEPENDENCY_LIBS ${ATen_CPU_DEPENDENCY_LIBS})
  list(APPEND Caffe2_CUDA_DEPENDENCY_LIBS ${ATen_CUDA_DEPENDENCY_LIBS})
  list(APPEND Caffe2_HIP_DEPENDENCY_LIBS ${ATen_HIP_DEPENDENCY_LIBS})
  list(APPEND Caffe2_DEPENDENCY_INCLUDE ${ATen_THIRD_PARTY_INCLUDE})
  set(Caffe2_CUDA_DEPENDENCY_LIBS ${Caffe2_CUDA_DEPENDENCY_LIBS} PARENT_SCOPE)
endif()

# ---[ Caffe2 build
# Note: the folders that are being commented out have not been properly
# addressed yet.

if(NOT MSVC AND USE_XNNPACK)
  if(NOT TARGET fxdiv)
    set(FXDIV_BUILD_TESTS OFF CACHE BOOL "")
    set(FXDIV_BUILD_BENCHMARKS OFF CACHE BOOL "")
    add_subdirectory(
      "${FXDIV_SOURCE_DIR}"
      "${CMAKE_BINARY_DIR}/FXdiv")
  endif()
endif()

add_subdirectory(core)
add_subdirectory(serialize)
add_subdirectory(utils)
if(BUILD_CAFFE2 OR (NOT USE_FBGEMM))
  add_subdirectory(perfkernels)
endif()

# Skip modules that are not used by libtorch mobile yet.
if(BUILD_CAFFE2 AND NOT INTERN_BUILD_MOBILE)
  add_subdirectory(contrib)
  add_subdirectory(predictor)
  add_subdirectory(predictor/emulator)
  add_subdirectory(core/nomnigraph)
  if(USE_NVRTC)
    add_subdirectory(cuda_rtc)
  endif()
  add_subdirectory(db)
  add_subdirectory(distributed)
  # add_subdirectory(experiments) # note, we may remove this folder at some point
  add_subdirectory(ideep)
  add_subdirectory(image)
  add_subdirectory(video)
  add_subdirectory(mobile)
  add_subdirectory(mpi)
  add_subdirectory(observers)
  add_subdirectory(onnx)
  if(BUILD_CAFFE2_OPS)
    add_subdirectory(operators)
    add_subdirectory(operators/rnn)
    if(USE_FBGEMM)
      add_subdirectory(quantization/server)
    endif()
    if(USE_QNNPACK)
      add_subdirectory(operators/quantized)
    endif()
  endif()
  add_subdirectory(opt)
  add_subdirectory(proto)
  add_subdirectory(python)
  add_subdirectory(queue)
  add_subdirectory(sgd)
  add_subdirectory(share)
  # add_subdirectory(test) # todo: use caffe2_gtest_main instead of gtest_main because we will need to call GlobalInit
  add_subdirectory(transforms)
endif()
if(NOT BUILD_CAFFE2 AND NOT INTERN_BUILD_MOBILE)
  add_subdirectory(proto)
endif()

# Advanced: if we have allow list specified, we will do intersections for all
# main lib srcs.
if(CAFFE2_ALLOWLISTED_FILES)
  caffe2_do_allowlist(Caffe2_CPU_SRCS CAFFE2_ALLOWLISTED_FILES)
  caffe2_do_allowlist(Caffe2_GPU_SRCS CAFFE2_ALLOWLISTED_FILES)
  caffe2_do_allowlist(Caffe2_XPU_SRCS CAFFE2_ALLOWLISTED_FILES)
  caffe2_do_allowlist(Caffe2_GPU_SRCS_W_SORT_BY_KEY CAFFE2_ALLOWLISTED_FILES)
  caffe2_do_allowlist(Caffe2_GPU_CU_SRCS CAFFE2_ALLOWLISTED_FILES)
  caffe2_do_allowlist(Caffe2_GPU_CU_SRCS_W_SORT_BY_KEY CAFFE2_ALLOWLISTED_FILES)
  caffe2_do_allowlist(Caffe2_HIP_SRCS CAFFE2_ALLOWLISTED_FILES)
endif()

if(PRINT_CMAKE_DEBUG_INFO)
  message(STATUS "CPU sources: ")
  foreach(tmp ${Caffe2_CPU_SRCS})
    message(STATUS "  " ${tmp})
  endforeach()

  message(STATUS "GPU sources: (for torch_cuda_cpp)")
  foreach(tmp ${Caffe2_GPU_SRCS})
    message(STATUS "  " ${tmp})
  endforeach()

  message(STATUS "GPU sources: (for torch_cuda_cu)")
  foreach(tmp ${Caffe2_GPU_CU_SRCS})
    message(STATUS "  " ${tmp})
  endforeach()

  message(STATUS "torch_cuda_cu GPU sources (w/ sort by key): ")
  foreach(tmp ${Caffe2_GPU_CU_SRCS_W_SORT_BY_KEY})
    message(STATUS "  " ${tmp})
  endforeach()

  message(STATUS "torch_cuda_cpp GPU sources (w/ sort by key): ")
  foreach(tmp ${Caffe2_GPU_SRCS_W_SORT_BY_KEY})
    message(STATUS "  " ${tmp})
  endforeach()

  message(STATUS "CPU include: ")
  foreach(tmp ${Caffe2_CPU_INCLUDE})
    message(STATUS "  " ${tmp})
  endforeach()

  message(STATUS "GPU include: ")
  foreach(tmp ${Caffe2_GPU_INCLUDE})
    message(STATUS "  " ${tmp})
  endforeach()

  message(STATUS "CPU test sources: ")
  foreach(tmp ${Caffe2_CPU_TEST_SRCS})
    message(STATUS "  " ${tmp})
  endforeach()

  message(STATUS "GPU test sources: ")
  foreach(tmp ${Caffe2_GPU_TEST_SRCS})
    message(STATUS "  " ${tmp})
  endforeach()

  message(STATUS "HIP sources: ")
  foreach(tmp ${Caffe2_HIP_SRCS})
    message(STATUS "  " ${tmp})
  endforeach()

  message(STATUS "MPS sources: ")
  foreach(tmp ${Caffe2_MPS_SRCS})
    message(STATUS "  " ${tmp})
  endforeach()

  message(STATUS "XPU sources: ")
  foreach(tmp ${Caffe2_XPU_SRCS})
    message(STATUS "  " ${tmp})
  endforeach()

  message(STATUS "HIP test sources: ")
  foreach(tmp ${Caffe2_HIP_TEST_SRCS})
    message(STATUS "  " ${tmp})
  endforeach()

  message(STATUS "ATen CPU test sources: ")
  foreach(tmp ${ATen_CPU_TEST_SRCS})
    message(STATUS "  " ${tmp})
  endforeach()

  message(STATUS "ATen MPS test sources: ")
  foreach(tmp ${ATen_MPS_TEST_SRCS})
    message(STATUS "  " ${tmp})
  endforeach()

  message(STATUS "ATen CUDA test sources: ")
  foreach(tmp ${ATen_CUDA_TEST_SRCS})
    message(STATUS "  " ${tmp})
  endforeach()

  message(STATUS "ATen HIP test sources: ")
  foreach(tmp ${ATen_HIP_TEST_SRCS})
    message(STATUS "  " ${tmp})
  endforeach()

  message(STATUS "ATen XPU test sources: ")
  foreach(tmp ${ATen_XPU_TEST_SRCS})
    message(STATUS "  " ${tmp})
  endforeach()

  message(STATUS "ATen Vulkan test sources: ")
  foreach(tmp ${ATen_VULKAN_TEST_SRCS})
    message(STATUS "  " ${tmp})
  endforeach()

endif()

if(NOT INTERN_BUILD_MOBILE)
  # ---[ List of libraries to link with
  add_library(caffe2_protos STATIC $<TARGET_OBJECTS:Caffe2_PROTO>)
  add_dependencies(caffe2_protos Caffe2_PROTO)
  # If we are going to link protobuf locally inside caffe2 libraries, what we will do is
  # to create a helper static library that always contains libprotobuf source files, and
  # link the caffe2 related dependent libraries to it.
  target_include_directories(caffe2_protos INTERFACE $<INSTALL_INTERFACE:include>)
  # Reason for this public dependency is as follows:
  # (1) Strictly speaking, we should not expose any Protobuf related functions. We should
  #     only use function interfaces wrapped with our own public API, and link protobuf
  #     locally.
  # (2) However, currently across the Caffe2 codebase, we have extensive use of protobuf
  #     functionalities. For example, not only libcaffe2.so uses it, but also other
  #     binaries such as python extensions etc. As a result, we will have to have a
  #     transitive dependency to libprotobuf.
  #
  # Good thing is that, if we specify CAFFE2_LINK_LOCAL_PROTOBUF, then we do not need to
  # separately deploy protobuf binaries - libcaffe2.so will contain all functionalities
  # one needs. One can verify this via ldd.
  #
  # TODO item in the future includes:
  # (1) Enable using lite protobuf
  # (2) Properly define public API that do not directly depend on protobuf itself.
  # (3) Expose the libprotobuf.a file for dependent libraries to link to.
  #
  # What it means for users/developers?
  # (1) Users: nothing affecting the users, other than the fact that CAFFE2_LINK_LOCAL_PROTOBUF
  #     avoids the need to deploy protobuf.
  # (2) Developers: if one simply uses core caffe2 functionality without using protobuf,
  #     nothing changes. If one has a dependent library that uses protobuf, then one needs to
  #     have the right protobuf version as well as linking to libprotobuf.a.
  target_link_libraries(caffe2_protos PUBLIC protobuf::libprotobuf)
  if(NOT BUILD_SHARED_LIBS)
    install(TARGETS caffe2_protos ARCHIVE DESTINATION "${CMAKE_INSTALL_LIBDIR}")
  endif()
endif()

# ==========================================================
# formerly-libtorch
# ==========================================================

set(TORCH_SRC_DIR "${PROJECT_SOURCE_DIR}/torch")
set(TORCH_ROOT "${PROJECT_SOURCE_DIR}")

if(NOT TORCH_INSTALL_BIN_DIR)
  set(TORCH_INSTALL_BIN_DIR bin)
endif()

if(NOT TORCH_INSTALL_INCLUDE_DIR)
  set(TORCH_INSTALL_INCLUDE_DIR include)
endif()

if(NOT TORCH_INSTALL_LIB_DIR)
  set(TORCH_INSTALL_LIB_DIR lib)
endif()

set(CMAKE_POSITION_INDEPENDENT_CODE TRUE)

# Generate files
set(TOOLS_PATH "${TORCH_ROOT}/tools")

configure_file("${TORCH_SRC_DIR}/_utils_internal.py"
  "${TOOLS_PATH}/shared/_utils_internal.py"
  COPYONLY)

# Generate header with version info
configure_file("${TORCH_SRC_DIR}/csrc/api/include/torch/version.h.in"
  "${TORCH_SRC_DIR}/csrc/api/include/torch/version.h"
  @ONLY)

set(GENERATED_CXX_TORCH
  "${TORCH_SRC_DIR}/csrc/autograd/generated/Functions.cpp"
  )

if(NOT INTERN_DISABLE_AUTOGRAD AND NOT BUILD_LITE_INTERPRETER)
  list(APPEND GENERATED_CXX_TORCH
    "${TORCH_SRC_DIR}/csrc/autograd/generated/VariableType_0.cpp"
    "${TORCH_SRC_DIR}/csrc/autograd/generated/VariableType_1.cpp"
    "${TORCH_SRC_DIR}/csrc/autograd/generated/VariableType_2.cpp"
    "${TORCH_SRC_DIR}/csrc/autograd/generated/VariableType_3.cpp"
    "${TORCH_SRC_DIR}/csrc/autograd/generated/VariableType_4.cpp"
    "${TORCH_SRC_DIR}/csrc/autograd/generated/TraceType_0.cpp"
    "${TORCH_SRC_DIR}/csrc/autograd/generated/TraceType_1.cpp"
    "${TORCH_SRC_DIR}/csrc/autograd/generated/TraceType_2.cpp"
    "${TORCH_SRC_DIR}/csrc/autograd/generated/TraceType_3.cpp"
    "${TORCH_SRC_DIR}/csrc/autograd/generated/TraceType_4.cpp"
    "${TORCH_SRC_DIR}/csrc/autograd/generated/ADInplaceOrViewType_0.cpp"
    "${TORCH_SRC_DIR}/csrc/autograd/generated/ADInplaceOrViewType_1.cpp"
  )
  if(BUILD_LAZY_TS_BACKEND)
    list(APPEND GENERATED_CXX_TORCH
      "${TORCH_SRC_DIR}/csrc/lazy/generated/LazyNativeFunctions.cpp"
      "${TORCH_SRC_DIR}/csrc/lazy/generated/RegisterAutogradLazy.cpp"
      "${TORCH_SRC_DIR}/csrc/lazy/generated/RegisterLazy.cpp"
    )
  endif()
endif()

set(GENERATED_H_TORCH
  "${TORCH_SRC_DIR}/csrc/autograd/generated/Functions.h"
  "${TORCH_SRC_DIR}/csrc/autograd/generated/variable_factories.h"
  )

if(NOT INTERN_DISABLE_AUTOGRAD)
  list(APPEND GENERATED_H_TORCH
    "${TORCH_SRC_DIR}/csrc/autograd/generated/VariableType.h"
    "${TORCH_SRC_DIR}/csrc/lazy/generated/LazyIr.h"
    "${TORCH_SRC_DIR}/csrc/lazy/generated/LazyNonNativeIr.h"
    "${TORCH_SRC_DIR}/csrc/lazy/generated/LazyNativeFunctions.h"
  )
endif()

set(GENERATED_CXX_PYTHON
  "${TORCH_SRC_DIR}/csrc/autograd/generated/python_functions_0.cpp"
  "${TORCH_SRC_DIR}/csrc/autograd/generated/python_functions_1.cpp"
  "${TORCH_SRC_DIR}/csrc/autograd/generated/python_functions_2.cpp"
  "${TORCH_SRC_DIR}/csrc/autograd/generated/python_functions_3.cpp"
  "${TORCH_SRC_DIR}/csrc/autograd/generated/python_functions_4.cpp"
  "${TORCH_SRC_DIR}/csrc/autograd/generated/python_variable_methods.cpp"
  "${TORCH_SRC_DIR}/csrc/autograd/generated/python_torch_functions_0.cpp"
  "${TORCH_SRC_DIR}/csrc/autograd/generated/python_torch_functions_1.cpp"
  "${TORCH_SRC_DIR}/csrc/autograd/generated/python_torch_functions_2.cpp"
  "${TORCH_SRC_DIR}/csrc/autograd/generated/python_nn_functions.cpp"
  "${TORCH_SRC_DIR}/csrc/autograd/generated/python_fft_functions.cpp"
  "${TORCH_SRC_DIR}/csrc/autograd/generated/python_linalg_functions.cpp"
  "${TORCH_SRC_DIR}/csrc/autograd/generated/python_nested_functions.cpp"
  "${TORCH_SRC_DIR}/csrc/autograd/generated/python_sparse_functions.cpp"
  "${TORCH_SRC_DIR}/csrc/autograd/generated/python_special_functions.cpp"
  "${TORCH_SRC_DIR}/csrc/autograd/generated/python_return_types.cpp"
  "${TORCH_SRC_DIR}/csrc/autograd/generated/python_enum_tag.cpp"
  )

set(GENERATED_H_PYTHON
  "${TORCH_SRC_DIR}/csrc/autograd/generated/python_functions.h"
  "${TORCH_SRC_DIR}/csrc/autograd/generated/python_return_types.h"
  )

set(GENERATED_TESTING_PYTHON
  "${TORCH_SRC_DIR}/testing/_internal/generated/annotated_fn_args.py"
  )

set(TORCH_GENERATED_CODE
  ${GENERATED_CXX_TORCH}
  ${GENERATED_H_TORCH}
  ${GENERATED_CXX_PYTHON}
  ${GENERATED_H_PYTHON}
  ${GENERATED_TESTING_PYTHON}
  )

set(GEN_PER_OPERATOR_FLAG)
if(USE_PER_OPERATOR_HEADERS)
  list(APPEND GEN_PER_OPERATOR_FLAG "--per_operator_headers")
endif()

file(GLOB_RECURSE autograd_python "${TOOLS_PATH}/autograd/*.py")
file(GLOB_RECURSE autograd_yaml "${TOOLS_PATH}/autograd/*.yaml")
file(GLOB_RECURSE autograd_templates "${TOOLS_PATH}/autograd/templates/*")
add_custom_command(
  OUTPUT
  ${TORCH_GENERATED_CODE}
  COMMAND
  "${PYTHON_EXECUTABLE}" tools/setup_helpers/generate_code.py
    --native-functions-path "aten/src/ATen/native/native_functions.yaml"
    --tags-path "aten/src/ATen/native/tags.yaml"
    $<$<BOOL:${INTERN_DISABLE_AUTOGRAD}>:--disable-autograd>
    $<$<BOOL:${SELECTED_OP_LIST}>:--selected-op-list-path="${SELECTED_OP_LIST}">
    --force_schema_registration
    --gen_lazy_ts_backend
    ${GEN_PER_OPERATOR_FLAG}
  DEPENDS
    "${TORCH_ROOT}/aten/src/ATen/native/native_functions.yaml"
    "${TORCH_ROOT}/aten/src/ATen/native/tags.yaml"
    "${TORCH_ROOT}/aten/src/ATen/native/ts_native_functions.yaml"
    "${TORCH_ROOT}/torch/csrc/lazy/core/shape_inference.h"
    "${TORCH_ROOT}/torch/csrc/lazy/ts_backend/ts_native_functions.cpp"
    "${TORCH_ROOT}/aten/src/ATen/templates/DispatchKeyNativeFunctions.h"
    "${TORCH_ROOT}/aten/src/ATen/templates/DispatchKeyNativeFunctions.cpp"
    "${TORCH_ROOT}/aten/src/ATen/templates/LazyIr.h"
    "${TORCH_ROOT}/aten/src/ATen/templates/LazyNonNativeIr.h"
    "${TORCH_ROOT}/aten/src/ATen/templates/RegisterDispatchKey.cpp"
    ${autograd_python}
    ${autograd_yaml}
    ${autograd_templates}
    ${torchgen_python}
  WORKING_DIRECTORY "${TORCH_ROOT}")


# Required workaround for libtorch_python.so build
# see https://samthursfield.wordpress.com/2015/11/21/cmake-dependencies-between-targets-and-files-and-custom-commands/#custom-commands-in-different-directories
add_custom_target(
  generate-torch-sources
  DEPENDS ${TORCH_GENERATED_CODE}
  )

set(TORCH_SRCS ${GENERATED_CXX_TORCH})
list(APPEND TORCH_SRCS ${GENERATED_H_TORCH})
list(APPEND LIBTORCH_CMAKE_SRCS "")

list(APPEND LITE_EAGER_SYMOBLICATION_SRCS "")
if(USE_SOURCE_DEBUG_ON_MOBILE)
  append_filelist("libtorch_lite_eager_symbolication" LITE_EAGER_SYMOBLICATION_SRCS)
  # For source debug on lite interpreter, we have to add dependency on pickling
  # but references to read/writeArchiveAndTensor is not built for mobile
  # so this condition specifically says we are building for source debug
  # on mobile.
  if(BUILD_LITE_INTERPRETER)
    set_source_files_properties(${TORCH_SRC_DIR}/csrc/jit/serialization/pickle.cpp PROPERTIES COMPILE_FLAGS "-DC10_MOBILE -DFEATURE_TORCH_MOBILE")
  endif()
endif()

list(APPEND LITE_PROFILER_SRCS "")
if(USE_LITE_INTERPRETER_PROFILER)
  append_filelist("libtorch_edge_profiler_sources " LITE_PROFILER_SRCS)
endif()

# Switch between the full jit interpreter and lite interpreter
if(BUILD_LITE_INTERPRETER)
  append_filelist("libtorch_lite_cmake_sources" LIBTORCH_CMAKE_SRCS)
  list(APPEND LIBTORCH_CMAKE_SRCS ${LITE_EAGER_SYMOBLICATION_SRCS})
  list(APPEND LIBTORCH_CMAKE_SRCS ${LITE_PROFILER_SRCS})
  set(CMAKE_POSITION_INDEPENDENT_CODE TRUE)
else()
  append_filelist("libtorch_cmake_sources" LIBTORCH_CMAKE_SRCS)
  list(APPEND LIBTORCH_CMAKE_SRCS ${LITE_EAGER_SYMOBLICATION_SRCS})
  if(BUILD_LAZY_TS_BACKEND)
    append_filelist("lazy_tensor_ts_sources" LIBTORCH_CMAKE_SRCS)
  endif()
  if(CMAKE_CXX_COMPILER_ID MATCHES "Clang" OR CMAKE_CXX_COMPILER_ID STREQUAL "GNU")
    # TODO: Delete this when https://github.com/pytorch/pytorch/issues/35026 is fixed
    set_source_files_properties(../torch/csrc/autograd/record_function_ops.cpp PROPERTIES COMPILE_FLAGS -Wno-deprecated-declarations)
  endif()
endif()
list(APPEND TORCH_SRCS ${LIBTORCH_CMAKE_SRCS})

if(PRINT_CMAKE_DEBUG_INFO)
  message(STATUS "Interpreter sources: ")
  foreach(tmp ${LIBTORCH_CMAKE_SRCS})
    message(STATUS "  " ${tmp})
  endforeach()
endif()

# Mobile backend delegate srcs
if(INTERN_BUILD_MOBILE)
  set(DELEGATE_SRCS
    ${TORCH_SRC_DIR}/csrc/jit/backends/backend_debug_info.cpp
    ${TORCH_SRC_DIR}/csrc/jit/backends/backend_interface.cpp
  )
  list(APPEND TORCH_SRCS ${DELEGATE_SRCS})
  if(IOS AND USE_COREML_DELEGATE)
    set(COREML_DELEGATE_SRCS
      ${TORCH_SRC_DIR}/csrc/jit/backends/coreml/cpp/context.cpp
      ${TORCH_SRC_DIR}/csrc/jit/backends/coreml/objc/PTMCoreMLBackend.mm
      ${TORCH_SRC_DIR}/csrc/jit/backends/coreml/objc/PTMCoreMLExecutor.mm
      ${TORCH_SRC_DIR}/csrc/jit/backends/coreml/objc/PTMCoreMLCompiler.mm
      ${TORCH_SRC_DIR}/csrc/jit/backends/coreml/objc/PTMCoreMLFeatureProvider.mm
    )
    set_source_files_properties(${TORCH_SRC_DIR}/csrc/jit/backends/coreml/objc/PTMCoreMLBackend.mm PROPERTIES COMPILE_FLAGS "-fno-objc-arc")
    include_directories(${TORCH_ROOT}/third_party/nlohmann/single_include)
    list(APPEND TORCH_SRCS ${COREML_DELEGATE_SRCS})
  endif()
endif()

# Required workaround for LLVM 9 includes.
if(NOT MSVC)
  set_source_files_properties(${TORCH_SRC_DIR}/csrc/jit/tensorexpr/llvm_jit.cpp PROPERTIES COMPILE_FLAGS -Wno-noexcept-type)
endif()
# Disable certain warnings for GCC-9.X
if(CMAKE_COMPILER_IS_GNUCXX)
  # See https://github.com/pytorch/pytorch/issues/38856
  set_source_files_properties(${TORCH_SRC_DIR}/csrc/jit/tensorexpr/llvm_jit.cpp PROPERTIES COMPILE_FLAGS "-Wno-redundant-move -Wno-noexcept-type")
  set_source_files_properties(${TORCH_SRC_DIR}/csrc/jit/tensorexpr/llvm_codegen.cpp PROPERTIES COMPILE_FLAGS "-Wno-init-list-lifetime")
endif()

if(NOT INTERN_DISABLE_MOBILE_INTERP)
  set(MOBILE_SRCS
     ${TORCH_SRC_DIR}/csrc/jit/mobile/function.cpp
     ${TORCH_SRC_DIR}/csrc/jit/mobile/import.cpp
     ${TORCH_SRC_DIR}/csrc/jit/mobile/import_data.cpp
     ${TORCH_SRC_DIR}/csrc/jit/mobile/interpreter.cpp
     ${TORCH_SRC_DIR}/csrc/jit/mobile/compatibility/model_compatibility.cpp
     ${TORCH_SRC_DIR}/csrc/jit/mobile/module.cpp
     ${TORCH_SRC_DIR}/csrc/jit/mobile/flatbuffer_loader.cpp
     ${TORCH_SRC_DIR}/csrc/jit/mobile/observer.cpp
     ${TORCH_SRC_DIR}/csrc/jit/mobile/parse_bytecode.cpp
     ${TORCH_SRC_DIR}/csrc/jit/mobile/parse_operators.cpp
     ${TORCH_SRC_DIR}/csrc/jit/mobile/quantization.cpp
     ${TORCH_SRC_DIR}/csrc/jit/mobile/train/export_data.cpp
     ${TORCH_SRC_DIR}/csrc/jit/mobile/train/optim/sgd.cpp
     ${TORCH_SRC_DIR}/csrc/jit/mobile/train/random.cpp
     ${TORCH_SRC_DIR}/csrc/jit/mobile/train/sequential.cpp
     ${TORCH_SRC_DIR}/csrc/jit/mobile/upgrader_mobile.cpp
     ${TORCH_SRC_DIR}/csrc/jit/serialization/flatbuffer_serializer.cpp
     )
  list(APPEND TORCH_SRCS ${MOBILE_SRCS})
  list(APPEND TORCH_SRCS ${LITE_EAGER_SYMOBLICATION_SRCS})
endif()

# This one needs to be unconditionally added as Functions.cpp is also unconditionally added
list(APPEND TORCH_SRCS
  ${TORCH_SRC_DIR}/csrc/autograd/FunctionsManual.cpp
  ${TORCH_SRC_DIR}/csrc/utils/out_types.cpp
)

if(NOT INTERN_DISABLE_AUTOGRAD AND NOT BUILD_LITE_INTERPRETER)
  list(APPEND TORCH_SRCS
    ${TORCH_SRC_DIR}/csrc/autograd/TraceTypeManual.cpp
    ${TORCH_SRC_DIR}/csrc/autograd/VariableTypeManual.cpp
  )
endif()

if(${USE_ITT})
  list(APPEND TORCH_SRCS
    ${TORCH_SRC_DIR}/csrc/itt_wrapper.cpp
    ${TORCH_SRC_DIR}/csrc/profiler/stubs/itt.cpp
  )
endif()

if(NOT INTERN_BUILD_MOBILE AND NOT BUILD_LITE_INTERPRETER)
  list(APPEND TORCH_SRCS
    ${TORCH_SRC_DIR}/csrc/api/src/jit.cpp
    ${TORCH_SRC_DIR}/csrc/jit/mobile/compatibility/backport.cpp
    ${TORCH_SRC_DIR}/csrc/jit/mobile/compatibility/backport_manager.cpp
    ${TORCH_SRC_DIR}/csrc/jit/serialization/onnx.cpp
    ${TORCH_SRC_DIR}/csrc/jit/serialization/export.cpp
    ${TORCH_SRC_DIR}/csrc/jit/serialization/export_bytecode.cpp
    ${TORCH_SRC_DIR}/csrc/jit/serialization/export_module.cpp
    ${TORCH_SRC_DIR}/csrc/jit/serialization/flatbuffer_serializer.cpp
    ${TORCH_SRC_DIR}/csrc/jit/codegen/fuser/cpu/fused_kernel.cpp
    ${TORCH_SRC_DIR}/csrc/jit/api/module_save.cpp
    ${TORCH_SRC_DIR}/csrc/utils/byte_order.cpp
  )

  # Disable legacy import of building without Caffe2 support
  if(BUILD_CAFFE2)
    list(APPEND TORCH_SRCS
      ${TORCH_SRC_DIR}/csrc/jit/serialization/import_legacy.cpp
    )
  else()
    set_source_files_properties(
      ${TORCH_SRC_DIR}/csrc/jit/serialization/import.cpp
      PROPERTIES COMPILE_FLAGS "-DC10_DISABLE_LEGACY_IMPORT"
    )
  endif()
  if(USE_DISTRIBUTED)
    append_filelist("libtorch_distributed_base_sources" TORCH_SRCS)
    if(NOT WIN32)
      append_filelist("libtorch_distributed_extra_sources" TORCH_SRCS)
    endif()
  endif()
endif()

if(USE_CUDA OR USE_ROCM)
  append_filelist("libtorch_cuda_core_sources" Caffe2_GPU_HIP_JIT_FUSERS_SRCS)
endif()

if(USE_CUDA)
  list(APPEND Caffe2_GPU_CU_SRCS ${Caffe2_GPU_HIP_JIT_FUSERS_SRCS})
  add_library(caffe2_nvrtc SHARED ${ATen_NVRTC_STUB_SRCS})
  if(MSVC)
    # Delay load nvcuda.dll so we can import torch compiled with cuda on a CPU-only machine
    set(DELAY_LOAD_FLAGS "-DELAYLOAD:nvcuda.dll;delayimp.lib")
  else()
    set(DELAY_LOAD_FLAGS "")
  endif()

  target_link_libraries(caffe2_nvrtc ${CUDA_CUDA_LIB} ${CUDA_NVRTC_LIB} ${DELAY_LOAD_FLAGS})
  install(TARGETS caffe2_nvrtc DESTINATION "${TORCH_INSTALL_LIB_DIR}")
  if(USE_NCCL)
    list(APPEND Caffe2_GPU_SRCS
      ${TORCH_SRC_DIR}/csrc/cuda/nccl.cpp)
  endif()
  if(USE_DISTRIBUTED)
    append_filelist("libtorch_cuda_distributed_base_sources" Caffe2_GPU_SRCS)
    if(NOT WIN32)
      append_filelist("libtorch_cuda_distributed_extra_sources" Caffe2_GPU_SRCS)
      set_source_files_properties(
        ${TORCH_SRC_DIR}/csrc/distributed/c10d/intra_node_comm.cpp
        PROPERTIES COMPILE_FLAGS "-DPYTORCH_C10_DRIVER_API_SUPPORTED=1"
      )
    endif()
  endif()
  set_source_files_properties(
    ${TORCH_ROOT}/aten/src/ATen/cuda/detail/LazyNVRTC.cpp
    PROPERTIES COMPILE_DEFINITIONS "NVRTC_SHORTHASH=${CUDA_NVRTC_SHORTHASH}"
  )
  set_source_files_properties(${TORCH_SRC_DIR}/csrc/jit/passes/frozen_conv_add_relu_fusion.cpp PROPERTIES COMPILE_FLAGS "-DUSE_CUDA=1")
  set_source_files_properties(${TORCH_SRC_DIR}/csrc/jit/codegen/cuda/interface.cpp PROPERTIES COMPILE_FLAGS "-DUSE_CUDA=1")
endif()



if(USE_FLASH_ATTENTION AND NOT MSVC)
  # Cutlass contains a sign-compare violation in its codebase to be fixed by https://github.com/NVIDIA/cutlass/pull/869
  set_source_files_properties(
    "${PROJECT_SOURCE_DIR}/aten/src/ATen/native/nested/cuda/NestedTensorMatmul.cu"
    "${PROJECT_SOURCE_DIR}/aten/src/ATen/native/nested/cuda/NestedTensorTransformerFunctions.cu"
    "${PROJECT_SOURCE_DIR}/aten/src/ATen/native/transformers/cuda/flash_attn/fmha_bwd_hdim128.cu"
    PROPERTIES COMPILE_FLAGS "-Wno-sign-compare")
endif()

if(BUILD_ONEDNN_GRAPH)
  list(APPEND Caffe2_CPU_SRCS
    ${TORCH_SRC_DIR}/csrc/jit/codegen/onednn/LlgaTensorImpl.cpp
    ${TORCH_SRC_DIR}/csrc/jit/codegen/onednn/graph_fuser.cpp
    ${TORCH_SRC_DIR}/csrc/jit/codegen/onednn/graph_rewriter.cpp
    ${TORCH_SRC_DIR}/csrc/jit/codegen/onednn/graph_helper.cpp
    ${TORCH_SRC_DIR}/csrc/jit/codegen/onednn/register_interface.cpp
    ${TORCH_SRC_DIR}/csrc/jit/codegen/onednn/decompose_silu.cpp
    ${TORCH_SRC_DIR}/csrc/jit/codegen/onednn/interface.cpp
    ${TORCH_SRC_DIR}/csrc/jit/codegen/onednn/kernel.cpp
    ${TORCH_SRC_DIR}/csrc/jit/codegen/onednn/defer_size_check.cpp
    ${TORCH_SRC_DIR}/csrc/jit/codegen/onednn/layout_propagation.cpp
    ${TORCH_SRC_DIR}/csrc/jit/codegen/onednn/prepare_binary.cpp
    ${TORCH_SRC_DIR}/csrc/jit/codegen/onednn/guard_shape.cpp
  )
endif()

if(USE_ROCM)
  list(APPEND Caffe2_HIP_SRCS ${Caffe2_GPU_HIP_JIT_FUSERS_SRCS})
  if(USE_NCCL)
    list(APPEND Caffe2_HIP_SRCS
      ${TORCH_SRC_DIR}/csrc/cuda/nccl.cpp)
  endif()
  if(USE_DISTRIBUTED)
    append_filelist("libtorch_cuda_distributed_base_sources" Caffe2_HIP_SRCS)
    if(NOT WIN32)
      append_filelist("libtorch_cuda_distributed_extra_sources" Caffe2_HIP_SRCS)
    endif()
  endif()
  # caffe2_nvrtc's stubs to driver APIs are useful for HIP.
  # See NOTE [ ATen NVRTC Stub and HIP ]
  add_library(caffe2_nvrtc SHARED ${ATen_NVRTC_STUB_SRCS})
  target_link_libraries(caffe2_nvrtc ${PYTORCH_HIP_LIBRARIES} ${ROCM_HIPRTC_LIB})
  target_include_directories(caffe2_nvrtc PRIVATE ${CMAKE_BINARY_DIR})
  target_compile_definitions(caffe2_nvrtc PRIVATE USE_ROCM __HIP_PLATFORM_AMD__)
  install(TARGETS caffe2_nvrtc DESTINATION "${TORCH_INSTALL_LIB_DIR}")
endif()

if(NOT NO_API AND NOT BUILD_LITE_INTERPRETER)
  list(APPEND TORCH_SRCS
    ${TORCH_SRC_DIR}/csrc/api/src/cuda.cpp
    ${TORCH_SRC_DIR}/csrc/api/src/data/datasets/mnist.cpp
    ${TORCH_SRC_DIR}/csrc/api/src/data/samplers/distributed.cpp
    ${TORCH_SRC_DIR}/csrc/api/src/data/samplers/random.cpp
    ${TORCH_SRC_DIR}/csrc/api/src/data/samplers/sequential.cpp
    ${TORCH_SRC_DIR}/csrc/api/src/data/samplers/stream.cpp
    ${TORCH_SRC_DIR}/csrc/api/src/enum.cpp
    ${TORCH_SRC_DIR}/csrc/api/src/imethod.cpp
    ${TORCH_SRC_DIR}/csrc/api/src/serialize.cpp
    ${TORCH_SRC_DIR}/csrc/api/src/jit.cpp
    ${TORCH_SRC_DIR}/csrc/api/src/mps.cpp
    ${TORCH_SRC_DIR}/csrc/api/src/nn/init.cpp
    ${TORCH_SRC_DIR}/csrc/api/src/nn/module.cpp
    ${TORCH_SRC_DIR}/csrc/api/src/nn/modules/_functions.cpp
    ${TORCH_SRC_DIR}/csrc/api/src/nn/modules/activation.cpp
    ${TORCH_SRC_DIR}/csrc/api/src/nn/modules/adaptive.cpp
    ${TORCH_SRC_DIR}/csrc/api/src/nn/modules/batchnorm.cpp
    ${TORCH_SRC_DIR}/csrc/api/src/nn/modules/normalization.cpp
    ${TORCH_SRC_DIR}/csrc/api/src/nn/modules/instancenorm.cpp
    ${TORCH_SRC_DIR}/csrc/api/src/nn/modules/conv.cpp
    ${TORCH_SRC_DIR}/csrc/api/src/nn/modules/dropout.cpp
    ${TORCH_SRC_DIR}/csrc/api/src/nn/modules/distance.cpp
    ${TORCH_SRC_DIR}/csrc/api/src/nn/modules/embedding.cpp
    ${TORCH_SRC_DIR}/csrc/api/src/nn/modules/fold.cpp
    ${TORCH_SRC_DIR}/csrc/api/src/nn/modules/linear.cpp
    ${TORCH_SRC_DIR}/csrc/api/src/nn/modules/loss.cpp
    ${TORCH_SRC_DIR}/csrc/api/src/nn/modules/padding.cpp
    ${TORCH_SRC_DIR}/csrc/api/src/nn/modules/pixelshuffle.cpp
    ${TORCH_SRC_DIR}/csrc/api/src/nn/modules/pooling.cpp
    ${TORCH_SRC_DIR}/csrc/api/src/nn/modules/rnn.cpp
    ${TORCH_SRC_DIR}/csrc/api/src/nn/modules/upsampling.cpp
    ${TORCH_SRC_DIR}/csrc/api/src/nn/modules/transformer.cpp
    ${TORCH_SRC_DIR}/csrc/api/src/nn/modules/container/functional.cpp
    ${TORCH_SRC_DIR}/csrc/api/src/nn/options/activation.cpp
    ${TORCH_SRC_DIR}/csrc/api/src/nn/options/adaptive.cpp
    ${TORCH_SRC_DIR}/csrc/api/src/nn/options/batchnorm.cpp
    ${TORCH_SRC_DIR}/csrc/api/src/nn/options/embedding.cpp
    ${TORCH_SRC_DIR}/csrc/api/src/nn/options/instancenorm.cpp
    ${TORCH_SRC_DIR}/csrc/api/src/nn/options/normalization.cpp
    ${TORCH_SRC_DIR}/csrc/api/src/nn/options/conv.cpp
    ${TORCH_SRC_DIR}/csrc/api/src/nn/options/dropout.cpp
    ${TORCH_SRC_DIR}/csrc/api/src/nn/options/linear.cpp
    ${TORCH_SRC_DIR}/csrc/api/src/nn/options/padding.cpp
    ${TORCH_SRC_DIR}/csrc/api/src/nn/options/pooling.cpp
    ${TORCH_SRC_DIR}/csrc/api/src/nn/options/rnn.cpp
    ${TORCH_SRC_DIR}/csrc/api/src/nn/options/vision.cpp
    ${TORCH_SRC_DIR}/csrc/api/src/nn/options/transformer.cpp
    ${TORCH_SRC_DIR}/csrc/api/src/optim/adagrad.cpp
    ${TORCH_SRC_DIR}/csrc/api/src/optim/adam.cpp
    ${TORCH_SRC_DIR}/csrc/api/src/optim/adamw.cpp
    ${TORCH_SRC_DIR}/csrc/api/src/optim/lbfgs.cpp
    ${TORCH_SRC_DIR}/csrc/api/src/optim/optimizer.cpp
    ${TORCH_SRC_DIR}/csrc/api/src/optim/rmsprop.cpp
    ${TORCH_SRC_DIR}/csrc/api/src/optim/serialize.cpp
    ${TORCH_SRC_DIR}/csrc/api/src/optim/sgd.cpp
    ${TORCH_SRC_DIR}/csrc/api/src/optim/schedulers/lr_scheduler.cpp
    ${TORCH_SRC_DIR}/csrc/api/src/optim/schedulers/step_lr.cpp
    ${TORCH_SRC_DIR}/csrc/api/src/optim/schedulers/reduce_on_plateau_scheduler.cpp
    ${TORCH_SRC_DIR}/csrc/api/src/serialize/input-archive.cpp
    ${TORCH_SRC_DIR}/csrc/api/src/serialize/output-archive.cpp
  )
endif()

list(APPEND Caffe2_CPU_SRCS ${TORCH_SRCS})

if(USE_MPS)
  list(APPEND Caffe2_CPU_SRCS ${Caffe2_MPS_SRCS})
endif()

# NOTE [ Linking AVX and non-AVX files ]
#
# Regardless of the CPU capabilities, we build some files with AVX2, and AVX512
# instruction set. If the host CPU doesn't support those, we simply ignore their
# functions at runtime during dispatch.
#
# We must make sure that those files are at the end of the input list when
# linking the torch_cpu library. Otherwise, the following error scenario might
# occur:
# 1. A non-AVX2 and an AVX2 file both call a function defined with the `inline`
#    keyword
# 2. The compiler decides not to inline this function
# 3. Two different versions of the machine code are generated for this function:
#    one without AVX2 instructions and one with AVX2.
# 4. When linking, the AVX2 version is found earlier in the input object files,
#    so the linker makes the entire library use it, even in code not guarded by
#    the dispatcher.
# 5. A CPU without AVX2 support executes this function, encounters an AVX2
#    instruction and crashes.
#
# Thus we organize the input files in the following order:
# 1. All files with no AVX-n support
# 2. All files with AVX2 support ('*AVX2.cpp')
# 3. All files with AVX512 support ('*AVX512.cpp')
set(Caffe2_CPU_SRCS_NON_AVX)
set(Caffe2_CPU_SRCS_AVX2)
set(Caffe2_CPU_SRCS_AVX512)
foreach(input_filename ${Caffe2_CPU_SRCS})
  if(${input_filename} MATCHES "AVX2\\.cpp")
    list(APPEND Caffe2_CPU_SRCS_AVX2 ${input_filename})
  elseif(${input_filename} MATCHES "AVX512\\.cpp")
    list(APPEND Caffe2_CPU_SRCS_AVX512 ${input_filename})
  else()
    list(APPEND Caffe2_CPU_SRCS_NON_AVX ${input_filename})
  endif()
endforeach(input_filename)
set(Caffe2_CPU_SRCS ${Caffe2_CPU_SRCS_NON_AVX} ${Caffe2_CPU_SRCS_AVX2} ${Caffe2_CPU_SRCS_AVX512})

# ==========================================================
# END formerly-libtorch sources
# ==========================================================

add_library(torch_cpu ${Caffe2_CPU_SRCS})
if(HAVE_SOVERSION)
  set_target_properties(torch_cpu PROPERTIES
      VERSION ${TORCH_VERSION} SOVERSION ${TORCH_SOVERSION})
endif()
torch_compile_options(torch_cpu)  # see cmake/public/utils.cmake
if(BUILD_CAFFE2 AND NOT MSVC)
  # Caffe2 has too many signed-unsigned violation, but the framework is dead
  # So no point in fixing those
  target_compile_options(torch_cpu PRIVATE "-Wno-sign-compare")
endif()

# Ignore Wdeprecated-XXX errors from third-party libraries
if(NOT MSVC)
  set_source_files_properties(${PROJECT_SOURCE_DIR}/aten/src/ATen/native/QuantizedLinear.cpp PROPERTIES COMPILE_OPTIONS "-Wno-error=deprecated")
  set_source_files_properties(${PROJECT_SOURCE_DIR}/torch/csrc/distributed/c10d/socket.cpp PROPERTIES COMPILE_OPTIONS "-Wno-error=deprecated")
endif()

if("${CMAKE_CXX_COMPILER_ID}" MATCHES "Clang" AND NOT USE_VULKAN AND NOT USE_IOS AND NOT USE_PYTORCH_METAL AND NOT USE_COREML_DELEGATE)
  target_compile_options_if_supported(torch_cpu "-Wmissing-prototypes")
  target_compile_options_if_supported(torch_cpu "-Werror=missing-prototypes")
  get_target_property(TORCH_CPU_SOURCES torch_cpu SOURCES)
  foreach(generated_file IN LISTS GENERATED_CXX_TORCH)
    set_source_files_properties(${generated_file} PROPERTIES COMPILE_OPTIONS "-Wno-missing-prototypes;-Wno-error=missing-prototypes")
  endforeach()
  foreach(source_file IN LISTS TORCH_CPU_SOURCES)
    get_filename_component(source_file "${source_file}" REALPATH)
    string(FIND "${source_file}" "${CMAKE_BINARY_DIR}" res)
    if(res GREATER -1)
      set_source_files_properties(${source_file} PROPERTIES COMPILE_OPTIONS "-Wno-missing-prototypes;-Wno-error=missing-prototypes")
      continue()
    endif()
    string(FIND "${source_file}" "caffe2" res)
    if(res GREATER -1)
      set_source_files_properties(${source_file} PROPERTIES COMPILE_OPTIONS "-Wno-missing-prototypes;-Wno-error=missing-prototypes")
    endif()
  endforeach()
endif()

option(TORCH_USE_IWYU "Use include-what-you-use to clean up header inclusion" OFF)
if(TORCH_USE_IWYU)
  find_program(iwyu NAMES include-what-you-use)
  if(iwyu)
    set(iwyu_cmd
        "include-what-you-use"
        "-Xiwyu"
        "--transitive_includes_only"
        "-Xiwyu"
        "--no_fwd_decls"
        "-Xiwyu"
        "--prefix_header_includes=keep"
        "-Xiwyu"
        "--mapping_file=${CMAKE_CURRENT_LIST_DIR}/../tools/iwyu/all.imp"
        )
    set_property(TARGET torch_cpu PROPERTY CXX_INCLUDE_WHAT_YOU_USE ${iwyu_cmd})
  endif()
endif()

set_property(SOURCE ${ATen_CORE_SRCS} APPEND
    PROPERTY COMPILE_DEFINITIONS "TORCH_ASSERT_ONLY_METHOD_OPERATORS")
set_property(SOURCE ${ATen_ATTENTION_KERNEL_SRCS} APPEND
    PROPERTY COMPILE_DEFINITIONS "TORCH_ASSERT_NO_OPERATORS")

if(USE_MPS OR USE_PYTORCH_METAL)
  enable_language(OBJC OBJCXX)
endif()

if(USE_PRECOMPILED_HEADERS)
  target_precompile_headers(torch_cpu PRIVATE
      "$<$<COMPILE_LANGUAGE:CXX>:ATen/core/ATen_pch.h>")
  # Exclude some files from using PCH
  set_source_files_properties(
      # Not built with OpenMP, so PCH is invalid
      ${Torch_SOURCE_DIR}/aten/src/ATen/MapAllocator.cpp
      # Builds with incompatible compiler flags
      ${Caffe2_CPU_SRCS_AVX2}
      ${Caffe2_CPU_SRCS_AVX512}
      PROPERTIES SKIP_PRECOMPILE_HEADERS ON)
endif()

# Pass path to PocketFFT
if(AT_POCKETFFT_ENABLED)
  set_source_files_properties(
      "${PROJECT_SOURCE_DIR}/aten/src/ATen/native/mkl/SpectralOps.cpp"
      PROPERTIES INCLUDE_DIRECTORIES "${POCKETFFT_INCLUDE_DIR}")
endif()

if(CMAKE_COMPILER_IS_GNUCXX AND BUILD_LIBTORCH_CPU_WITH_DEBUG)
  # To enable debug fission we need to build libtorch_cpu with debug info on,
  # but this increases link time and peak memory usage if we use the
  # REL_WITH_DEB_INFO env var since that enables it for everything, but it's
  # only really necessary for libtorch_cpu.
  target_compile_options(torch_cpu PRIVATE "-g")
endif()

if(USE_LLVM AND LLVM_FOUND)
  llvm_map_components_to_libnames(LLVM_LINK_LIBS
    support core analysis executionengine instcombine
    scalaropts transformutils ${LLVM_TARGETS_TO_BUILD} orcjit)
  target_link_libraries(torch_cpu PRIVATE ${LLVM_LINK_LIBS})
  if(APPLE)
    set(LINKER_SCRIPT "${CMAKE_CURRENT_SOURCE_DIR}/unexported_symbols.lds")
    set_target_properties(torch_cpu PROPERTIES LINK_DEPENDS ${LINKER_SCRIPT})
    set_target_properties(torch_cpu PROPERTIES LINK_FLAGS "-Wl,-unexported_symbols_list,${LINKER_SCRIPT}")
  elseif(UNIX)
    set(LINKER_SCRIPT "${CMAKE_CURRENT_SOURCE_DIR}/version_script.lds")
    set_target_properties(torch_cpu PROPERTIES LINK_DEPENDS ${LINKER_SCRIPT})
    target_link_libraries(torch_cpu PRIVATE "-Wl,--version-script=${LINKER_SCRIPT}")
  endif()
endif(USE_LLVM AND LLVM_FOUND)

# This is required for older versions of CMake, which don't allow
# specifying add_library() without a list of source files
set(DUMMY_EMPTY_FILE ${CMAKE_BINARY_DIR}/empty.cpp)

if(MSVC)
  set(DUMMY_FILE_CONTENT "__declspec(dllexport) int ignore_this_library_placeholder(){return 0\\;}")
else()
  set(DUMMY_FILE_CONTENT "")
endif()

file(WRITE ${DUMMY_EMPTY_FILE} ${DUMMY_FILE_CONTENT})

# Wrapper library for people who link against torch and expect both CPU and CUDA support
# Contains "torch_cpu" and "torch_cuda"
add_library(torch ${DUMMY_EMPTY_FILE})
if(HAVE_SOVERSION)
  set_target_properties(torch PROPERTIES
      VERSION ${TORCH_VERSION} SOVERSION ${TORCH_SOVERSION})
endif()

if(USE_ROCM)
  filter_list(__caffe2_hip_srcs_cpp Caffe2_HIP_SRCS "\\.(cu|hip)$")
  set_source_files_properties(${__caffe2_hip_srcs_cpp} PROPERTIES HIP_SOURCE_PROPERTY_FORMAT 1)
endif()

# Compile exposed libraries.
if(USE_ROCM)
  set(CUDA_LINK_LIBRARIES_KEYWORD PRIVATE)
  hip_add_library(torch_hip ${Caffe2_HIP_SRCS})
  if(USE_FLASH_ATTENTION)
    target_link_libraries(torch_hip PRIVATE __caffe2_oort)
  endif()
  set(CUDA_LINK_LIBRARIES_KEYWORD)
  torch_compile_options(torch_hip)  # see cmake/public/utils.cmake
  # TODO: Not totally sure if this is live or not
  if(USE_NCCL)
    target_link_libraries(torch_hip PRIVATE __caffe2_nccl)
    target_compile_definitions(torch_hip PRIVATE USE_NCCL)
  endif()

  if(USE_PRECOMPILED_HEADERS)
    target_precompile_headers(torch_hip PRIVATE
        "$<$<COMPILE_LANGUAGE:CXX>:ATen/core/ATen_pch.h>")
  endif()
elseif(USE_CUDA)
  set(CUDA_LINK_LIBRARIES_KEYWORD PRIVATE)
  if(CUDA_SEPARABLE_COMPILATION)
    # Separate compilation fails when kernels using `thrust::sort_by_key`
    # are linked with the rest of CUDA code. Workaround by linking them separately.
    add_library(torch_cuda ${Caffe2_GPU_SRCS} ${Caffe2_GPU_CU_SRCS})
    set_property(TARGET torch_cuda PROPERTY CUDA_SEPARABLE_COMPILATION ON)

    add_library(torch_cuda_w_sort_by_key OBJECT
        ${Caffe2_GPU_SRCS_W_SORT_BY_KEY}
        ${Caffe2_GPU_CU_SRCS_W_SORT_BY_KEY})
    set_property(TARGET torch_cuda_w_sort_by_key PROPERTY CUDA_SEPARABLE_COMPILATION OFF)
    target_link_libraries(torch_cuda PRIVATE torch_cuda_w_sort_by_key)
  else()
    add_library(torch_cuda
        ${Caffe2_GPU_SRCS} ${Caffe2_GPU_SRCS_W_SORT_BY_KEY}
        ${Caffe2_GPU_CU_SRCS} ${Caffe2_GPU_CU_SRCS_W_SORT_BY_KEY})
  endif()
  set(CUDA_LINK_LIBRARIES_KEYWORD)
  torch_compile_options(torch_cuda)  # see cmake/public/utils.cmake
  target_compile_options_if_supported(torch_cuda "-Wno-deprecated-copy")  # see cmake/public/utils.cmake
  target_compile_definitions(torch_cuda PRIVATE USE_CUDA)

  if(USE_CUSPARSELT)
      target_link_libraries(torch_cuda PRIVATE torch::cusparselt)
      target_compile_definitions(torch_cuda PRIVATE USE_CUSPARSELT)
  endif()
  if(USE_NCCL)
    target_link_libraries(torch_cuda PRIVATE __caffe2_nccl)
    target_compile_definitions(torch_cuda PRIVATE USE_NCCL)
  endif()
  if(USE_UCC)
    target_link_libraries(torch_cuda PRIVATE __caffe2_ucc)
    target_compile_definitions(torch_cuda PRIVATE USE_UCC)
  endif()
  if(USE_FLASH_ATTENTION)
    target_compile_definitions(torch_cuda PRIVATE USE_FLASH_ATTENTION)
  endif()
  if(USE_MEM_EFF_ATTENTION)
    target_compile_definitions(torch_cuda PRIVATE USE_MEM_EFF_ATTENTION)
  endif()
  if(BUILD_LAZY_CUDA_LINALG)
    add_library(torch_cuda_linalg ${ATen_CUDA_LINALG_SRCS})
    target_compile_definitions(torch_cuda_linalg PRIVATE USE_CUDA BUILD_LAZY_CUDA_LINALG)
    # Library order is important during static linking
    # `torch::magma` should be mentioned before other CUDA
    # to transitively include all symbols present in torch_cuda/torch_cpu
    if(USE_MAGMA)
      target_link_libraries(torch_cuda_linalg PRIVATE torch::magma)
      # CUDAHooks reports version of MAGMA PyTorch was compiled against, i.e. needs to be able to include magma headers
      get_target_property(HOOKS_INCLUDE_DIRECTORIES torch_cuda INCLUDE_DIRECTORIES)
      if(NOT "${MAGMA_INCLUDE_DIR}" IN_LIST HOOKS_INCLUDE_DIRECTORIES)
        set_source_files_properties(${CMAKE_CURRENT_SOURCE_DIR}/../aten/src/ATen/cuda/detail/CUDAHooks.cpp PROPERTIES INCLUDE_DIRECTORIES  "${MAGMA_INCLUDE_DIR}")
      endif()
    endif()
    target_link_libraries(torch_cuda_linalg PRIVATE
        torch_cpu
        torch_cuda
    )
    if($ENV{ATEN_STATIC_CUDA})
      if(CUDA_VERSION_MAJOR LESS_EQUAL 11)
        target_link_libraries(torch_cuda_linalg PRIVATE
            CUDA::cusolver_static
            ${CUDAToolkit_LIBRARY_DIR}/liblapack_static.a     # needed for libcusolver_static
        )
      elseif(CUDA_VERSION_MAJOR GREATER_EQUAL 12)
        target_link_libraries(torch_cuda_linalg PRIVATE
            CUDA::cusolver_static
            ${CUDAToolkit_LIBRARY_DIR}/libcusolver_lapack_static.a     # needed for libcusolver_static
        )
      endif()
    else()
      target_link_libraries(torch_cuda_linalg PRIVATE
          CUDA::cusolver
      )
    endif()
    # NS: TODO, is this really necessary?
    if(USE_MAGMA AND CAFFE2_STATIC_LINK_CUDA)
      target_link_libraries(torch_cuda_linalg PRIVATE
          CUDA::culibos ${CMAKE_DL_LIBS})
    endif()
    set_source_files_properties(${CMAKE_CURRENT_SOURCE_DIR}/../aten/src/ATen/native/cuda/LinearAlgebraStubs.cpp PROPERTIES COMPILE_FLAGS "-DBUILD_LAZY_CUDA_LINALG")
    install(TARGETS torch_cuda_linalg DESTINATION "${TORCH_INSTALL_LIB_DIR}")
  endif()

  if(USE_PRECOMPILED_HEADERS)
    target_precompile_headers(torch_cuda PRIVATE
        "$<$<COMPILE_LANGUAGE:CXX>:ATen/core/ATen_pch.h>")
  endif()
elseif(USE_XPU)
  add_library(torch_xpu ${Caffe2_XPU_SRCS})
endif()

if(USE_XPU)
  add_library(torch_xpu ${Caffe2_XPU_SRCS})
  torch_compile_options(torch_xpu)  # see cmake/public/utils.cmake
  target_compile_options_if_supported(torch_xpu "-Wno-deprecated-copy")  # see cmake/public/utils.cmake
  target_compile_definitions(torch_xpu PRIVATE USE_XPU)
endif()

if(NOT MSVC AND USE_XNNPACK)
  TARGET_LINK_LIBRARIES(torch_cpu PRIVATE fxdiv)
endif()

# ==========================================================
# formerly-libtorch flags
# ==========================================================

if(NOT INTERN_BUILD_MOBILE)
  # Forces caffe2.pb.h to be generated before its dependents are compiled.
  # Adding the generated header file to the ${TORCH_SRCS} list is not sufficient
  # to establish the dependency, since the generation procedure is declared in a different CMake file.
  # See https://samthursfield.wordpress.com/2015/11/21/cmake-dependencies-between-targets-and-files-and-custom-commands/#custom-commands-in-different-directories
  add_dependencies(torch_cpu Caffe2_PROTO)
endif()

# Build model tracer for tracing-based selective build
if(TRACING_BASED AND NOT BUILD_LITE_INTERPRETER AND NOT INTERN_BUILD_MOBILE)
  add_subdirectory(
    ${TORCH_ROOT}/torch/csrc/jit/mobile/model_tracer
    ${CMAKE_BINARY_DIR}/model_tracer
  )
  string(APPEND CMAKE_CXX_FLAGS " -DENABLE_RECORD_KERNEL_FUNCTION_DTYPE")
endif()

# Codegen selected_mobile_ops.h for template selective build
if(BUILD_LITE_INTERPRETER AND SELECTED_OP_LIST)
  message("running gen_selected_mobile_ops_header for:  '${SELECTED_OP_LIST}'")
  file(GLOB lite_interpreter_python "${TOOLS_PATH}/lite_interpreter/*.py")
  if(${TRACING_BASED})
    file(GLOB code_analyzer_python "${TOOLS_PATH}/code_analyzer/*.py")
    add_custom_command(
      OUTPUT ${CMAKE_BINARY_DIR}/aten/src/ATen/selected_mobile_ops.h
      COMMAND
        "${PYTHON_EXECUTABLE}"
        -m tools.code_analyzer.gen_oplist
        --model_file_list_path "${SELECTED_OP_LIST}"
        --output_dir "${CMAKE_BINARY_DIR}/aten/src/ATen"
      DEPENDS
        ${torchgen_python}
        ${lite_interpreter_python}
        ${code_analyzer_python}
        "${SELECTED_OP_LIST}"
        "${TORCH_ROOT}/aten/src/ATen/native/native_functions.yaml"
      WORKING_DIRECTORY "${TORCH_ROOT}")
  else()
    add_custom_command(
      OUTPUT ${CMAKE_BINARY_DIR}/aten/src/ATen/selected_mobile_ops.h
      COMMAND
        "${PYTHON_EXECUTABLE}"
        -m tools.lite_interpreter.gen_selected_mobile_ops_header
        --yaml_file_path "${SELECTED_OP_LIST}"
        --output_file_path "${CMAKE_BINARY_DIR}/aten/src/ATen"
      DEPENDS
        ${torchgen_python}
        ${lite_interpreter_python}
        "${SELECTED_OP_LIST}"
        "${TORCH_ROOT}/aten/src/ATen/native/native_functions.yaml"
      WORKING_DIRECTORY "${TORCH_ROOT}")
  endif()

  add_custom_target(
    __selected_mobile_ops_header_gen
    DEPENDS ${CMAKE_BINARY_DIR}/aten/src/ATen/selected_mobile_ops.h)
  add_dependencies(torch_cpu __selected_mobile_ops_header_gen)
endif()

if(NOT NO_API)
  target_include_directories(torch_cpu PRIVATE
    ${TORCH_SRC_DIR}/csrc/api
    ${TORCH_SRC_DIR}/csrc/api/include)
endif()

if(USE_CUDA AND MSVC)
  # -INCLUDE is used to ensure torch_cuda is linked against in a project that relies on them.
  # Related issue: https://github.com/pytorch/pytorch/issues/31611
  target_link_libraries(torch_cuda INTERFACE "-INCLUDE:?warp_size@cuda@at@@YAHXZ")
endif()

if(NOT BUILD_LITE_INTERPRETER)
  set(TH_CPU_INCLUDE
    # dense
    aten/src/TH
    ${CMAKE_CURRENT_BINARY_DIR}/aten/src/TH
    ${TORCH_ROOT}/aten/src
    ${CMAKE_CURRENT_BINARY_DIR}/aten/src

    ${CMAKE_BINARY_DIR}/aten/src)
    target_include_directories(torch_cpu PRIVATE ${TH_CPU_INCLUDE})
endif()

set(ATen_CPU_INCLUDE
  ${TORCH_ROOT}/aten/src
  ${CMAKE_CURRENT_BINARY_DIR}/../aten/src
  ${CMAKE_BINARY_DIR}/aten/src)

if(CMAKE_CXX_COMPILER_ID MATCHES "Clang" OR CMAKE_CXX_COMPILER_ID STREQUAL "GNU")
  set_source_files_properties(${CMAKE_CURRENT_SOURCE_DIR}/../aten/src/ATen/native/QuantizedLinear.cpp PROPERTIES COMPILE_FLAGS -Wno-deprecated-declarations)
  set_source_files_properties(${CMAKE_CURRENT_SOURCE_DIR}/../aten/src/ATen/native/RNN.cpp PROPERTIES COMPILE_FLAGS -Wno-deprecated-declarations)
  set_source_files_properties(${CMAKE_CURRENT_SOURCE_DIR}/../aten/src/ATen/native/quantized/cpu/qlinear_prepack.cpp PROPERTIES COMPILE_FLAGS -Wno-deprecated-declarations)
  set_source_files_properties(${CMAKE_CURRENT_SOURCE_DIR}/../aten/src/ATen/native/quantized/qlinear_unpack.cpp PROPERTIES COMPILE_FLAGS -Wno-deprecated-declarations)
endif()

if(USE_TBB)
  list(APPEND ATen_CPU_INCLUDE ${TBB_INCLUDE_DIR})
  target_link_libraries(torch_cpu PUBLIC TBB::tbb)
endif()

if(BUILD_CAFFE2 AND BUILD_CAFFE2_OPS AND USE_FBGEMM)
  # FIXME: quantization/server/conv_dnnlowp_op.cc depends on fbgemm/src/RefImplementations.h
  target_include_directories(torch_cpu PRIVATE ${CMAKE_CURRENT_LIST_DIR}/../third_party)
endif()

target_include_directories(torch_cpu PRIVATE ${ATen_CPU_INCLUDE})

target_include_directories(torch_cpu PRIVATE
  ${TORCH_SRC_DIR}/csrc)

target_include_directories(torch_cpu PRIVATE
  ${TORCH_ROOT}/third_party/miniz-2.1.0)

target_include_directories(torch_cpu PRIVATE
  ${TORCH_ROOT}/third_party/kineto/libkineto/include)

if(USE_KINETO)
  target_include_directories(torch_cpu PRIVATE
    ${TORCH_ROOT}/third_party/kineto/libkineto/src)
endif()

install(DIRECTORY "${TORCH_SRC_DIR}/csrc"
  DESTINATION ${TORCH_INSTALL_INCLUDE_DIR}/torch
  FILES_MATCHING PATTERN "*.h" PATTERN "*.hpp")
install(FILES
  "${TORCH_SRC_DIR}/script.h"
  "${TORCH_SRC_DIR}/extension.h"
  "${TORCH_SRC_DIR}/custom_class.h"
  "${TORCH_SRC_DIR}/library.h"
  "${TORCH_SRC_DIR}/custom_class_detail.h"
  DESTINATION ${TORCH_INSTALL_INCLUDE_DIR}/torch)
if(BUILD_TEST)
  if(BUILD_EXECUTORCH)
    add_subdirectory(
            ${TORCH_ROOT}/test/edge
            ${CMAKE_BINARY_DIR}/test_edge_op_registration
    )
  endif()
  if(BUILD_LITE_INTERPRETER)
    add_subdirectory(
      ${TORCH_ROOT}/test/cpp/lite_interpreter_runtime
      ${CMAKE_BINARY_DIR}/test_lite_interpreter_runtime
    )
    add_subdirectory(
      ${TORCH_ROOT}/test/mobile/lightweight_dispatch
      ${CMAKE_BINARY_DIR}/test_codegen_unboxing
    )
  else()
    add_subdirectory(${TORCH_ROOT}/test/cpp/jit ${CMAKE_BINARY_DIR}/test_jit)
    add_subdirectory(
      ${TORCH_ROOT}/test/cpp/tensorexpr
      ${CMAKE_BINARY_DIR}/test_tensorexpr
    )
    if(USE_DISTRIBUTED)
      add_subdirectory(${TORCH_ROOT}/test/cpp/c10d ${CMAKE_BINARY_DIR}/test_cpp_c10d)
      if(NOT WIN32)
        add_subdirectory(${TORCH_ROOT}/test/cpp/dist_autograd ${CMAKE_BINARY_DIR}/dist_autograd)
        add_subdirectory(${TORCH_ROOT}/test/cpp/rpc ${CMAKE_BINARY_DIR}/test_cpp_rpc)
      endif()
    endif()
    if(NOT NO_API)
      add_subdirectory(${TORCH_ROOT}/test/cpp/api ${CMAKE_BINARY_DIR}/test_api)
    endif()

    if(USE_LLVM AND LLVM_FOUND)
      add_subdirectory(
        ${TORCH_ROOT}/test/mobile/nnc
        ${CMAKE_BINARY_DIR}/test_mobile_nnc
      )
    endif()
    add_subdirectory(${TORCH_ROOT}/test/cpp/lazy
                     ${CMAKE_BINARY_DIR}/test_lazy)
  endif()
  if(BUILD_AOT_INDUCTOR_TEST)
    add_subdirectory(
      ${TORCH_ROOT}/test/cpp/aot_inductor
      ${CMAKE_BINARY_DIR}/test_aot_inductor)
  endif()
endif()

if(CMAKE_SYSTEM_NAME STREQUAL "Linux")
  include(../cmake/CheckAbi.cmake)
endif()

# CMake config for external projects.
configure_file(
  ${PROJECT_SOURCE_DIR}/cmake/TorchConfigVersion.cmake.in
  ${PROJECT_BINARY_DIR}/TorchConfigVersion.cmake
  @ONLY)
configure_file(
  ${TORCH_ROOT}/cmake/TorchConfig.cmake.in
  ${PROJECT_BINARY_DIR}/TorchConfig.cmake
  @ONLY)
install(FILES
  ${PROJECT_BINARY_DIR}/TorchConfigVersion.cmake
  ${PROJECT_BINARY_DIR}/TorchConfig.cmake
  DESTINATION share/cmake/Torch)


# ---[ Torch python bindings build
add_subdirectory(../torch torch)
set(TORCH_PYTHON_COMPILE_OPTIONS ${TORCH_PYTHON_COMPILE_OPTIONS} PARENT_SCOPE)
set(TORCH_PYTHON_LINK_FLAGS ${TORCH_PYTHON_LINK_FLAGS} PARENT_SCOPE)

# ==========================================================
# END formerly-libtorch flags
# ==========================================================

if(NOT NO_API)
  target_include_directories(torch_cpu PUBLIC
    $<BUILD_INTERFACE:${TORCH_SRC_DIR}/csrc/api>
    $<BUILD_INTERFACE:${TORCH_SRC_DIR}/csrc/api/include>)
endif()

if(USE_ROCM)
  target_compile_definitions(torch_hip PRIVATE
    USE_ROCM
    __HIP_PLATFORM_AMD__
    )
  # NB: Massive hack.  torch/csrc/jit/codegen/fuser/codegen.cpp includes
  # torch/csrc/jit/codegen/fuser/cuda/resource_strings.h which changes the
  # strings depending on if you're __HIP_PLATFORM_AMD__ or not.
  # But that file is in torch_cpu!  So, against all odds, this macro
  # has to be set on torch_cpu too.  I also added it to torch for
  # better luck
  target_compile_definitions(torch_cpu PRIVATE
    USE_ROCM
    __HIP_PLATFORM_AMD__
    )
  target_compile_definitions(torch PRIVATE
    USE_ROCM
    __HIP_PLATFORM_AMD__
    )
  target_include_directories(torch_hip PRIVATE
    /opt/rocm/include
    /opt/rocm/hcc/include
    /opt/rocm/rocblas/include
    /opt/rocm/hipsparse/include
    )
  if(USE_FLASH_ATTENTION)
    target_compile_definitions(torch_hip PRIVATE USE_FLASH_ATTENTION)
  endif()
endif()

if(BUILD_LITE_INTERPRETER)
  target_compile_definitions(torch_cpu PRIVATE BUILD_LITE_INTERPRETER)
  # Enable template selective build only when SELECTED_OP_LIST is provided.
  if(SELECTED_OP_LIST)
    target_compile_definitions(torch_cpu PRIVATE TEMPLATE_SELECTIVE_BUILD)
  endif()
endif()


# Pass USE_DISTRIBUTED to torch_cpu, as some codes in jit/pickler.cpp and
# jit/unpickler.cpp need to be compiled only when USE_DISTRIBUTED is set
if(USE_DISTRIBUTED)
  target_compile_definitions(torch_cpu PUBLIC USE_DISTRIBUTED)
  if(USE_GLOO AND USE_C10D_GLOO)
    target_compile_definitions(torch_cpu PUBLIC USE_C10D_GLOO)
  endif()
  if(USE_UCC AND USE_C10D_UCC)
    target_compile_definitions(torch_cpu PUBLIC USE_C10D_UCC)
    if(USE_CUDA)
      target_compile_definitions(torch_cuda PUBLIC USE_C10D_UCC)
    endif()
  endif()
  if(USE_NCCL AND USE_C10D_NCCL)
    if(USE_ROCM)
      target_compile_definitions(torch_hip PUBLIC USE_C10D_NCCL)
    else()
      target_compile_definitions(torch_cuda PUBLIC USE_C10D_NCCL)
    endif()
  endif()
  if(USE_MPI AND USE_C10D_MPI)
    if(CMAKE_CXX_COMPILER_ID MATCHES "Clang" OR CMAKE_CXX_COMPILER_ID STREQUAL "GNU")
      set_source_files_properties(
        "${TORCH_SRC_DIR}/csrc/distributed/c10d/ProcessGroupMPI.cpp"
        PROPERTIES COMPILE_FLAGS -Wno-deprecated-declarations)
    endif()
    target_compile_definitions(torch_cpu PUBLIC USE_C10D_MPI)
  endif()
  # Pass USE_RPC in order to reduce use of
  # #if defined(USE_DISTRIBUTED) && !defined(_WIN32)
  # need to be removed when RPC is supported
  if(NOT WIN32)
    target_compile_definitions(torch_cpu PUBLIC USE_RPC)
  endif()
  # Pass USE_TENSORPIPE to torch_cpu as some parts of rpc/utils.cpp
  # can only be compiled with USE_TENSORPIPE is set.
  if(USE_TENSORPIPE)
    target_compile_definitions(torch_cpu PUBLIC USE_TENSORPIPE)
  endif()
endif()

if(NOT INTERN_BUILD_MOBILE)
  caffe2_interface_library(caffe2_protos caffe2_protos_whole)
  target_link_libraries(torch_cpu PRIVATE caffe2_protos_whole)
  if(${CAFFE2_LINK_LOCAL_PROTOBUF})
    target_link_libraries(torch_cpu INTERFACE protobuf::libprotobuf)
  else()
    target_link_libraries(torch_cpu PUBLIC protobuf::libprotobuf)
  endif()
endif()

if($ENV{TH_BINARY_BUILD})
  if(NOT MSVC AND USE_CUDA AND NOT APPLE)
    # Note [Extra MKL symbols for MAGMA in torch_cpu]
    #
    # When we build CUDA libraries and link against MAGMA, MAGMA makes use of
    # some BLAS symbols in its CPU fallbacks when it has no GPU versions
    # of kernels.  Previously, we ensured the BLAS symbols were filled in by
    # MKL by linking torch_cuda with BLAS, but when we are statically linking
    # against MKL (when we do wheel builds), this actually ends up pulling in a
    # decent chunk of MKL into torch_cuda, inflating our torch_cuda binary
    # size by 8M.  torch_cpu exposes most of the MKL symbols we need, but
    # empirically we determined that there are four which it doesn't provide.  If
    # we link torch_cpu with these --undefined symbols, we can ensure they
    # do get pulled in, and then we can avoid statically linking in MKL to
    # torch_cuda at all!
    #
    # We aren't really optimizing for binary size on Windows (and this link
    # line doesn't work on Windows), so don't do it there.
    #
    # These linker commands do not work on OS X, do not attempt this there.
    # (It shouldn't matter anyway, though, because OS X has dropped CUDA support)
    foreach(_symb  slaed0 daled0 dormql sormql zheevd cheevd)
    STRING(APPEND _undefined_link_flags " -Wl,--undefined=mkl_lapack_${_symb}")
    endforeach(_symb)
    set_target_properties(torch_cpu PROPERTIES LINK_FLAGS  ${_undefined_link_flags})

  endif()
endif()

target_link_libraries(torch_cpu PUBLIC c10)
target_link_libraries(torch_cpu PUBLIC ${Caffe2_PUBLIC_DEPENDENCY_LIBS})
target_link_libraries(torch_cpu PRIVATE ${Caffe2_DEPENDENCY_LIBS})
target_link_libraries(torch_cpu PRIVATE ${Caffe2_DEPENDENCY_WHOLE_LINK_LIBS})
if(USE_MPI)
  target_link_libraries(torch_cpu PRIVATE MPI::MPI_CXX)
endif()
target_include_directories(torch_cpu INTERFACE $<INSTALL_INTERFACE:include>)
target_include_directories(torch_cpu PRIVATE ${Caffe2_CPU_INCLUDE})
target_include_directories(torch_cpu SYSTEM PRIVATE "${Caffe2_DEPENDENCY_INCLUDE}")

target_compile_definitions(torch_cpu PRIVATE CAFFE2_BUILD_MAIN_LIB)
if(USE_CUDA)
  target_compile_definitions(torch_cuda PRIVATE TORCH_CUDA_BUILD_MAIN_LIB)
elseif(USE_ROCM)
  target_compile_definitions(torch_hip PRIVATE TORCH_HIP_BUILD_MAIN_LIB)
endif()

if(USE_XPU)
  target_compile_definitions(torch_xpu PRIVATE TORCH_XPU_BUILD_MAIN_LIB)
endif()

set(EXPERIMENTAL_SINGLE_THREAD_POOL "0" CACHE STRING
  "Experimental option to use a single thread pool for inter- and intra-op parallelism")
if("${EXPERIMENTAL_SINGLE_THREAD_POOL}")
  target_compile_definitions(torch_cpu PUBLIC "-DAT_EXPERIMENTAL_SINGLE_THREAD_POOL=1")
endif()

if(MSVC AND NOT BUILD_SHARED_LIBS)
  # Note [Supporting both static and dynamic libraries on Windows]
  # ~~~~~~~~~~~~~~~~~~~~~~~~~~~~~~~~~~~~~~~~~~~~~~~~~~~~~~~~~~~~~
  # A Windows library may be distributed as either a static or dynamic
  # library.  The chosen distribution mechanism affects how you setup
  # the headers for the library: if you statically link a function,
  # all you need is an ordinary signature:
  #
  #     void f();
  #
  # But if you *dynamically* link it, then you must provide a __declspec
  # specifying that it should be imported from a DLL:
  #
  #     __declspec(dllimport) void f();
  #
  # Mixing the two situations will not work: if you specify dllimport
  # while statically linking, the linker will complain it cannot find
  # the __imp_f symbol (which serve as the DLL entrypoint); if you
  # fail to specify dllimport for a symbol that's coming from a DLL,
  # the linker will complain that it can't find f.  Joy!
  #
  # Most places on the Internet, you will find people have written
  # their headers under the assumption that the application will
  # only ever be dynamically linked, as they define a macro which
  # tags a function as __declspec(dllexport) if you are actually
  # building the library, and __declspec(dllimport) otherwise.  But
  # if you want these headers to also work if you are linking against
  # a static library, you need a way to avoid adding these __declspec's
  # at all.  And that "mechanism" needs to apply to any downstream
  # libraries/executables which are going to link against your library.
  #
  #   As an aside, why do we need to support both modes?
  #   For historical reasons, PyTorch ATen on Windows is built dynamically,
  #   while Caffe2 on Windows is built statically (mostly because if
  #   we build it dynamically, we are over the DLL exported symbol limit--and
  #   that is because Caffe2 hasn't comprehensively annotated all symbols
  #   which cross the DLL boundary with CAFFE_API).  So any code
  #   which is used by both PyTorch and Caffe2 needs to support both
  #   modes of linking.
  #
  # So, you have a macro (call it AT_CORE_STATIC_WINDOWS) which you need to have
  # set for any downstream library/executable that transitively includes your
  # headers.  How are you going to do this?  You have two options:
  #
  #   1. Write out a config.h header which stores whether or not
  #      you are linking statically or dynamically.
  #
  #   2. Force all of users to set the macro themselves.  If they
  #      use cmake, you can set -DAT_CORE_STATIC_WINDOWS=1 as a PUBLIC
  #      compile option, in which case cmake will automatically
  #      add the macro for you.
  #
  # Which one is better? Well, it depends: they trade off implementor
  # ease versus user ease: (1) is more work for the library author
  # but the user doesn't have to worry about it; (2) requires the user
  # to set the macro themselves... but only if they don't use cmake.
  #
  # So, which is appropriate in our situation?  In my mind, here is
  # the distinguishing factor: it is more common to distribute
  # DLLs, since they don't require you to line up the CRT version
  # (/MD, /MDd, /MT, /MTd) and MSVC version at the use site.  So,
  # if a user is already in the business of static linkage, they're
  # already in "expert user" realm.  So, I've decided that at this
  # point in time, the simplicity of implementation of (2) wins out.
  #
  # NB: This must be target_compile_definitions, not target_compile_options,
  # as the latter is not respected by nvcc
  target_compile_definitions(torch_cpu PUBLIC "AT_CORE_STATIC_WINDOWS=1")
endif()
if(MSVC AND BUILD_SHARED_LIBS)
  # ONNX is linked statically and needs to be exported from this library
  # to be used externally. Make sure that references match the export.
  target_compile_options(torch_cpu PRIVATE "-DONNX_BUILD_MAIN_LIB")
endif()

caffe2_interface_library(torch_cpu torch_cpu_library)

if(USE_CUDA)
  caffe2_interface_library(torch_cuda torch_cuda_library)
elseif(USE_ROCM)
  caffe2_interface_library(torch_hip torch_hip_library)
elseif(USE_XPU)
  caffe2_interface_library(torch_xpu torch_xpu_library)
endif()

if(USE_XPU)
  caffe2_interface_library(torch_xpu torch_xpu_library)
endif()

caffe2_interface_library(torch torch_library)

install(TARGETS torch_cpu torch_cpu_library EXPORT Caffe2Targets DESTINATION "${TORCH_INSTALL_LIB_DIR}")

if(USE_CUDA)
  install(TARGETS torch_cuda torch_cuda_library EXPORT Caffe2Targets DESTINATION "${TORCH_INSTALL_LIB_DIR}")
elseif(USE_ROCM)
  install(TARGETS torch_hip torch_hip_library EXPORT Caffe2Targets DESTINATION "${TORCH_INSTALL_LIB_DIR}")
elseif(USE_XPU)
  install(TARGETS torch_xpu torch_xpu_library EXPORT Caffe2Targets DESTINATION "${TORCH_INSTALL_LIB_DIR}")
endif()

if(USE_XPU)
  install(TARGETS torch_xpu torch_xpu_library EXPORT Caffe2Targets DESTINATION "${TORCH_INSTALL_LIB_DIR}")
endif()

install(TARGETS torch torch_library EXPORT Caffe2Targets DESTINATION "${TORCH_INSTALL_LIB_DIR}")

target_link_libraries(torch PUBLIC torch_cpu_library)

if(USE_CUDA)
  target_link_libraries(torch PUBLIC torch_cuda_library)
elseif(USE_ROCM)
  target_link_libraries(torch PUBLIC torch_hip_library)
endif()

if(USE_XPU)
  target_link_libraries(torch PUBLIC torch_xpu_library)
endif()

if(PRINT_CMAKE_DEBUG_INFO)
  print_target_properties(torch)
  print_target_properties(torch_cpu)
endif()

# Install PDB files for MSVC builds
if(MSVC AND BUILD_SHARED_LIBS)
  install(FILES $<TARGET_PDB_FILE:torch_cpu> DESTINATION "${TORCH_INSTALL_LIB_DIR}" OPTIONAL)
  if(USE_CUDA)
    install(FILES $<TARGET_PDB_FILE:torch_cuda> DESTINATION "${TORCH_INSTALL_LIB_DIR}" OPTIONAL)
  elseif(USE_ROCM)
    install(FILES $<TARGET_PDB_FILE:torch_hip> DESTINATION "${TORCH_INSTALL_LIB_DIR}" OPTIONAL)
  endif()
endif()

# ---[ CUDA library.
if(USE_CUDA)
  # FIXME: If kineto is linked with CUPTI it pollutes torch_cpu with CUDA dependencies
  # Even worse, it never declares that it depends on cudart, but calls the API, see
  # https://github.com/pytorch/kineto/blob/aef2f5c0f15e3be52406ac0b885e8689de6bc9f6/libkineto/src/CudaDeviceProperties.cpp#L24
  if(USE_KINETO AND NOT MSVC)
    target_link_libraries(torch_cpu PRIVATE torch::cudart)
  endif()
  target_link_libraries(torch_cuda INTERFACE torch::cudart)
  target_link_libraries(torch_cuda PUBLIC c10_cuda torch::nvtoolsext)

  target_include_directories(
      torch_cuda INTERFACE $<INSTALL_INTERFACE:include>)
  target_include_directories(
      torch_cuda PRIVATE ${Caffe2_GPU_INCLUDE})
  target_link_libraries(
      torch_cuda PRIVATE ${Caffe2_CUDA_DEPENDENCY_LIBS})

  # These public dependencies must go after the previous dependencies, as the
  # order of the libraries in the linker call matters here when statically
  # linking; libculibos and cublas must be last.
  target_link_libraries(torch_cuda PUBLIC torch_cpu_library ${Caffe2_PUBLIC_CUDA_DEPENDENCY_LIBS})
endif()

<<<<<<< HEAD
# ---[ XPU library.
if(USE_XPU)
  target_link_libraries(torch_xpu INTERFACE torch::xpurt)
  target_link_libraries(torch_xpu PUBLIC c10_xpu)

  target_include_directories(
      torch_xpu INTERFACE $<INSTALL_INTERFACE:include>)
  target_include_directories(
      torch_xpu PRIVATE ${Caffe2_XPU_INCLUDE})

  target_link_libraries(torch_xpu PUBLIC torch_cpu_library)
=======
if(USE_XPU)
  target_include_directories(torch_xpu PRIVATE ${Caffe2_XPU_INCLUDE})
  target_link_libraries(torch_xpu PRIVATE ${Caffe2_XPU_DEPENDENCY_LIBS})
  target_include_directories(
    torch_xpu INTERFACE $<INSTALL_INTERFACE:include>)

  target_link_libraries(torch_xpu PUBLIC torch_cpu_library ${Caffe2_PUBLIC_CUDA_DEPENDENCY_LIBS})
>>>>>>> 6a20c787de4 ([Intel GPU] oneDNN GPU GEMM support)
endif()

# ---[ Metal(OSX) modification
if(APPLE AND USE_PYTORCH_METAL)
  if(NOT INTERN_BUILD_MOBILE)
    include(../cmake/Metal.cmake)
    # We need to link the system frameworks explicitly
    find_library(metal NAMES Metal)
    find_library(mps NAMES MetalPerformanceShaders)
    find_library(foundation NAMES Foundation)
    find_library(accelerate NAMES Accelerate)
    target_link_libraries(torch_cpu PUBLIC ${metal} ${mps} ${foundation} ${accelerate})
  endif()
endif()


target_link_libraries(torch_cpu PRIVATE flatbuffers)

# Note [Global dependencies]
# Some libraries (e.g. OpenMPI) like to dlopen plugins after they're initialized,
# and they assume that all of their symbols will be available in the global namespace.
# On the other hand we try to be good citizens and avoid polluting the symbol
# namespaces, so libtorch is loaded with all its dependencies in a local scope.
# That usually leads to missing symbol errors at run-time, so to avoid a situation like
# this we have to preload those libs in a global namespace.
if(BUILD_SHARED_LIBS)
  add_library(torch_global_deps SHARED ${TORCH_SRC_DIR}/csrc/empty.c)
  if(HAVE_SOVERSION)
    set_target_properties(torch_global_deps PROPERTIES
        VERSION ${TORCH_VERSION} SOVERSION ${TORCH_SOVERSION})
  endif()
  set_target_properties(torch_global_deps PROPERTIES LINKER_LANGUAGE C)
  if(USE_MPI)
    target_link_libraries(torch_global_deps MPI::MPI_CXX)
  endif()
  if(CAFFE2_USE_MKL)
    target_link_libraries(torch_global_deps caffe2::mkl)
  endif()
  # The CUDA libraries are linked here for a different reason: in some
  # cases we load these libraries with ctypes, and if they weren't opened
  # with RTLD_GLOBAL, we'll do the "normal" search process again (and
  # not find them, because they're usually in non-standard locations)
  if(USE_CUDA)
    target_link_libraries(torch_global_deps ${Caffe2_PUBLIC_CUDA_DEPENDENCY_LIBS})
    target_link_libraries(torch_global_deps torch::cudart torch::nvtoolsext)
  endif()
  if(USE_TBB)
    target_link_libraries(torch_global_deps TBB::tbb)
  endif()

  install(TARGETS torch_global_deps DESTINATION "${TORCH_INSTALL_LIB_DIR}")
endif()

# ---[ Caffe2 HIP sources.
if(USE_ROCM)
  # Call again since Caffe2_HIP_INCLUDE is extended with ATen include dirs.
  # Get Compile Definitions from the directory (FindHIP.cmake bug)
  get_directory_property(MY_DEFINITIONS COMPILE_DEFINITIONS)
  if(MY_DEFINITIONS)
    foreach(_item ${MY_DEFINITIONS})
      list(APPEND HIP_CLANG_FLAGS "-D${_item}")
    endforeach()
  endif()

  # Call again since Caffe2_HIP_INCLUDE is extended with ATen include dirs.
  hip_include_directories(${Caffe2_HIP_INCLUDE})

  # Since PyTorch files contain HIP headers, these flags are required for the necessary definitions to be added.
  target_compile_options(torch_hip PUBLIC ${HIP_CXX_FLAGS})  # experiment
  target_link_libraries(torch_hip PUBLIC c10_hip)

  if(NOT INTERN_BUILD_MOBILE)
    # TODO: Cut this over to ATEN_HIP_FILES_GEN_LIB.  At the moment, we
    # only generate CUDA files
    # NB: This dependency must be PRIVATE, because we don't install
    # ATEN_CUDA_FILES_GEN_LIB (it's a synthetic target just to get the
    # correct dependency from generated files.)
    target_link_libraries(torch_hip PRIVATE ATEN_CUDA_FILES_GEN_LIB)
  endif()
  target_link_libraries(torch_hip PUBLIC torch_cpu_library ${Caffe2_PUBLIC_HIP_DEPENDENCY_LIBS})
  target_link_libraries(torch_hip PRIVATE ${Caffe2_HIP_DEPENDENCY_LIBS})

  # Since PyTorch files contain HIP headers, this is also needed to capture the includes.
  target_include_directories(torch_hip PRIVATE ${Caffe2_HIP_INCLUDE})
  target_include_directories(torch_hip INTERFACE $<INSTALL_INTERFACE:include>)
endif()

if(BUILD_STATIC_RUNTIME_BENCHMARK)
  add_subdirectory(${TORCH_ROOT}/benchmarks/static_runtime ${PROJECT_BINARY_DIR}/bin)
  add_executable(static_runtime_bench "${STATIC_RUNTIME_BENCHMARK_SRCS}")
  add_executable(static_runtime_test "${STATIC_RUNTIME_TEST_SRCS}")
  target_link_libraries(static_runtime_bench torch_library benchmark)
  target_link_libraries(static_runtime_test torch_library gtest_main)
endif()

if(BUILD_MOBILE_BENCHMARK)
  foreach(benchmark_src ${ATen_MOBILE_BENCHMARK_SRCS})
    get_filename_component(benchmark_name ${benchmark_src} NAME_WE)
    add_executable(${benchmark_name} "${benchmark_src}")
    target_link_libraries(${benchmark_name} torch_library benchmark)
    target_include_directories(${benchmark_name} PRIVATE $<INSTALL_INTERFACE:include>)
    target_include_directories(${benchmark_name} PRIVATE $<BUILD_INTERFACE:${CMAKE_BINARY_DIR}/include>)
    target_include_directories(${benchmark_name} PRIVATE ${ATen_CPU_INCLUDE})
    target_link_options(${benchmark_name} PRIVATE "LINKER:--allow-multiple-definition")
  endforeach()
endif()

if(BUILD_MOBILE_TEST)
  foreach(test_src ${ATen_MOBILE_TEST_SRCS})
    get_filename_component(test_name ${test_src} NAME_WE)
    add_executable(${test_name} "${test_src}")
    target_link_libraries(${test_name} torch_library gtest_main)
    target_include_directories(${test_name} PRIVATE $<INSTALL_INTERFACE:include>)
    target_include_directories(${test_name} PRIVATE $<BUILD_INTERFACE:${CMAKE_BINARY_DIR}/include>)
    target_include_directories(${test_name} PRIVATE ${ATen_CPU_INCLUDE})
    add_test(NAME ${test_name} COMMAND $<TARGET_FILE:${test_name}>)
  endforeach()
endif()

# ---[ Test binaries.
if(BUILD_TEST)

  foreach(test_src ${ATen_VEC_TEST_SRCS})
    foreach(i RANGE ${NUM_CPU_CAPABILITY_NAMES})
        get_filename_component(test_name ${test_src} NAME_WE)
        list(GET CPU_CAPABILITY_NAMES ${i} CPU_CAPABILITY)
        list(GET CPU_CAPABILITY_FLAGS ${i} FLAGS)
        separate_arguments(FLAGS UNIX_COMMAND "${FLAGS}")
        # Build vec with minimal dependencies on all platforms but Windows
        if(NOT MSVC)
          add_executable(${test_name}_${CPU_CAPABILITY} "${test_src}" ../aten/src/ATen/native/quantized/AffineQuantizerBase.cpp)
          # TODO: Get rid of c10 dependency (which is only needed for the implementation of AT_ERROR)
          target_link_libraries(${test_name}_${CPU_CAPABILITY} c10 sleef gtest_main)
          if(USE_FBGEMM)
            target_link_libraries(${test_name}_${CPU_CAPABILITY} fbgemm)
          endif()
          if(USE_ASAN)
            if(TARGET Sanitizer::address)
              target_link_libraries(${test_name}_${CPU_CAPABILITY} Sanitizer::address)
            endif()
            if(TARGET Sanitizer::undefined)
              target_link_libraries(${test_name}_${CPU_CAPABILITY} Sanitizer::undefined)
            endif()
          endif()
        else()
          add_executable(${test_name}_${CPU_CAPABILITY} "${test_src}")
          target_link_libraries(${test_name}_${CPU_CAPABILITY} torch_library gtest_main)
        endif()
        target_include_directories(${test_name}_${CPU_CAPABILITY} PRIVATE $<INSTALL_INTERFACE:include>)
        target_include_directories(${test_name}_${CPU_CAPABILITY} PRIVATE $<BUILD_INTERFACE:${CMAKE_BINARY_DIR}/include>)
        target_include_directories(${test_name}_${CPU_CAPABILITY} PRIVATE ${ATen_CPU_INCLUDE})
        target_compile_definitions(${test_name}_${CPU_CAPABILITY} PRIVATE CPU_CAPABILITY=${CPU_CAPABILITY}  CPU_CAPABILITY_${CPU_CAPABILITY})
        target_compile_options(${test_name}_${CPU_CAPABILITY} PRIVATE  ${FLAGS})
        if(NOT MSVC)
              target_compile_options(${test_name}_${CPU_CAPABILITY} PRIVATE -Wno-ignored-qualifiers)
        endif(NOT MSVC)
        add_test(NAME ${test_name}_${CPU_CAPABILITY} COMMAND $<TARGET_FILE:${test_name}_${CPU_CAPABILITY}>)
    endforeach()
  endforeach()

  foreach(test_src ${Caffe2_CPU_TEST_SRCS})
    get_filename_component(test_name ${test_src} NAME_WE)
    add_executable(${test_name} "${test_src}")
    target_link_libraries(${test_name} torch_library gtest_main)
    target_include_directories(${test_name} PRIVATE $<INSTALL_INTERFACE:include>)
    target_include_directories(${test_name} PRIVATE $<BUILD_INTERFACE:${CMAKE_BINARY_DIR}/include>)
    target_include_directories(${test_name} PRIVATE ${Caffe2_CPU_INCLUDE})
    if(NOT MSVC)
      target_compile_options(${test_name} PRIVATE -Wno-unused-variable)
    endif()
    add_test(NAME ${test_name} COMMAND $<TARGET_FILE:${test_name}>)
    if(INSTALL_TEST)
      install(TARGETS ${test_name} DESTINATION test)
      # Install PDB files for MSVC builds
      if(MSVC AND BUILD_SHARED_LIBS)
        install(FILES $<TARGET_PDB_FILE:${test_name}> DESTINATION test OPTIONAL)
      endif()
    endif()
  endforeach()

  if(USE_MPS)
    foreach(test_src ${Caffe2_MPS_TEST_SRCS})
      get_filename_component(test_name ${test_src} NAME_WE)
      add_executable(${test_name} "${test_src}")
      find_library(metal NAMES Metal)
      find_library(foundation NAMES Foundation)
      target_link_libraries(${test_name} torch_library gtest_main ${metal} ${foundation})
      target_include_directories(${test_name} PRIVATE $<INSTALL_INTERFACE:include>)
      target_include_directories(${test_name} PRIVATE $<BUILD_INTERFACE:${CMAKE_BINARY_DIR}/include>)
      target_include_directories(${test_name} PRIVATE ${Caffe2_CPU_INCLUDE})
      add_test(NAME ${test_name} COMMAND $<TARGET_FILE:${test_name}>)
      if(INSTALL_TEST)
        install(TARGETS ${test_name} DESTINATION test)
        # Install PDB files for MSVC builds
        if(MSVC AND BUILD_SHARED_LIBS)
          install(FILES $<TARGET_PDB_FILE:${test_name}> DESTINATION test OPTIONAL)
        endif()
      endif()
    endforeach()
  endif()

  if(USE_CUDA)
    foreach(test_src ${Caffe2_GPU_TEST_SRCS})
      get_filename_component(test_name ${test_src} NAME_WE)
      add_executable(${test_name} "${test_src}")
      target_link_libraries(${test_name} torch_library gtest_main)
      if(USE_CUDNN AND ${test_name} MATCHES "cudnn")
        target_link_libraries(${test_name} torch::cudnn)
      endif()
      target_include_directories(${test_name} PRIVATE $<INSTALL_INTERFACE:include>)
      target_include_directories(${test_name} PRIVATE ${Caffe2_CPU_INCLUDE})
      add_test(NAME ${test_name} COMMAND $<TARGET_FILE:${test_name}>)
      if(INSTALL_TEST)
        install(TARGETS ${test_name} DESTINATION test)
        # Install PDB files for MSVC builds
        if(MSVC AND BUILD_SHARED_LIBS)
          install(FILES $<TARGET_PDB_FILE:${test_name}> DESTINATION test OPTIONAL)
        endif()
      endif()
    endforeach()
  endif()

  if(USE_XPU)
    foreach(test_src ${Caffe2_XPU_TEST_SRCS})
      get_filename_component(test_name ${test_src} NAME_WE)
      add_executable(${test_name} "${test_src}")
      target_link_libraries(${test_name} torch_library gtest_main)
      target_include_directories(${test_name} PRIVATE $<INSTALL_INTERFACE:include>)
      target_include_directories(${test_name} PRIVATE ${Caffe2_CPU_INCLUDE})
      add_test(NAME ${test_name} COMMAND $<TARGET_FILE:${test_name}>)
      if(INSTALL_TEST)
        install(TARGETS ${test_name} DESTINATION test)
      endif()
    endforeach()
  endif()

  if(USE_VULKAN)
    foreach(test_src ${Caffe2_VULKAN_TEST_SRCS})
      get_filename_component(test_name ${test_src} NAME_WE)
      add_executable(${test_name} "${test_src}")
      target_link_libraries(${test_name} torch_library gtest_main)
      target_include_directories(${test_name} PRIVATE $<INSTALL_INTERFACE:include>)
      target_include_directories(${test_name} PRIVATE ${Caffe2_CPU_INCLUDE})
      add_test(NAME ${test_name} COMMAND $<TARGET_FILE:${test_name}>)
      if(INSTALL_TEST)
        install(TARGETS ${test_name} DESTINATION test)
        # Install PDB files for MSVC builds
        if(MSVC AND BUILD_SHARED_LIBS)
          install(FILES $<TARGET_PDB_FILE:${test_name}> DESTINATION test OPTIONAL)
        endif()
      endif()
    endforeach()
  endif()

  if(USE_ROCM)
    foreach(test_src ${Caffe2_HIP_TEST_SRCS})
      get_filename_component(test_name ${test_src} NAME_WE)
      add_executable(${test_name} "${test_src}")
      target_link_libraries(${test_name} torch_library gtest_main)
      target_include_directories(${test_name} PRIVATE $<INSTALL_INTERFACE:include>)
      target_include_directories(${test_name} PRIVATE ${Caffe2_CPU_INCLUDE} ${Caffe2_HIP_INCLUDE})
      target_compile_options(${test_name} PRIVATE ${HIP_CXX_FLAGS})
      add_test(NAME ${test_name} COMMAND $<TARGET_FILE:${test_name}>)
      if(INSTALL_TEST)
        install(TARGETS ${test_name} DESTINATION test)
      endif()
    endforeach()
  endif()

  # For special tests that explicitly uses dependencies, we add them here
  if(BUILD_CAFFE2 AND USE_MPI)
    target_link_libraries(mpi_test MPI::MPI_CXX)
    if(USE_CUDA)
      target_link_libraries(mpi_gpu_test MPI::MPI_CXX)
    endif()
  endif()
endif()

if(MSVC)
  # This is used to enable the conforming lambda processor in MSVC
  # Which allows us to capture constexpr in lambdas
  # Note that this will be turned on by default for std=c++20 and above
  # This should be applied globally when https://github.com/pytorch/pytorch/issues/92600 is fixed
  foreach(tmp ${MEM_EFF_ATTENTION_CUDA_SOURCES})
    # MEM_EFF_ATTENTION_CUDA is populated in pytorch/aten/src/ATen/CMakeLists.txt
    # We iterate over these files, updating paths and adding the compile flag
    FILE(RELATIVE_PATH tmp_path "${PROJECT_SOURCE_DIR}" "${tmp}")
    SET(tmp_path "../${tmp_path}")
    set_source_files_properties(${tmp_path} PROPERTIES COMPILE_FLAGS "-Xcompiler /Zc:lambda")
  endforeach()
endif()

# Note: we only install the caffe2 python files if BUILD_CAFFE2_OPS is ON
# This is because the build rules here written in such a way that they always
# appear to need to be re-run generating >600 pieces of work during the pytorch
# rebuild step. The long-term fix should be to clean up these rules so they
# only rerun when needed.

if(BUILD_PYTHON)
  # Python site-packages
  # Get canonical directory for python site packages (relative to install
  # location).  It varies from system to system.
  # We should pin the path separator to the forward slash on Windows.
  # More details can be seen at
  # https://github.com/pytorch/pytorch/tree/main/tools/build_pytorch_libs.bat#note-backslash-munging-on-windows
  pycmd(PYTHON_SITE_PACKAGES "
      import os
      import sysconfig
      relative_site_packages = sysconfig.get_path('purelib').replace(sysconfig.get_path('data'), '').lstrip(os.path.sep)
      print(relative_site_packages)
  ")
  file(TO_CMAKE_PATH ${PYTHON_SITE_PACKAGES} PYTHON_SITE_PACKAGES)
  set(PYTHON_SITE_PACKAGES ${PYTHON_SITE_PACKAGES} PARENT_SCOPE) # for Summary
  # ---[ Options.
  set(PYTHON_LIB_REL_PATH "${PYTHON_SITE_PACKAGES}" CACHE STRING "Python installation path (relative to CMake installation prefix)")
  message(STATUS "Using ${PYTHON_LIB_REL_PATH} as python relative installation path")
  # Python extension suffix
  # Try to get from python through sysconfig.get_env_var('EXT_SUFFIX') first,
  # fallback to ".pyd" if windows and ".so" for all others.
  pycmd(PY_EXT_SUFFIX "
      def get_ext_suffix():
          import sys
          import sysconfig
          return sysconfig.get_config_var('EXT_SUFFIX')

      suffix = get_ext_suffix()
      if suffix is not None:
          print(suffix)
      else:
          print()
  ")
  if("${PY_EXT_SUFFIX}" STREQUAL "")
    if(MSVC)
      set(PY_EXT_SUFFIX ".pyd")
    else()
      set(PY_EXT_SUFFIX ".so")
    endif()
  endif()

  if(CMAKE_CXX_COMPILER_ID STREQUAL "GNU")
    # Workaround for https://gcc.gnu.org/bugzilla/show_bug.cgi?id=80947 in EmbeddingBag.cpp
    set_source_files_properties(../aten/src/ATen/native/EmbeddingBag.cpp PROPERTIES COMPILE_FLAGS -Wno-attributes)
    set_source_files_properties(${TORCH_SRC_DIR}/../caffe2/operators/box_with_nms_limit_op.cc PROPERTIES COMPILE_FLAGS -Wno-attributes)
  endif()
  # Allow different install locations for libcaffe2
  # For setuptools installs (that all build Python), install libcaffe2 into
  # site-packages, alongside the torch libraries. The pybind11 library needs
  # an rpath to the torch library folder
  # For cmake installs, including c++ only installs, install libcaffe2 into
  # CMAKE_INSTALL_PREFIX/lib . The pybind11 library can have a hardcoded
  # rpath
  set(caffe2_pybind11_rpath "${_rpath_portable_origin}")
  if(${BUILDING_WITH_TORCH_LIBS})
    # site-packages/caffe2/python/caffe2_pybind11_state
    # site-packages/torch/lib
    set(caffe2_pybind11_rpath "${_rpath_portable_origin}/../../torch/lib")
  endif(${BUILDING_WITH_TORCH_LIBS})

  # Must also include `CMAKE_SHARED_LINKER_FLAGS` in linker flags for
  # `caffe2_pybind11_state_*` targets because paths to required libraries may
  # need to be found there (e.g., specifying path to `libiomp5` with `LDFLAGS`).
  set(_caffe2_pybind11_state_linker_flags "${CMAKE_SHARED_LINKER_FLAGS}")
  if(APPLE)
    set(_caffe2_pybind11_state_linker_flags "${_caffe2_pybind11_state_linker_flags} -undefined dynamic_lookup")
  endif()

  # ---[ Python.
  if(BUILD_CAFFE2)
  add_library(caffe2_pybind11_state MODULE ${Caffe2_CPU_PYTHON_SRCS})
  target_compile_definitions(torch PRIVATE BUILD_CAFFE2)
  target_compile_definitions(torch_python PRIVATE BUILD_CAFFE2)
  if(USE_NUMPY)
    target_compile_options(caffe2_pybind11_state PRIVATE "-DUSE_NUMPY")
    target_link_libraries(caffe2_pybind11_state  PRIVATE numpy::numpy)
  endif()
  if(NOT MSVC)
    set_target_properties(caffe2_pybind11_state PROPERTIES COMPILE_FLAGS "-fvisibility=hidden")
  endif()
  set_target_properties(caffe2_pybind11_state PROPERTIES PREFIX "" DEBUG_POSTFIX "")
  set_target_properties(caffe2_pybind11_state PROPERTIES SUFFIX ${PY_EXT_SUFFIX})
  set_target_properties(caffe2_pybind11_state PROPERTIES LINK_FLAGS "${_caffe2_pybind11_state_linker_flags}")
  target_include_directories(caffe2_pybind11_state PRIVATE $<INSTALL_INTERFACE:include>)
  target_include_directories(caffe2_pybind11_state PRIVATE ${Caffe2_CPU_INCLUDE})

  target_link_libraries(caffe2_pybind11_state PRIVATE
      torch_library python::python pybind::pybind11)
  if(USE_MKLDNN)
      target_link_libraries(caffe2_pybind11_state PRIVATE caffe2::mkldnn)
  endif()
  if(WIN32)
    target_link_libraries(caffe2_pybind11_state PRIVATE onnx_proto)
  endif(WIN32)

  # Install caffe2_pybind11_state(_gpu|hip) in site-packages/caffe2/python,
  # so it needs an rpath to find libcaffe2
  set_target_properties(
      caffe2_pybind11_state PROPERTIES LIBRARY_OUTPUT_DIRECTORY
      ${CMAKE_BINARY_DIR}/caffe2/python)
  install(TARGETS caffe2_pybind11_state DESTINATION "${PYTHON_LIB_REL_PATH}/caffe2/python")
  if(MSVC AND BUILD_SHARED_LIBS)
    install(FILES $<TARGET_PDB_FILE:caffe2_pybind11_state> DESTINATION "${PYTHON_LIB_REL_PATH}/caffe2/python" OPTIONAL)
  endif()
  set_target_properties(caffe2_pybind11_state PROPERTIES INSTALL_RPATH "${caffe2_pybind11_rpath}")

  if(USE_CUDA)
    add_library(caffe2_pybind11_state_gpu MODULE ${Caffe2_GPU_PYTHON_SRCS})
    if(USE_NUMPY)
      target_compile_options(caffe2_pybind11_state_gpu PRIVATE "-DUSE_NUMPY")
      target_link_libraries(caffe2_pybind11_state_gpu PRIVATE numpy::numpy)
    endif()
    if(NOT MSVC)
      set_target_properties(caffe2_pybind11_state_gpu PROPERTIES COMPILE_FLAGS "-fvisibility=hidden")
    endif()
    set_target_properties(caffe2_pybind11_state_gpu PROPERTIES PREFIX "" DEBUG_POSTFIX "")
    set_target_properties(caffe2_pybind11_state_gpu PROPERTIES SUFFIX ${PY_EXT_SUFFIX})
    set_target_properties(caffe2_pybind11_state_gpu PROPERTIES LINK_FLAGS "${_caffe2_pybind11_state_linker_flags}")
    target_include_directories(caffe2_pybind11_state_gpu PRIVATE $<INSTALL_INTERFACE:include>)
    target_include_directories(caffe2_pybind11_state_gpu PRIVATE ${Caffe2_CPU_INCLUDE})
    target_link_libraries(caffe2_pybind11_state_gpu PRIVATE
        torch_library python::python pybind::pybind11)
    if(USE_MKLDNN)
        target_link_libraries(caffe2_pybind11_state_gpu PRIVATE caffe2::mkldnn)
    endif()
    if(WIN32)
      target_link_libraries(caffe2_pybind11_state_gpu PRIVATE onnx_proto)
    endif(WIN32)

    # Install with same rpath as non-gpu caffe2_pybind11_state
    set_target_properties(
        caffe2_pybind11_state_gpu PROPERTIES LIBRARY_OUTPUT_DIRECTORY
        ${CMAKE_BINARY_DIR}/caffe2/python)
    install(TARGETS caffe2_pybind11_state_gpu DESTINATION "${PYTHON_LIB_REL_PATH}/caffe2/python")
    if(MSVC AND BUILD_SHARED_LIBS)
      install(FILES $<TARGET_PDB_FILE:caffe2_pybind11_state_gpu> DESTINATION "${PYTHON_LIB_REL_PATH}/caffe2/python" OPTIONAL)
    endif()
    set_target_properties(caffe2_pybind11_state_gpu PROPERTIES INSTALL_RPATH "${caffe2_pybind11_rpath}")
  endif()

  if(USE_ROCM)
    add_library(caffe2_pybind11_state_hip MODULE ${Caffe2_HIP_PYTHON_SRCS})
    if(USE_NUMPY)
      target_compile_options(caffe2_pybind11_state_hip PRIVATE "-DUSE_NUMPY")
      target_link_libraries(caffe2_pybind11_state_hip PRIVATE numpy::numpy)
    endif()
    if(NOT MSVC)
      target_compile_options(caffe2_pybind11_state_hip PRIVATE ${HIP_CXX_FLAGS} -fvisibility=hidden)
    endif()
    set_target_properties(caffe2_pybind11_state_hip PROPERTIES PREFIX "")
    set_target_properties(caffe2_pybind11_state_hip PROPERTIES SUFFIX ${PY_EXT_SUFFIX})
    set_target_properties(caffe2_pybind11_state_hip PROPERTIES LINK_FLAGS "${_caffe2_pybind11_state_linker_flags}")
    target_include_directories(caffe2_pybind11_state_hip PRIVATE $<INSTALL_INTERFACE:include>)
    target_include_directories(caffe2_pybind11_state_hip PRIVATE ${Caffe2_CPU_INCLUDE} ${Caffe2_HIP_INCLUDE})
    target_link_libraries(caffe2_pybind11_state_hip PRIVATE
        torch_library python::python pybind::pybind11)

    # Install with same rpath as non-hip caffe2_pybind11_state
    set_target_properties(
        caffe2_pybind11_state_hip PROPERTIES LIBRARY_OUTPUT_DIRECTORY
        ${CMAKE_BINARY_DIR}/caffe2/python)
    install(TARGETS caffe2_pybind11_state_hip DESTINATION "${PYTHON_LIB_REL_PATH}/caffe2/python")
    set_target_properties(caffe2_pybind11_state_hip PROPERTIES INSTALL_RPATH "${caffe2_pybind11_rpath}")
  endif()

  if(MSVC AND CMAKE_GENERATOR MATCHES "Visual Studio")
    # If we are building under windows, we will copy the file from
    # build/caffe2/python/{Debug,Release}/caffe2_pybind11_state.pyd
    # to its parent folder so that we can do in-build execution.
    add_custom_target(windows_python_copy_lib ALL)
    add_dependencies(windows_python_copy_lib caffe2_pybind11_state)
    add_custom_command(
        TARGET windows_python_copy_lib POST_BUILD
        COMMAND ${CMAKE_COMMAND} -E copy
        $<TARGET_FILE:caffe2_pybind11_state>
        ${CMAKE_BINARY_DIR}/caffe2/python)
    if(USE_CUDA)
      add_dependencies(windows_python_copy_lib caffe2_pybind11_state_gpu)
      add_custom_command(
          TARGET windows_python_copy_lib POST_BUILD
          COMMAND ${CMAKE_COMMAND} -E copy
          $<TARGET_FILE:caffe2_pybind11_state_gpu>
          ${CMAKE_BINARY_DIR}/caffe2/python)
    endif()
    if(USE_ROCM)
      add_dependencies(windows_python_copy_lib caffe2_pybind11_state_hip)
      add_custom_command(
          TARGET windows_python_copy_lib POST_BUILD
          COMMAND ${CMAKE_COMMAND} -E copy
          $<TARGET_FILE:caffe2_pybind11_state_hip>
          ${CMAKE_BINARY_DIR}/caffe2/python)
    endif()
  endif()

  # Finally, Copy all python files to build directory
  # Create a custom target that copies all python files.
  file(GLOB_RECURSE PYTHON_SRCS RELATIVE ${PROJECT_SOURCE_DIR}
       "${PROJECT_SOURCE_DIR}/caffe2/*.py")
  endif()

  # generated pb files are copied from build/caffe2 to caffe2
  # if we copied them back to build this would create a build cycle
  # consider removing the need for globs
  filter_list_exclude(PYTHON_SRCS PYTHON_SRCS "proto/.*_pb")

  set(build_files)
  foreach(python_src ${PYTHON_SRCS})
    add_custom_command(OUTPUT ${CMAKE_BINARY_DIR}/${python_src}
                       DEPENDS ${PROJECT_SOURCE_DIR}/${python_src}
                       COMMAND ${CMAKE_COMMAND} -E copy
                       ${PROJECT_SOURCE_DIR}/${python_src}
                       ${CMAKE_BINARY_DIR}/${python_src})
    list(APPEND build_files ${CMAKE_BINARY_DIR}/${python_src})
  endforeach()

  add_custom_target(python_copy_files ALL DEPENDS ${build_files})


  # Install commands
  # Pick up static python files
  install(DIRECTORY ${CMAKE_BINARY_DIR}/caffe2 DESTINATION ${PYTHON_LIB_REL_PATH}
          FILES_MATCHING PATTERN "*.py")
  # Caffe proto files
  install(DIRECTORY ${CMAKE_BINARY_DIR}/caffe DESTINATION ${PYTHON_LIB_REL_PATH}
          FILES_MATCHING PATTERN "*.py")
  # Caffe2 proto files
  install(DIRECTORY ${CMAKE_BINARY_DIR}/caffe2 DESTINATION ${PYTHON_LIB_REL_PATH}
          FILES_MATCHING PATTERN "*.py")
endif()<|MERGE_RESOLUTION|>--- conflicted
+++ resolved
@@ -1078,8 +1078,6 @@
     target_precompile_headers(torch_cuda PRIVATE
         "$<$<COMPILE_LANGUAGE:CXX>:ATen/core/ATen_pch.h>")
   endif()
-elseif(USE_XPU)
-  add_library(torch_xpu ${Caffe2_XPU_SRCS})
 endif()
 
 if(USE_XPU)
@@ -1543,10 +1541,6 @@
   caffe2_interface_library(torch_xpu torch_xpu_library)
 endif()
 
-if(USE_XPU)
-  caffe2_interface_library(torch_xpu torch_xpu_library)
-endif()
-
 caffe2_interface_library(torch torch_library)
 
 install(TARGETS torch_cpu torch_cpu_library EXPORT Caffe2Targets DESTINATION "${TORCH_INSTALL_LIB_DIR}")
@@ -1556,10 +1550,6 @@
 elseif(USE_ROCM)
   install(TARGETS torch_hip torch_hip_library EXPORT Caffe2Targets DESTINATION "${TORCH_INSTALL_LIB_DIR}")
 elseif(USE_XPU)
-  install(TARGETS torch_xpu torch_xpu_library EXPORT Caffe2Targets DESTINATION "${TORCH_INSTALL_LIB_DIR}")
-endif()
-
-if(USE_XPU)
   install(TARGETS torch_xpu torch_xpu_library EXPORT Caffe2Targets DESTINATION "${TORCH_INSTALL_LIB_DIR}")
 endif()
 
@@ -1616,7 +1606,6 @@
   target_link_libraries(torch_cuda PUBLIC torch_cpu_library ${Caffe2_PUBLIC_CUDA_DEPENDENCY_LIBS})
 endif()
 
-<<<<<<< HEAD
 # ---[ XPU library.
 if(USE_XPU)
   target_link_libraries(torch_xpu INTERFACE torch::xpurt)
@@ -1626,17 +1615,10 @@
       torch_xpu INTERFACE $<INSTALL_INTERFACE:include>)
   target_include_directories(
       torch_xpu PRIVATE ${Caffe2_XPU_INCLUDE})
+  target_link_libraries(
+      torch_xpu PRIVATE ${Caffe2_XPU_DEPENDENCY_LIBS})
 
   target_link_libraries(torch_xpu PUBLIC torch_cpu_library)
-=======
-if(USE_XPU)
-  target_include_directories(torch_xpu PRIVATE ${Caffe2_XPU_INCLUDE})
-  target_link_libraries(torch_xpu PRIVATE ${Caffe2_XPU_DEPENDENCY_LIBS})
-  target_include_directories(
-    torch_xpu INTERFACE $<INSTALL_INTERFACE:include>)
-
-  target_link_libraries(torch_xpu PUBLIC torch_cpu_library ${Caffe2_PUBLIC_CUDA_DEPENDENCY_LIBS})
->>>>>>> 6a20c787de4 ([Intel GPU] oneDNN GPU GEMM support)
 endif()
 
 # ---[ Metal(OSX) modification
