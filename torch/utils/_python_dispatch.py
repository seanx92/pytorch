--- conflicted
+++ resolved
@@ -382,13 +382,6 @@
                 if isinstance(ret, list):
                     for r in ret:
                         torch.ops.aten.set_.source_Storage_storage_offset(
-<<<<<<< HEAD
-                            r, arg.untyped_storage(), r.storage_offset(), r.shape, r.stride())
-                else:
-                    assert isinstance(ret, torch.Tensor), f"type: {type(ret)}"
-                    torch.ops.aten.set_.source_Storage_storage_offset(
-                        ret, arg.untyped_storage(), ret.storage_offset(), ret.shape, ret.stride()
-=======
                             r,
                             arg.untyped_storage(),
                             r.storage_offset(),
@@ -403,7 +396,6 @@
                         ret.storage_offset(),
                         ret.shape,
                         ret.stride(),
->>>>>>> f1d1e324
                     )
             finally:
                 torch._C._set_meta_in_tls_dispatch_include(meta_in_tls)
