# This module provides a FAST (on GPU) content addressable store for storages
# (and tensors on top of them) with VERY WEAK portability guarantees (e.g.,
# don't expect CPU/CUDA to address to the same hash, don't expect it to be
# portable across devices) that is NOT cryptographically secure.  In return,
# we are able to hash 40G of tensor data on GPU in less than a second,
# compared to running SHA-1 in CPU which would a minute or so.  The primary
# use case is for efficiently snapshotting intermediate tensor data for
# offline debugging, but it's been put in this module in case you think of
# another use case for it.  The hash function could be replaced with a
# straight reimplementation of SHA-1, which would give us much stronger
# portability guarantees.
#
# WARNING: THERE IS NO BC/FC GUARANTEE FOR THIS FORMAT!  If you need to format
# shift the result, consider packing it into a single torch.save object
# with traditional view sharing.
#
# Because of the weak portability guarantees, you can only write to the
# content store from a single process; we don't provide any capability
# of "reopening" a content store to add more things to it.  But we don't
# assume that you can keep all of the tensors you want to add to the store
# in memory at once, because you probably can't!  Nor do we assume that
# you know a priori whether or not two storages can be deduplicated or not.
#
# Note: only storages are content-addressed; tensors are name addressed
#
# Note: our padding strategy means that [1, 0] and [1] int16 tensors would
# map to the same (padded) storage.  We think this will be immaterial for most
# users.

import ctypes
import hashlib
import os.path
import struct
from typing import Dict, Optional, Set

import torch
import torch._prims as prims
import torch._utils
import torch.nn.functional as F
from torch._C import default_generator

from torch.multiprocessing.reductions import StorageWeakRef


# Returns a hex digest of the data in the storage.  Guaranteed to be
# SHA-1 if stable_hash=True, otherwise it will consistent for a single
# process run but not necessarily across processes.
def hash_storage(storage: torch.UntypedStorage, *, stable_hash: bool = False) -> str:
    # TODO: factor this into a helper
    import torch._dynamo

    compile_supported = torch._dynamo.is_dynamo_supported()
    device_type = storage.device.type
    if device_type == "cpu":
        pass
    elif device_type == "cuda" and compile_supported:
        from torch._inductor.utils import has_triton

        compile_supported = has_triton()
    else:
        compile_supported = False

    if stable_hash or not compile_supported:
        cpu_storage = storage.cpu()
        # TODO: make storage support buffer protocol so this isn't
        # necessary
        buf = (ctypes.c_byte * cpu_storage.nbytes()).from_address(
            cpu_storage.data_ptr()
        )
        sha1 = hashlib.sha1()
        sha1.update(buf)
        return sha1.hexdigest()

    # Use of torch.compile is mandatory for (1) good memory usage
    # and (2) xor_sum implementation.  This is our first instance of
    # using PT2 to implement a kernel in PyTorch; if we get AOT capabilities
    # it would be good to apply it here.
    @torch.compile(dynamic=True)
    def kernel(x):
        # The randint calls are carefully written to hit things we
        # have lowerings for in inductor.  Lack of unsigned 32-bit integer
        # is a pain.
        a = torch.randint(
            -(2**31), 2**31, x.shape, device=x.device, dtype=torch.int32
        ).abs()
        a = ((a % (2**31 - 1)) + 1).long()
        b = (
            torch.randint(
                -(2**31), 2**31, x.shape, device=x.device, dtype=torch.int32
            )
            .abs()
            .long()
        )
        # This is a standard shift-multiply universal hash family
        # plus xor sum hash, using Philox to generate random numbers.
        # Our Philox RNG is not deterministic across devices so
        # don't use this for stable hashing.
        #
        # This assumes fixed length so you're also obligated to bucket
        # by the length of tensor as well
        return prims.xor_sum((a * x + b).int(), [0])

    # TODO: factor this into a random utility
    if device_type == "cpu":
        generator = default_generator
    elif device_type == "cuda":
        import torch.cuda

        generator = torch.cuda.default_generators[storage.device.index]
    else:
        raise AssertionError(f"unhandled device type {device_type}")
    state = generator.get_state()
    try:
        generator.manual_seed(0)
        x = torch.empty(0, dtype=torch.uint8, device=storage.device).set_(storage)  # type: ignore[call-overload]
        # The dtype-casting view cannot be compiled, and so the
        # padding/reshaping also needs to be done externally even
        # though it could be profitably fused
        pad = x.numel() % 4
        if pad > 0:
            x = F.pad(x, (0, pad), "constant", 0)
        x = x.view(torch.int32)
        torch._dynamo.mark_dynamic(x, 0)
        # We run the 32-bit hash five times with differing parameters to
        # reduce chance of collision
        ITER = 5
        cs = [kernel(x).item() for _ in range(ITER)]
        return struct.pack(">" + "i" * ITER, *cs).hex()
    finally:
        generator.set_state(state)


class ContentStoreWriter:
    # Structure:
    #   storages/
    #     00/
    #       0000..00
    #   tensors/
    #     name
<<<<<<< HEAD
    def __init__(self, loc, stable_hash=False):
        self.loc = loc
        self.seen_storage_hashes = set()
        self.stable_hash = stable_hash

    def write_storage(self, storage):
        if self.stable_hash:
            cpu_storage = storage.cpu()
            # TODO: make storage support buffer protocol so this isn't
            # necessary
            buf = (ctypes.c_byte * cpu_storage.nbytes()).from_address(
                cpu_storage.data_ptr()
            )
            sha1 = hashlib.sha1()
            sha1.update(buf)
            h = sha1.hexdigest()
        else:
            h = hash_storage(storage)
=======
    def __init__(self, loc: str) -> None:
        self.loc: str = loc
        self.seen_storage_hashes: Set[str] = set()

    def write_storage(self, storage: torch.UntypedStorage) -> str:
        h = hash_storage(storage)
>>>>>>> 1aed56f5
        if h in self.seen_storage_hashes:
            return h
        # TODO: consider not using torch.save for this; we don't actually
        # need any metadata for the storage
        subfolder = os.path.join(self.loc, "storages")
        os.makedirs(subfolder, exist_ok=True)
        torch.save(storage, os.path.join(subfolder, h))
        self.seen_storage_hashes.add(h)
        return h

    def write_tensor(self, name: str, t: torch.Tensor) -> None:
        storage = t.untyped_storage()
        h = self.write_storage(storage)
        # TODO: Support more advanced snapshotting of requires_grad/grad/etc
        payload = (
            t.dtype,
            h,
            t.storage_offset(),
            tuple(t.shape),
            t.stride(),
            torch._utils.get_tensor_metadata(t),
        )
        subfolder = os.path.join(self.loc, "tensors")
        os.makedirs(subfolder, exist_ok=True)
        torch.save(payload, os.path.join(subfolder, name))


class ContentStoreReader:
    def __init__(self, loc: str) -> None:
        self.loc = loc
        self.storage_cache: Dict[str, StorageWeakRef] = {}

    def read_storage(self, h: str) -> torch.UntypedStorage:
        ws = self.storage_cache.get(h)
        s: Optional[torch.UntypedStorage]
        if ws is not None:
            s = torch.UntypedStorage._new_with_weak_ptr(ws.cdata)
            if s is not None:
                return s
        s = torch.load(
            os.path.join(self.loc, "storages", h), weights_only=True
        )._untyped_storage
        assert s is not None
        self.storage_cache[h] = StorageWeakRef(s)
        return s

    def read_tensor(self, name: str) -> torch.Tensor:
        dtype, h, storage_offset, size, stride, metadata = torch.load(
            os.path.join(self.loc, "tensors", name), weights_only=True
        )
        storage = self.read_storage(h)
        t = torch.tensor([], dtype=dtype, device=storage.device)
        t.set_(storage, storage_offset, size, stride)
        torch._utils.set_tensor_metadata(t, metadata)
        return t<|MERGE_RESOLUTION|>--- conflicted
+++ resolved
@@ -137,33 +137,13 @@
     #       0000..00
     #   tensors/
     #     name
-<<<<<<< HEAD
-    def __init__(self, loc, stable_hash=False):
-        self.loc = loc
-        self.seen_storage_hashes = set()
-        self.stable_hash = stable_hash
-
-    def write_storage(self, storage):
-        if self.stable_hash:
-            cpu_storage = storage.cpu()
-            # TODO: make storage support buffer protocol so this isn't
-            # necessary
-            buf = (ctypes.c_byte * cpu_storage.nbytes()).from_address(
-                cpu_storage.data_ptr()
-            )
-            sha1 = hashlib.sha1()
-            sha1.update(buf)
-            h = sha1.hexdigest()
-        else:
-            h = hash_storage(storage)
-=======
-    def __init__(self, loc: str) -> None:
+    def __init__(self, loc: str, stable_hash: bool = False) -> None:
         self.loc: str = loc
         self.seen_storage_hashes: Set[str] = set()
+        self.stable_hash = stable_hash
 
     def write_storage(self, storage: torch.UntypedStorage) -> str:
-        h = hash_storage(storage)
->>>>>>> 1aed56f5
+        h = hash_storage(storage, stable_hash=self.stable_hash)
         if h in self.seen_storage_hashes:
             return h
         # TODO: consider not using torch.save for this; we don't actually
