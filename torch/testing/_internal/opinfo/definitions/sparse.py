--- conflicted
+++ resolved
@@ -798,19 +798,7 @@
         torch.sparse_csc,
         torch.sparse_bsr,
         torch.sparse_bsc,
-<<<<<<< HEAD
     } and op_info.name not in {"zeros_like"}:
-        if sample.kwargs.get("device", sample.input.device) != sample.input.device:
-            return ErrorInput(
-                sample,
-                error_regex=(
-                    "device of (ccol|crow)_indices \\(=(cpu|cuda.*)\\) must"
-                    " match device of values \\(=(cuda.*|cpu)\\)"
-                ),
-            )
-=======
-    }:
->>>>>>> 7116b3f6
         if sample.kwargs.get("layout", sample.input.layout) != sample.input.layout:
             return ErrorInput(
                 sample,
