from __future__ import annotations

import copy
import functools

from typing import Any, Callable, Dict, List, Optional, Set

import torch
import torch._dynamo as torchdynamo
import torch.nn.functional as F
from torch.ao.quantization.fake_quantize import (
    FakeQuantize,
    FusedMovingAvgObsFakeQuantize,
)
from torch.ao.quantization.observer import (
    HistogramObserver,
    MinMaxObserver,
    MovingAverageMinMaxObserver,
    MovingAveragePerChannelMinMaxObserver,
    PerChannelMinMaxObserver,
    PlaceholderObserver,
)

from torch.ao.quantization.qconfig import _ObserverOrFakeQuantizeConstructor

from torch.ao.quantization.quantizer import QuantizationSpec, Quantizer

from torch.ao.quantization.quantizer.xnnpack_quantizer_utils import (
    _convert_scalars_to_attrs,
    OP_TO_ANNOTATOR,
    OperatorConfig,
    OperatorPatternType,
    propagate_annotation,
    QuantizationConfig,
)

from torch.fx import Node


__all__ = [
    "XNNPACKQuantizer",
    "get_symmetric_quantization_config",
]


def _get_dynamo_graph(function: Callable, inputs) -> torch.fx.Graph:
    gm, _ = torchdynamo.export(function, aten_graph=True)(*inputs)
    gm.graph.eliminate_dead_code()
    return gm.graph


def _get_linear_patterns(input_size: List[int]):
    in_channels = input_size[-1]
    out_channels = 8  # hard coding but this should not matter
    weight = torch.ones((out_channels, in_channels))
    bias = torch.ones((out_channels,))
    act = torch.ones(input_size)

    def linear_op(act, weight, bias=None):
        return F.linear(act, weight, bias)

    pattern_w_bias = _get_dynamo_graph(linear_op, (act, weight, bias))
    pattern_wo_bias = _get_dynamo_graph(linear_op, (act, weight))
    return [pattern_w_bias, pattern_wo_bias]


def _supported_symmetric_quantized_operators() -> Dict[str, List[OperatorPatternType]]:
    supported_operators: Dict[str, List[OperatorPatternType]] = {
        # Both conv and linear should be able to handle relu + hardtanh fusion since
        # those are clamp ops
        "conv2d": [
            [torch.nn.Conv2d, torch.nn.ReLU],
            [torch.nn.Conv2d, F.relu],
            [F.conv2d, torch.nn.ReLU],
            [F.conv2d, F.relu],
        ],
        "linear": [[torch.nn.Linear], [F.linear]],
        "add": [[torch.add]],
        "max_pool2d": [[torch.nn.MaxPool2d], [F.max_pool2d]],
        "adaptive_avg_pool2d": [
            [torch.nn.AdaptiveAvgPool2d],
            [F.adaptive_avg_pool2d],
        ],
    }
    return copy.deepcopy(supported_operators)


def _get_supported_symmetric_config_and_operators() -> List[OperatorConfig]:
    supported_config_and_operators: List[OperatorConfig] = []
    for quantization_config in [
        get_symmetric_quantization_config(),
        get_symmetric_quantization_config(is_qat=True),
        get_symmetric_quantization_config(is_per_channel=True),
        get_symmetric_quantization_config(is_per_channel=True, is_qat=True),
    ]:
        ops = _supported_symmetric_quantized_operators()
        for pattern_list in ops.values():
            supported_config_and_operators.append(
                OperatorConfig(quantization_config, pattern_list)
            )
    return copy.deepcopy(supported_config_and_operators)


@functools.lru_cache
def get_symmetric_quantization_config(
    is_per_channel: bool = False,
    is_qat: bool = False,
    is_dynamic: bool = False,
    act_qmin: int = -128,
    act_qmax: int = 127,
    weight_qmin: int = -127,
    weight_qmax: int = 127,
):
    extra_args: Dict[str, Any] = {"eps": 2**-12}
    if is_qat:
        if is_dynamic:
            act_observer_or_fake_quant_ctr = FakeQuantize
            dynamic_quant_observer = MovingAverageMinMaxObserver.with_args(
                averaging_constant=1
            )
            extra_args["observer"] = dynamic_quant_observer
        else:
            act_observer_or_fake_quant_ctr = FusedMovingAvgObsFakeQuantize  # type: ignore[assignment]
    else:
        if is_dynamic:
            act_observer_or_fake_quant_ctr = PlaceholderObserver  # type: ignore[assignment]
        else:
            act_observer_or_fake_quant_ctr = HistogramObserver  # type: ignore[assignment]

    act_quantization_spec = QuantizationSpec(
        dtype=torch.int8,
        quant_min=act_qmin,
        quant_max=act_qmax,
        qscheme=torch.per_tensor_affine,
        is_dynamic=is_dynamic,
        observer_or_fake_quant_ctr=act_observer_or_fake_quant_ctr.with_args(
            **extra_args,
        ),
    )
    weight_qscheme = (
        torch.per_channel_symmetric if is_per_channel else torch.per_tensor_symmetric
    )
    weight_observer_or_fake_quant_ctr: _ObserverOrFakeQuantizeConstructor = (
        MinMaxObserver
    )
    if is_qat:
        # TODO: qat + per channel?
        weight_observer_or_fake_quant_ctr = FusedMovingAvgObsFakeQuantize
    elif is_per_channel:
        weight_observer_or_fake_quant_ctr = PerChannelMinMaxObserver

    extra_args: Dict[str, Any] = {"eps": 2**-12}
    if is_qat:
        if weight_qscheme == torch.per_tensor_symmetric:
            extra_args["observer"] = MovingAverageMinMaxObserver
        else:
            extra_args["observer"] = MovingAveragePerChannelMinMaxObserver  # type: ignore[dict-item]
    weight_quantization_spec = QuantizationSpec(
        dtype=torch.int8,
        quant_min=weight_qmin,
        quant_max=weight_qmax,
        qscheme=weight_qscheme,
        ch_axis=0,
        is_dynamic=False,
        observer_or_fake_quant_ctr=weight_observer_or_fake_quant_ctr.with_args(
            **extra_args
        ),
    )

    bias_quantization_spec = None
    if is_dynamic:
        quantization_config = QuantizationConfig(
            act_quantization_spec,
            None,
            weight_quantization_spec,
            bias_quantization_spec,
            is_qat,
        )
    else:
        quantization_config = QuantizationConfig(
            act_quantization_spec,
            act_quantization_spec,
            weight_quantization_spec,
            bias_quantization_spec,
            is_qat,
        )
    return quantization_config


def _get_supported_config_and_operators() -> List[OperatorConfig]:
    return _get_supported_symmetric_config_and_operators()


def _get_module_name_filter(module_name: str):
    """Get the module_name_filter function for a given module name, the filter accepts
    a node and checks if the node comes from a module that has certain module name

    For example:
        node: linear_op = call_function[...](...)  # comes from a module with name blocks.sub.linear1


    >> module_name_filter = _get_module_name_filter("blocks.sub")
    >> print(module_name_filter(node))
    True  # the node is from "blocks.sub" based on the fully qualified name "blocks.sub.linear1"
    """

    def module_name_filter(n: Node) -> bool:
        # example: {
        #    'L__self___sub': ("L['self'].sub", <class '....Sub'>),
        #    'L__self___sub_linear': ("L['self'].sub.linear", <class 'torch.nn.modules.linear.Linear'>)
        # }
        # get_attr nodes doesn't have nn_module_stack?
        nn_module_stack = n.meta.get("nn_module_stack", {})
<<<<<<< HEAD
        names = [n[len("L['self'].") :] for n, klass in nn_module_stack.values()]
=======

        def _normalize_path(n):
            prefix = 0
            # TODO This is non standard behavior and should be removed when we migrate off capture_pre_autograd_graph.
            if n.startswith("L['self']."):
                prefix = len("L['self'].")
            return n[prefix:]

        names = [_normalize_path(n) for n, _ in nn_module_stack.values()]
>>>>>>> f34905f6
        return module_name in names

    return module_name_filter


def _get_module_type_filter(tp: Callable):
    """Get the module_type_filter function for a given module type, the filter accepts
    a node and checks if the node comes from a module that has certain module type

    For example:
        node: linear_op = call_function[...](...)  # comes from a module with type Block -> Sub -> Linear


    >> module_type_filter = _get_module_type_filter(Sub)  # submodule with type `Sub`, under the `Block` submodule
    >> print(module_type_filter(node))
    True  # the node is from the submodule `Sub` (same for `Block` and `Linear` as well)
    """

    def module_type_filter(n: Node) -> bool:
        # example: {
        #     'L__self___sub': ("L['self'].sub", <class '....Sub'>),
        #     'L__self___sub_linear': ("L['self'].sub.linear", <class 'torch.nn.modules.linear.Linear'>)
        # }
        nn_module_stack = n.meta.get("nn_module_stack", {})
        types = [t for _, t in nn_module_stack.values()]
        return tp in types

    return module_type_filter


def _get_not_module_type_or_name_filter(
    tp_list: List[Callable], module_name_list: List[str]
) -> Callable[[Node], bool]:
    module_type_filters = [_get_module_type_filter(tp) for tp in tp_list]
    module_name_list_filters = [_get_module_name_filter(m) for m in module_name_list]

    def not_module_type_or_name_filter(n: Node) -> bool:
        return not any(f(n) for f in module_type_filters + module_name_list_filters)

    return not_module_type_or_name_filter


class XNNPACKQuantizer(Quantizer):
    supported_config_and_operators = _get_supported_config_and_operators()
    STATIC_QAT_ONLY_OPS = [
        "conv_bn_relu",
        "conv_bn",
        "conv_transpose_bn_relu",
        "conv_transpose_bn",
    ]

    # static quantization ops (both PTQ and QAT)
    # Preserve the order that fusions come before singular ops
    STATIC_OPS = [
        "linear_relu",
        "linear",
        "conv_relu",
        "conv",
        "conv_transpose_relu",
        "adaptive_avg_pool2d",
        # TODO: move this to BoltNNQuantizer?
        "gru_io_only",
        "max_pool2d",
        "add_relu",
        "add",
        "mul_relu",
        "mul",
        "cat",
    ]

    DYNAMIC_OPS = [
        "linear",
    ]

    def __init__(self):
        super().__init__()
        self.global_config: Optional[QuantizationConfig] = None
        self.operator_type_config: Dict[
            torch._ops.OpOverloadPacket, Optional[QuantizationConfig]
        ] = {}
        self.module_type_config: Dict[Callable, Optional[QuantizationConfig]] = {}
        self.module_name_config: Dict[str, Optional[QuantizationConfig]] = {}

    @classmethod
    def get_supported_quantization_configs(cls) -> List[QuantizationConfig]:
        op_configs: Set[QuantizationConfig] = set({})
        for spec, _ in cls.supported_config_and_operators:
            op_configs.add(spec)
        return list(op_configs)

    @classmethod
    def get_supported_operator_for_quantization_config(
        cls, quantization_config: Optional[QuantizationConfig]
    ) -> List[OperatorPatternType]:
        if quantization_config is None:
            all_ops = []
            for _, ops in cls.supported_config_and_operators:
                all_ops.extend(ops)
            return all_ops

        for config, ops in cls.supported_config_and_operators:
            # note: this assumes each entry in cls.supported_spec_and_operators
            # corresponds to one spec, e.g. we don't have
            # [(spec1, op_list1), (spec1, op_list2), (spec2, op_list3)]
            # where the first and second entry have the same spec but did not
            # merge the op list
            if config == quantization_config:
                return ops
        return []

    def set_global(self, quantization_config: QuantizationConfig) -> XNNPACKQuantizer:
        self.global_config = quantization_config
        return self

    def set_operator_type(
        self,
        operator_type: torch._ops.OpOverloadPacket,
        quantization_config: QuantizationConfig,
    ) -> XNNPACKQuantizer:
        self.operator_type_config[operator_type] = quantization_config
        return self

    def set_module_type(
        self, module_type: Callable, quantization_config: QuantizationConfig
    ):
        """Set quantization_config for a submodule with type: `module_type`, for example:
        quantizer.set_module_name(Sub) or quantizer.set_module_name(nn.Linear), it will quantize all supported operator/operator
        patterns in the submodule with this module type with the given `quantization_config`
        """
        self.module_type_config[module_type] = quantization_config
        return self

    def set_module_name(
        self, module_name: str, quantization_config: Optional[QuantizationConfig]
    ):
        """Set quantization_config for a submodule with name: `module_name`, for example:
        quantizer.set_module_name("blocks.sub"), it will quantize all supported operator/operator
        patterns in the submodule with this module name with the given `quantization_config`
        """
        assert (
            quantization_config is not None
        ), " quantization_config == None is not supported yet"
        self.module_name_config[module_name] = quantization_config
        return self

    def transform_for_annotation(
        self, model: torch.fx.GraphModule
    ) -> torch.fx.GraphModule:
        """Transforms scalar values to tensor attributes"""
        return _convert_scalars_to_attrs(model)

    def annotate(self, model: torch.fx.GraphModule) -> torch.fx.GraphModule:
        """just handling global spec for now"""
        # hacked for handling dynamic linear quant. will fix later.
        if self.global_config and self.global_config.input_activation.is_dynamic:  # type: ignore[union-attr]
            model = self._annotate_for_dynamic_quantization_config(model)
        else:
            model = self._annotate_for_static_quantization_config(model)
        propagate_annotation(model)
        return model

    def _annotate_all_static_patterns(
        self,
        model: torch.fx.GraphModule,
        quantization_config: Optional[QuantizationConfig],
        filter_fn: Optional[Callable[[Node], bool]] = None,
    ) -> torch.fx.GraphModule:
        # TODO: implement the support for None to be canceling out previous annotations
        if quantization_config is None:
            return model

        if quantization_config.is_qat:
            for op in self.STATIC_QAT_ONLY_OPS:
                OP_TO_ANNOTATOR[op](model, quantization_config, filter_fn)
        for op in self.STATIC_OPS:
            OP_TO_ANNOTATOR[op](model, quantization_config, filter_fn)
        return model

    def _annotate_all_dynamic_patterns(
        self,
        model: torch.fx.GraphModule,
        quantization_config: Optional[QuantizationConfig],
        filter_fn: Optional[Callable[[Node], bool]] = None,
    ) -> torch.fx.GraphModule:
        # TODO: implement the support for None to be canceling out previous annotations
        if quantization_config is None:
            return model

        for op in self.DYNAMIC_OPS:
            OP_TO_ANNOTATOR[op](model, quantization_config, filter_fn)
        return model

    def _annotate_for_static_quantization_config(
        self, model: torch.fx.GraphModule
    ) -> torch.fx.GraphModule:
        module_name_list = list(self.module_name_config.keys())
        for module_name, config in self.module_name_config.items():
            self._annotate_all_static_patterns(
                model, config, _get_module_name_filter(module_name)
            )

        tp_list = list(self.module_type_config.keys())
        for module_type, config in self.module_type_config.items():
            self._annotate_all_static_patterns(
                model, config, _get_module_type_filter(module_type)
            )

        self._annotate_all_static_patterns(
            model,
            self.global_config,
            _get_not_module_type_or_name_filter(tp_list, module_name_list),
        )
        return model

    def _annotate_for_dynamic_quantization_config(
        self, model: torch.fx.GraphModule
    ) -> torch.fx.GraphModule:
        module_name_list = list(self.module_name_config.keys())
        for module_name, config in self.module_name_config.items():
            self._annotate_all_dynamic_patterns(
                model, config, _get_module_name_filter(module_name)
            )

        tp_list = list(self.module_type_config.keys())
        for module_type, config in self.module_type_config.items():
            self._annotate_all_dynamic_patterns(
                model, config, _get_module_type_filter(module_type)
            )

        self._annotate_all_dynamic_patterns(
            model,
            self.global_config,
            _get_not_module_type_or_name_filter(tp_list, module_name_list),
        )
        return model

    def validate(self, model: torch.fx.GraphModule) -> None:
        pass

    @classmethod
    def get_supported_operators(cls) -> List[OperatorConfig]:
        return cls.supported_config_and_operators<|MERGE_RESOLUTION|>--- conflicted
+++ resolved
@@ -211,9 +211,6 @@
         # }
         # get_attr nodes doesn't have nn_module_stack?
         nn_module_stack = n.meta.get("nn_module_stack", {})
-<<<<<<< HEAD
-        names = [n[len("L['self'].") :] for n, klass in nn_module_stack.values()]
-=======
 
         def _normalize_path(n):
             prefix = 0
@@ -223,7 +220,6 @@
             return n[prefix:]
 
         names = [_normalize_path(n) for n, _ in nn_module_stack.values()]
->>>>>>> f34905f6
         return module_name in names
 
     return module_name_filter
