--- conflicted
+++ resolved
@@ -758,22 +758,11 @@
     def _annotate_conv2d(
         self, gm: torch.fx.GraphModule, quantization_config: QuantizationConfig
     ) -> None:
-<<<<<<< HEAD
         matches = _generate_conv2d_pattern_matcher().match(gm.graph)
 
         for match in matches:
             name_node_map = match.name_node_map
             conv_node = name_node_map["conv"]
-=======
-        conv_partitions = get_source_partitions(
-            gm.graph, [torch.nn.Conv2d, torch.nn.functional.conv2d]
-        )
-        conv_partitions = list(itertools.chain.from_iterable(conv_partitions.values()))
-        for conv_partition in conv_partitions:
-            if len(conv_partition.output_nodes) > 1:
-                raise ValueError("conv partition has more than one output node")
-            conv_node = conv_partition.output_nodes[0]
->>>>>>> 748b68a5
             if (
                 conv_node.op != "call_function"
                 or conv_node.target != torch.ops.aten.conv2d.default
