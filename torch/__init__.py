
r"""
The torch package contains data structures for multi-dimensional
tensors and defines mathematical operations over these tensors.
Additionally, it provides many utilities for efficient serialization of
Tensors and arbitrary types, and other useful utilities.

It has a CUDA counterpart, that enables you to run your tensor computations
on an NVIDIA GPU with compute capability >= 3.0.
"""

import math
import os
import sys
import platform
import textwrap
import ctypes
import inspect
import threading

# multipy/deploy is setting this import before importing torch, this is the most
# reliable way we have to detect if we're running within deploy.
# https://github.com/pytorch/multipy/blob/d60f34ad38c371e441fe7ffdb77a3c3dda5a5d19/multipy/runtime/interpreter/interpreter_impl.cpp#L134-L137
def _running_with_deploy():
    return sys.modules.get("torch._meta_registrations", None) is object

from ._utils import _import_dotted_name, classproperty
from ._utils import _functionalize_sync as _sync
from ._utils_internal import get_file_path, prepare_multiprocessing_environment, \
    USE_RTLD_GLOBAL_WITH_LIBTORCH, USE_GLOBAL_DEPS

# TODO(torch_deploy) figure out how to freeze version.py in fbcode build
if _running_with_deploy():
    __version__ = "torch-deploy-1.8"
else:
    from .torch_version import __version__ as __version__

from typing import Any, Callable, Dict, Optional, Set, Tuple, Type, TYPE_CHECKING, Union, List
import builtins

__all__ = [
    'typename', 'is_tensor', 'is_storage',
    'set_default_tensor_type', 'set_default_device', 'get_default_device',
    'set_rng_state', 'get_rng_state', 'manual_seed', 'initial_seed', 'seed',
    'save', 'load', 'set_printoptions', 'chunk', 'split', 'stack', 'matmul',
    'no_grad', 'enable_grad', 'rand', 'randn', 'inference_mode',
    'DoubleStorage', 'FloatStorage', 'LongStorage', 'IntStorage',
    'ShortStorage', 'CharStorage', 'ByteStorage', 'BoolStorage',
    'TypedStorage', 'UntypedStorage',
    'DoubleTensor', 'FloatTensor', 'LongTensor', 'IntTensor',
    'ShortTensor', 'CharTensor', 'ByteTensor', 'BoolTensor', 'Tensor',
    'lobpcg', 'use_deterministic_algorithms',
    'are_deterministic_algorithms_enabled',
    'is_deterministic_algorithms_warn_only_enabled',
    'set_deterministic_debug_mode', 'get_deterministic_debug_mode',
    'set_float32_matmul_precision', 'get_float32_matmul_precision',
    'set_warn_always', 'is_warn_always_enabled', 'SymInt', 'SymFloat',
    'SymBool', 'sym_not', 'unravel_index',
    'sym_int', 'sym_float', 'sym_max', 'sym_min', 'sym_ite', 'compile', 'vmap',
    'export', 'autocast', 'cond', 'GradScaler',
]

################################################################################
# Load the extension module
################################################################################

if sys.platform == 'win32':
    pfiles_path = os.getenv('ProgramFiles', 'C:\\Program Files')
    py_dll_path = os.path.join(sys.exec_prefix, 'Library', 'bin')
    th_dll_path = os.path.join(os.path.dirname(__file__), 'lib')

    # When users create a virtualenv that inherits the base environment,
    # we will need to add the corresponding library directory into
    # DLL search directories. Otherwise, it will rely on `PATH` which
    # is dependent on user settings.
    if sys.exec_prefix != sys.base_exec_prefix:
        base_py_dll_path = os.path.join(sys.base_exec_prefix, 'Library', 'bin')
    else:
        base_py_dll_path = ''

    dll_paths = list(filter(os.path.exists, [th_dll_path, py_dll_path, base_py_dll_path]))

    if all(not os.path.exists(os.path.join(p, 'nvToolsExt64_1.dll')) for p in dll_paths):
        nvtoolsext_dll_path = os.path.join(
            os.getenv('NVTOOLSEXT_PATH', os.path.join(pfiles_path, 'NVIDIA Corporation', 'NvToolsExt')), 'bin', 'x64')
    else:
        nvtoolsext_dll_path = ''

    from .version import cuda as cuda_version
    import glob
    if cuda_version and all(not glob.glob(os.path.join(p, 'cudart64*.dll')) for p in dll_paths):
        cuda_version_1 = cuda_version.replace('.', '_')
        cuda_path_var = 'CUDA_PATH_V' + cuda_version_1
        default_path = os.path.join(pfiles_path, 'NVIDIA GPU Computing Toolkit', 'CUDA', 'v' + cuda_version)
        cuda_path = os.path.join(os.getenv(cuda_path_var, default_path), 'bin')
    else:
        cuda_path = ''

    dll_paths.extend(filter(os.path.exists, [nvtoolsext_dll_path, cuda_path]))

    kernel32 = ctypes.WinDLL('kernel32.dll', use_last_error=True)
    with_load_library_flags = hasattr(kernel32, 'AddDllDirectory')
    prev_error_mode = kernel32.SetErrorMode(0x0001)

    kernel32.LoadLibraryW.restype = ctypes.c_void_p
    if with_load_library_flags:
        kernel32.LoadLibraryExW.restype = ctypes.c_void_p

    for dll_path in dll_paths:
        os.add_dll_directory(dll_path)

    try:
        ctypes.CDLL('vcruntime140.dll')
        ctypes.CDLL('msvcp140.dll')
        ctypes.CDLL('vcruntime140_1.dll')
    except OSError:
        print('''Microsoft Visual C++ Redistributable is not installed, this may lead to the DLL load failure.
                 It can be downloaded at https://aka.ms/vs/16/release/vc_redist.x64.exe''')

    dlls = glob.glob(os.path.join(th_dll_path, '*.dll'))
    path_patched = False
    for dll in dlls:
        is_loaded = False
        if with_load_library_flags:
            res = kernel32.LoadLibraryExW(dll, None, 0x00001100)
            last_error = ctypes.get_last_error()
            if res is None and last_error != 126:
                err = ctypes.WinError(last_error)
                err.strerror += f' Error loading "{dll}" or one of its dependencies.'
                raise err
            elif res is not None:
                is_loaded = True
        if not is_loaded:
            if not path_patched:
                os.environ['PATH'] = ';'.join(dll_paths + [os.environ['PATH']])
                path_patched = True
            res = kernel32.LoadLibraryW(dll)
            if res is None:
                err = ctypes.WinError(ctypes.get_last_error())
                err.strerror += f' Error loading "{dll}" or one of its dependencies.'
                raise err

    kernel32.SetErrorMode(prev_error_mode)


def _preload_cuda_deps(lib_folder, lib_name):
    """Preloads cuda deps if they could not be found otherwise."""
    # Should only be called on Linux if default path resolution have failed
    assert platform.system() == 'Linux', 'Should only be called on Linux'
    import glob
    lib_path = None
    for path in sys.path:
        nvidia_path = os.path.join(path, 'nvidia')
        if not os.path.exists(nvidia_path):
            continue
        candidate_lib_paths = glob.glob(os.path.join(nvidia_path, lib_folder, 'lib', lib_name))
        if candidate_lib_paths and not lib_path:
            lib_path = candidate_lib_paths[0]
        if lib_path:
            break
    if not lib_path:
        raise ValueError(f"{lib_name} not found in the system path {sys.path}")
    ctypes.CDLL(lib_path)


# See Note [Global dependencies]
def _load_global_deps() -> None:
    if _running_with_deploy() or platform.system() == 'Windows':
        return

    lib_name = 'libtorch_global_deps' + ('.dylib' if platform.system() == 'Darwin' else '.so')
    here = os.path.abspath(__file__)
    lib_path = os.path.join(os.path.dirname(here), 'lib', lib_name)

    try:
        ctypes.CDLL(lib_path, mode=ctypes.RTLD_GLOBAL)
    except OSError as err:
        # Can only happen for wheel with cuda libs as PYPI deps
        # As PyTorch is not purelib, but nvidia-*-cu12 is
        cuda_libs: Dict[str, str] = {
            'cublas': 'libcublas.so.*[0-9]',
            'cudnn': 'libcudnn.so.*[0-9]',
            'cuda_nvrtc': 'libnvrtc.so.*[0-9]',
            'cuda_runtime': 'libcudart.so.*[0-9]',
            'cuda_cupti': 'libcupti.so.*[0-9]',
            'cufft': 'libcufft.so.*[0-9]',
            'curand': 'libcurand.so.*[0-9]',
            'cusolver': 'libcusolver.so.*[0-9]',
            'cusparse': 'libcusparse.so.*[0-9]',
            'nccl': 'libnccl.so.*[0-9]',
            'nvtx': 'libnvToolsExt.so.*[0-9]',
        }
        is_cuda_lib_err = [lib for lib in cuda_libs.values() if lib.split('.')[0] in err.args[0]]
        if not is_cuda_lib_err:
            raise err
        for lib_folder, lib_name in cuda_libs.items():
            _preload_cuda_deps(lib_folder, lib_name)
        ctypes.CDLL(lib_path, mode=ctypes.RTLD_GLOBAL)


if (USE_RTLD_GLOBAL_WITH_LIBTORCH or os.getenv('TORCH_USE_RTLD_GLOBAL')) and \
        (_running_with_deploy() or platform.system() != 'Windows'):
    # Do it the hard way.  You might want to load libtorch with RTLD_GLOBAL in a
    # few circumstances:
    #
    #   1. You're in a build environment (e.g., fbcode) where
    #      libtorch_global_deps is not available, but you still need
    #      to get mkl to link in with RTLD_GLOBAL or it will just
    #      not work.
    #
    #   2. You're trying to run PyTorch under UBSAN and you need
    #      to ensure that only one copy of libtorch is loaded, so
    #      vptr checks work properly
    #
    # If you're using this setting, you must verify that all the libraries
    # you load consistently use the same libstdc++, or you may have
    # mysterious segfaults.
    #
    old_flags = sys.getdlopenflags()
    sys.setdlopenflags(os.RTLD_GLOBAL | os.RTLD_LAZY)
    from torch._C import *  # noqa: F403
    sys.setdlopenflags(old_flags)
    del old_flags

else:
    # Easy way.  You want this most of the time, because it will prevent
    # C++ symbols from libtorch clobbering C++ symbols from other
    # libraries, leading to mysterious segfaults.
    #
    # If building in an environment where libtorch_global_deps isn't available
    # like parts of fbsource, but where RTLD_GLOBAL causes segfaults, you will
    # want USE_RTLD_GLOBAL_WITH_LIBTORCH = False and USE_GLOBAL_DEPS = False
    #
    # See Note [Global dependencies]
    if USE_GLOBAL_DEPS:
        _load_global_deps()
    from torch._C import *  # noqa: F403

# Appease the type checker; ordinarily this binding is inserted by the
# torch._C module initialization code in C
if TYPE_CHECKING:
    from . import _C as _C

class SymInt:
    """
    Like an int (including magic methods), but redirects all operations on the
    wrapped node. This is used in particular to symbolically record operations
    in the symbolic shape workflow.
    """

    def __init__(self, node):
        # This field MUST be named node; C++ binding code assumes that this
        # class has a field named node that stores SymNode
        self.node = node

    def __bool__(self):
        return builtins.bool(self != 0)

    def __int__(self):
        return self.node.int_()

    def __index__(self):
        return self.node.int_()

    # Magic methods installed by torch.fx.experimental.sym_node

    def __eq__(self, other: object) -> builtins.bool:
        raise AssertionError("type stub not overridden")

    def __lt__(self, other) -> builtins.bool:
        raise AssertionError("type stub not overridden")

    def __gt__(self, other) -> builtins.bool:
        raise AssertionError("type stub not overridden")

    def __le__(self, other) -> builtins.bool:
        raise AssertionError("type stub not overridden")

    def __ge__(self, other) -> builtins.bool:
        raise AssertionError("type stub not overridden")

    def __add__(self, other) -> "SymInt":
        raise AssertionError("type stub not overridden")

    def __mul__(self, other) -> "SymInt":
        raise AssertionError("type stub not overridden")

    def __sym_max__(self, other):
        raise AssertionError("type stub not overridden")

    def __sym_min__(self, other):
        raise AssertionError("type stub not overridden")

    def __sym_float__(self):
        raise AssertionError("type stub not overridden")

    def __neg__(self):
        raise AssertionError("type stub not overridden")

    def __repr__(self):
        return str(self.node)

    def __hash__(self) -> builtins.int:
        if self.node.is_nested_int():
            return hash(self.node.nested_int())
        else:
            # We could support constant SymInts as well, but not doing it for now
            raise TypeError("unhashable type: non-nested SymInt")

class SymFloat:
    """
    Like an float (including magic methods), but redirects all operations on the
    wrapped node. This is used in particular to symbolically record operations
    in the symbolic shape workflow.
    """

    def __init__(self, node):
        # This field MUST be named node; C++ binding code assumes that this
        # class has a field named node that stores SymNode
        self.node = node

    def __bool__(self):
        return self.node.bool_()

    # Magic methods installed by torch.fx.experimental.sym_node

    def __eq__(self, other: object) -> builtins.bool:
        raise AssertionError("type stub not overridden")

    def __lt__(self, other) -> builtins.bool:
        raise AssertionError("type stub not overridden")

    def __gt__(self, other) -> builtins.bool:
        raise AssertionError("type stub not overridden")

    def __le__(self, other) -> builtins.bool:
        raise AssertionError("type stub not overridden")

    def __ge__(self, other) -> builtins.bool:
        raise AssertionError("type stub not overridden")

    def __sym_max__(self, other):
        raise AssertionError("type stub not overridden")

    def __sym_min__(self, other):
        raise AssertionError("type stub not overridden")

    def __sym_int__(self):
        raise AssertionError("type stub not overridden")

    def is_integer(self):
        """Return True if the float is an integer."""
        raise AssertionError("type stub not overridden")

    def __repr__(self):
        return self.node.str()

class SymBool:
    """
    Like an bool (including magic methods), but redirects all operations on the
    wrapped node. This is used in particular to symbolically record operations
    in the symbolic shape workflow.

    Unlike regular bools, regular boolean operators will force extra guards instead
    of symbolically evaluate.  Use the bitwise operators instead to handle this.
    """

    def __init__(self, node):
        # This field MUST be named node; C++ binding code assumes that this
        # class has a field named node that stores SymNode
        self.node = node

    def __bool__(self):
        return self.node.bool_()

    def __int__(self):
        return builtins.int(self.node.bool_())

    # Magic methods installed by torch.fx.experimental.sym_node
    def __and__(self, other) -> "SymBool":
        raise AssertionError("type stub not overridden")

    def __or__(self, other) -> "SymBool":
        raise AssertionError("type stub not overridden")

    # We very carefully define __sym_not__, and not a number of other
    # plausible alternatives:
    #
    #   - We do not override __not__ because this is not a real magic
    #     method; you cannot override the meaning of the not builtin in
    #     Python.  We use the name 'sym_not' to clarify that in user code you
    #     cannot use the builtin not or operator.not_ or operator.__not__ and
    #     hit this magic method; you must use our custom sym_not operator.
    #
    #   - We do not override the __invert__ method because SymBool is
    #     meant to be usable in situations where bool is expected.  However,
    #     bitwise negation ~a does the wrong thing with booleans (because
    #     bool is a subclass of int, so ~1 = -2 which is not falseish.)
    #     This would be a giant footgun, so we get around it by defining
    #     our own operator.  Note that bitwise and/or do the right thing,
    #     so we reuse the conventional operators there for readability.
    #
    def __sym_not__(self) -> "SymBool":
        raise AssertionError("type stub not overridden")

    def __sym_ite__(self, then_val, else_val):
        raise AssertionError("type stub not overridden")

    def __eq__(self, other) -> builtins.bool:
        raise AssertionError("type stub not overridden")

    def __repr__(self):
        return str(self.node)

    def __hash__(self):
        if self.node.is_constant():
            return hash(self.node.bool_())
        else:
            raise TypeError("unhashable type: SymBool")

def sym_not(a):
    r""" SymInt-aware utility for logical negation.

    Args:
        a (SymBool or bool): Object to negate
    """
    import sympy
    from .overrides import has_torch_function_unary, handle_torch_function

    if has_torch_function_unary(a):
        return handle_torch_function(sym_not, (a,), a)
    if hasattr(a, '__sym_not__'):
        return a.__sym_not__()
    if isinstance(a, sympy.Basic):
        return ~a  # type: ignore[operator]
    return not a

def sym_float(a):
    r""" SymInt-aware utility for float casting.

    Args:
        a (SymInt, SymFloat, or object): Object to cast
    """
    from .overrides import has_torch_function_unary, handle_torch_function

    if has_torch_function_unary(a):
        return handle_torch_function(sym_float, (a,), a)
    if isinstance(a, SymFloat):
        return a
    elif hasattr(a, '__sym_float__'):
        return a.__sym_float__()
    return py_float(a)  # type: ignore[operator]


def sym_int(a):
    r""" SymInt-aware utility for int casting.

    Args:
        a (SymInt, SymFloat, or object): Object to cast
    """
    from .overrides import has_torch_function_unary, handle_torch_function

    if has_torch_function_unary(a):
        return handle_torch_function(sym_int, (a,), a)
    if isinstance(a, SymInt):
        return a
    elif isinstance(a, SymFloat):
        return math.floor(a) if a >= 0 else math.ceil(a)  # type: ignore[arg-type, call-overload]
    return py_int(a)  # type: ignore[operator]

def sym_max(a, b):
    """ SymInt-aware utility for max()."""
    from .overrides import has_torch_function, handle_torch_function

    if has_torch_function((a, b)):
        return handle_torch_function(sym_max, (a, b), a, b)
    if isinstance(a, (SymInt, SymFloat)):
        return a.__sym_max__(b)
    elif isinstance(b, (SymInt, SymFloat)):
        # NB: If you actually care about preserving output type exactly
        # if you do something like max(0, 0.0), it is NOT sound to treat
        # min/max as commutative
        return b.__sym_max__(a)
    return builtins.max(a, b)  # type: ignore[operator]

def sym_min(a, b):
    """ SymInt-aware utility for max()."""
    from .overrides import has_torch_function, handle_torch_function

    if has_torch_function((a, b)):
        return handle_torch_function(sym_min, (a, b), a, b)
    if isinstance(a, (SymInt, SymFloat)):
        return a.__sym_min__(b)
    elif isinstance(b, (SymInt, SymFloat)):
        return b.__sym_min__(a)
    return builtins.min(a, b)  # type: ignore[operator]

# Drop in replacement for math.sqrt, math.sin, math.cos etc
current_module = sys.modules[__name__]

def _get_sym_math_fn(name):
    def fn(a):
        from .overrides import has_torch_function_unary, handle_torch_function

        if has_torch_function_unary(a):
            return handle_torch_function(fn, (a,), a)
        if hasattr(a, f"__sym_{name}__"):
            return getattr(a, f"__sym_{name}__")()
        return getattr(math, name)(a)

    return fn

for name in ("sqrt", "cos", "cosh", "sin", "sinh", "tan", "tanh", "asin", "acos", "atan"):
    sym_name = f"_sym_{name}"
    fn = _get_sym_math_fn(name)
    fn.__qualname__ = fn.__name__ = sym_name
    setattr(current_module, sym_name, fn)

# Adding temporary shortcut
sym_sqrt = current_module._sym_sqrt
__all__.append("sym_sqrt")

del fn, name, sym_name, current_module  # type: ignore[possibly-undefined]


def sym_ite(b, t, f):
    from .overrides import has_torch_function, handle_torch_function

    if has_torch_function((b, t, f)):
        return handle_torch_function(sym_ite, (b, t, f), b, t, f)
    assert isinstance(b, (SymBool, builtins.bool)) and type(t) == type(f)
    if isinstance(b, SymBool):
        return b.__sym_ite__(t, f)
    return t if b else f

# Check to see if we can load C extensions, and if not provide some guidance
# on what the problem might be.
try:
    # _initExtension is chosen (arbitrarily) as a sentinel.
    from torch._C import _initExtension
except ImportError:
    import torch._C as _C_for_compiled_check

    # The __file__ check only works for Python 3.7 and above.
    if _C_for_compiled_check.__file__ is None:
        raise ImportError(textwrap.dedent('''
            Failed to load PyTorch C extensions:
                It appears that PyTorch has loaded the `torch/_C` folder
                of the PyTorch repository rather than the C extensions which
                are expected in the `torch._C` namespace. This can occur when
                using the `install` workflow. e.g.
                    $ python setup.py install && python -c "import torch"

                This error can generally be solved using the `develop` workflow
                    $ python setup.py develop && python -c "import torch"  # This should succeed
                or by running Python from a different directory.
            ''').strip()) from None
    raise  # If __file__ is not None the cause is unknown, so just re-raise.

for name in dir(_C):
    if name[0] != '_' and not name.endswith('Base'):
        __all__.append(name)
        obj = getattr(_C, name)
        if (isinstance(obj, Callable) or inspect.isclass(obj)):  # type: ignore[arg-type]
            if (obj.__module__ != 'torch'):
                # TODO: fix their module from C++ side
                if name not in ['DisableTorchFunctionSubclass', 'DisableTorchFunction', 'Generator']:
                    obj.__module__ = 'torch'
    elif name == 'TensorBase':
        # issue 109438 / pr 109940. Prevent TensorBase from being copied into torch.
        delattr(sys.modules[__name__], name)

if not TYPE_CHECKING:
    # issue 38137 and python issue 43367. Submodules of a C extension are
    # non-standard, and attributes of those submodules cannot be pickled since
    # pickle expect to be able to import them as "from _C.sub import attr"
    # which fails with "_C is not a package
    for attr in dir(_C):
        candidate = getattr(_C, attr)
        if type(candidate) is type(_C):
            # submodule
            if f'torch._C.{attr}' not in sys.modules:
                sys.modules[f'torch._C.{attr}'] = candidate


################################################################################
# Define basic utilities
################################################################################


def typename(o):
    if isinstance(o, torch.Tensor):
        return o.type()

    module = ''
    class_name = ''
    if hasattr(o, '__module__') and o.__module__ != 'builtins' \
            and o.__module__ != '__builtin__' and o.__module__ is not None:
        module = o.__module__ + '.'

    if hasattr(o, '__qualname__'):
        class_name = o.__qualname__
    elif hasattr(o, '__name__'):
        class_name = o.__name__
    else:
        class_name = o.__class__.__name__

    return module + class_name


def is_tensor(obj):
    r"""Returns True if `obj` is a PyTorch tensor.

    Note that this function is simply doing ``isinstance(obj, Tensor)``.
    Using that ``isinstance`` check is better for typechecking with mypy,
    and more explicit - so it's recommended to use that instead of
    ``is_tensor``.

    Args:
        obj (Object): Object to test
    Example::

        >>> x = torch.tensor([1, 2, 3])
        >>> torch.is_tensor(x)
        True

    """
    return isinstance(obj, torch.Tensor)


def is_storage(obj):
    r"""Returns True if `obj` is a PyTorch storage object.

    Args:
        obj (Object): Object to test
    """
    return type(obj) in _storage_classes


_GLOBAL_DEVICE_CONTEXT = threading.local()


def get_default_device() -> "torch.device":
    r"""Gets the default ``torch.Tensor`` to be allocated on ``device``"""
    global _GLOBAL_DEVICE_CONTEXT
    if hasattr(_GLOBAL_DEVICE_CONTEXT, "device_context"):
        device = _GLOBAL_DEVICE_CONTEXT.device_context.device
        if device.index is not None:
            return device
        else:
            # TODO: Call like get_device_index() method corresponding to
            # each device type
            return torch.tensor([]).device
    else:
        return torch.device("cpu")


def set_default_device(device):
    """Sets the default ``torch.Tensor`` to be allocated on ``device``.  This
    does not affect factory function calls which are called with an explicit
    ``device`` argument.  Factory calls will be performed as if they
    were passed ``device`` as an argument.

    To only temporarily change the default device instead of setting it
    globally, use ``with torch.device(device):`` instead.

    The default device is initially ``cpu``.  If you set the default tensor
    device to another device (e.g., ``cuda``) without a device index, tensors
    will be allocated on whatever the current device for the device type,
    even after :func:`torch.cuda.set_device` is called.

    .. warning::

        This function imposes a slight performance cost on every Python
        call to the torch API (not just factory functions).  If this
        is causing problems for you, please comment on
        https://github.com/pytorch/pytorch/issues/92701

    .. note::

        This doesn't affect functions that create tensors that share the same memory as the input, like:
        :func:`torch.from_numpy` and :func:`torch.frombuffer`

    Args:
        device (device or string): the device to set as default

    Example::

        >>> # xdoctest: +SKIP("requires cuda, changes global state")
        >>> torch.get_default_device()
        device(type='cpu')
        >>> torch.set_default_device('cuda')  # current device is 0
        >>> torch.get_default_device()
        device(type='cuda', index=0)
        >>> torch.set_default_device('cuda')
        >>> torch.cuda.set_device('cuda:1')  # current device is 1
        >>> torch.get_default_device()
        device(type='cuda', index=1)
        >>> torch.set_default_device('cuda:1')
        >>> torch.get_default_device()
        device(type='cuda', index=1)

    """
    global _GLOBAL_DEVICE_CONTEXT
    if hasattr(_GLOBAL_DEVICE_CONTEXT, "device_context"):
        device_context = _GLOBAL_DEVICE_CONTEXT.device_context
        if device_context is not None:
            device_context.__exit__(None, None, None)

    if device is None:
        device_context = None
    else:
        from torch.utils._device import DeviceContext
        device_context = DeviceContext(device)
        device_context.__enter__()
    _GLOBAL_DEVICE_CONTEXT.device_context = device_context


def set_default_tensor_type(t):
    r"""
    .. warning::

        This function is deprecated as of PyTorch 2.1, please use :func:`torch.set_default_dtype()` and
        :func:`torch.set_default_device()` as alternatives.

    Sets the default ``torch.Tensor`` type to floating point tensor type
    ``t``. This type will also be used as default floating point type for
    type inference in :func:`torch.tensor`.

    The default floating point tensor type is initially ``torch.FloatTensor``.

    Args:
        t (type or string): the floating point tensor type or its name

    Example::

        >>> # xdoctest: +SKIP("Other tests may have changed the default type. Can we reset it?")
        >>> torch.tensor([1.2, 3]).dtype    # initial default for floating point is torch.float32
        torch.float32
        >>> torch.set_default_tensor_type(torch.DoubleTensor)
        >>> torch.tensor([1.2, 3]).dtype    # a new floating point tensor
        torch.float64

    """
    if isinstance(t, str):
        t = _import_dotted_name(t)
    _C._set_default_tensor_type(t)


def set_default_dtype(d):
    r"""

    Sets the default floating point dtype to :attr:`d`. Supports floating point dtype
    as inputs. Other dtypes will cause torch to raise an exception.

    When PyTorch is initialized its default floating point dtype is torch.float32,
    and the intent of set_default_dtype(torch.float64) is to facilitate NumPy-like
    type inference. The default floating point dtype is used to:

    1. Implicitly determine the default complex dtype. When the default floating type is float16,
       the default complex dtype is complex32. For float32, the default complex dtype is complex64.
       For float64, it is complex128. For bfloat16, an exception will be raised because
       there is no corresponding complex type for bfloat16.
    2. Infer the dtype for tensors constructed using Python floats or complex Python
       numbers. See examples below.
    3. Determine the result of type promotion between bool and integer tensors and
       Python floats and complex Python numbers.

    Args:
        d (:class:`torch.dtype`): the floating point dtype to make the default.
                                  Either torch.float32 or torch.float64.

    Example:
        >>> # xdoctest: +SKIP("Other tests may have changed the default type. Can we reset it?")
        >>> # initial default for floating point is torch.float32
        >>> # Python floats are interpreted as float32
        >>> torch.tensor([1.2, 3]).dtype
        torch.float32
        >>> # initial default for floating point is torch.complex64
        >>> # Complex Python numbers are interpreted as complex64
        >>> torch.tensor([1.2, 3j]).dtype
        torch.complex64

        >>> torch.set_default_dtype(torch.float64)
        >>> # Python floats are now interpreted as float64
        >>> torch.tensor([1.2, 3]).dtype    # a new floating point tensor
        torch.float64
        >>> # Complex Python numbers are now interpreted as complex128
        >>> torch.tensor([1.2, 3j]).dtype   # a new complex tensor
        torch.complex128

        >>> torch.set_default_dtype(torch.float16)
        >>> # Python floats are now interpreted as float16
        >>> torch.tensor([1.2, 3]).dtype    # a new floating point tensor
        torch.float16
        >>> # Complex Python numbers are now interpreted as complex128
        >>> torch.tensor([1.2, 3j]).dtype   # a new complex tensor
        torch.complex32

    """
    _C._set_default_dtype(d)

def use_deterministic_algorithms(mode: builtins.bool, *, warn_only: builtins.bool = False) -> None:
    r""" Sets whether PyTorch operations must use "deterministic"
    algorithms. That is, algorithms which, given the same input, and when
    run on the same software and hardware, always produce the same output.
    When enabled, operations will use deterministic algorithms when available,
    and if only nondeterministic algorithms are available they will throw a
    :class:`RuntimeError` when called.

    .. note:: This setting alone is not always enough to make an application
        reproducible. Refer to :ref:`reproducibility` for more information.

    .. note:: :func:`torch.set_deterministic_debug_mode` offers an alternative
        interface for this feature.

    The following normally-nondeterministic operations will act
    deterministically when ``mode=True``:

        * :class:`torch.nn.Conv1d` when called on CUDA tensor
        * :class:`torch.nn.Conv2d` when called on CUDA tensor
        * :class:`torch.nn.Conv3d` when called on CUDA tensor
        * :class:`torch.nn.ConvTranspose1d` when called on CUDA tensor
        * :class:`torch.nn.ConvTranspose2d` when called on CUDA tensor
        * :class:`torch.nn.ConvTranspose3d` when called on CUDA tensor
        * :class:`torch.nn.ReplicationPad2d` when attempting to differentiate a CUDA tensor
        * :func:`torch.bmm` when called on sparse-dense CUDA tensors
        * :func:`torch.Tensor.__getitem__` when attempting to differentiate a CPU tensor
          and the index is a list of tensors
        * :func:`torch.Tensor.index_put` with ``accumulate=False``
        * :func:`torch.Tensor.index_put` with ``accumulate=True`` when called on a CPU
          tensor
        * :func:`torch.Tensor.put_` with ``accumulate=True`` when called on a CPU
          tensor
        * :func:`torch.Tensor.scatter_add_` when called on a CUDA tensor
        * :func:`torch.gather` when called on a CUDA tensor that requires grad
        * :func:`torch.index_add` when called on CUDA tensor
        * :func:`torch.index_select` when attempting to differentiate a CUDA tensor
        * :func:`torch.repeat_interleave` when attempting to differentiate a CUDA tensor
        * :func:`torch.Tensor.index_copy` when called on a CPU or CUDA tensor
        * :func:`torch.Tensor.scatter` when `src` type is Tensor and called on CUDA tensor
        * :func:`torch.Tensor.scatter_reduce` when ``reduce='sum'`` or ``reduce='mean'`` and called on CUDA tensor

    The following normally-nondeterministic operations will throw a
    :class:`RuntimeError` when ``mode=True``:

        * :class:`torch.nn.AvgPool3d` when attempting to differentiate a CUDA tensor
        * :class:`torch.nn.AdaptiveAvgPool2d` when attempting to differentiate a CUDA tensor
        * :class:`torch.nn.AdaptiveAvgPool3d` when attempting to differentiate a CUDA tensor
        * :class:`torch.nn.MaxPool3d` when attempting to differentiate a CUDA tensor
        * :class:`torch.nn.AdaptiveMaxPool2d` when attempting to differentiate a CUDA tensor
        * :class:`torch.nn.FractionalMaxPool2d` when attempting to differentiate a CUDA tensor
        * :class:`torch.nn.FractionalMaxPool3d` when attempting to differentiate a CUDA tensor
        * :class:`torch.nn.MaxUnpool1d`
        * :class:`torch.nn.MaxUnpool2d`
        * :class:`torch.nn.MaxUnpool3d`
        * :func:`torch.nn.functional.interpolate` when attempting to differentiate a CUDA tensor
          and one of the following modes is used:

          - ``linear``
          - ``bilinear``
          - ``bicubic``
          - ``trilinear``

        * :class:`torch.nn.ReflectionPad1d` when attempting to differentiate a CUDA tensor
        * :class:`torch.nn.ReflectionPad2d` when attempting to differentiate a CUDA tensor
        * :class:`torch.nn.ReflectionPad3d` when attempting to differentiate a CUDA tensor
        * :class:`torch.nn.ReplicationPad1d` when attempting to differentiate a CUDA tensor
        * :class:`torch.nn.ReplicationPad3d` when attempting to differentiate a CUDA tensor
        * :class:`torch.nn.NLLLoss` when called on a CUDA tensor
        * :class:`torch.nn.CTCLoss` when attempting to differentiate a CUDA tensor
        * :class:`torch.nn.EmbeddingBag` when attempting to differentiate a CUDA tensor when
          ``mode='max'``
        * :func:`torch.Tensor.put_` when ``accumulate=False``
        * :func:`torch.Tensor.put_` when ``accumulate=True`` and called on a CUDA tensor
        * :func:`torch.histc` when called on a CUDA tensor
        * :func:`torch.bincount` when called on a CUDA tensor and ``weights``
          tensor is given
        * :func:`torch.kthvalue` with called on a CUDA tensor
        * :func:`torch.median` with indices output when called on a CUDA tensor
        * :func:`torch.nn.functional.grid_sample` when attempting to differentiate a CUDA tensor
        * :func:`torch.cumsum` when called on a CUDA tensor when dtype is floating point or complex
        * :func:`torch.Tensor.scatter_reduce` when ``reduce='prod'`` and called on CUDA tensor
        * :func:`torch.Tensor.resize_` when called with a quantized tensor

    In addition, several operations fill uninitialized memory when this setting
    is turned on and when
    :attr:`torch.utils.deterministic.fill_uninitialized_memory` is turned on.
    See the documentation for that attribute for more information.

    A handful of CUDA operations are nondeterministic if the CUDA version is
    10.2 or greater, unless the environment variable ``CUBLAS_WORKSPACE_CONFIG=:4096:8``
    or ``CUBLAS_WORKSPACE_CONFIG=:16:8`` is set. See the CUDA documentation for more
    details: `<https://docs.nvidia.com/cuda/cublas/index.html#results-reproducibility>`_
    If one of these environment variable configurations is not set, a :class:`RuntimeError`
    will be raised from these operations when called with CUDA tensors:

        * :func:`torch.mm`
        * :func:`torch.mv`
        * :func:`torch.bmm`

    Note that deterministic operations tend to have worse performance than
    nondeterministic operations.

    .. note::

        This flag does not detect or prevent nondeterministic behavior caused
        by calling an inplace operation on a tensor with an internal memory
        overlap or by giving such a tensor as the :attr:`out` argument for an
        operation. In these cases, multiple writes of different data may target
        a single memory location, and the order of writes is not guaranteed.

    Args:
        mode (:class:`bool`): If True, makes potentially nondeterministic
            operations switch to a deterministic algorithm or throw a runtime
            error. If False, allows nondeterministic operations.

    Keyword args:
        warn_only (:class:`bool`, optional): If True, operations that do not
            have a deterministic implementation will throw a warning instead of
            an error. Default: ``False``

    Example::

        >>> # xdoctest: +SKIP
        >>> torch.use_deterministic_algorithms(True)

        # Forward mode nondeterministic error
        >>> torch.randn(10, device='cuda').kthvalue(1)
        ...
        RuntimeError: kthvalue CUDA does not have a deterministic implementation...

        # Backward mode nondeterministic error
        >>> torch.nn.AvgPool3d(1)(torch.randn(3, 4, 5, 6, requires_grad=True).cuda()).sum().backward()
        ...
        RuntimeError: avg_pool3d_backward_cuda does not have a deterministic implementation...
    """
    _C._set_deterministic_algorithms(mode, warn_only=warn_only)

def are_deterministic_algorithms_enabled() -> builtins.bool:
    r"""Returns True if the global deterministic flag is turned on. Refer to
    :func:`torch.use_deterministic_algorithms` documentation for more details.
    """
    return _C._get_deterministic_algorithms()

def is_deterministic_algorithms_warn_only_enabled() -> builtins.bool:
    r"""Returns True if the global deterministic flag is set to warn only.
    Refer to :func:`torch.use_deterministic_algorithms` documentation for more
    details.
    """
    return _C._get_deterministic_algorithms_warn_only()

def set_deterministic_debug_mode(debug_mode: Union[builtins.int, str]) -> None:
    r"""Sets the debug mode for deterministic operations.

    .. note:: This is an alternative interface for
        :func:`torch.use_deterministic_algorithms`. Refer to that function's
        documentation for details about affected operations.

    Args:
        debug_mode(str or int): If "default" or 0, don't error or warn on
            nondeterministic operations. If "warn" or 1, warn on
            nondeterministic operations. If "error" or 2, error on
            nondeterministic operations.
    """

    # NOTE: builtins.int is used here because int in this scope resolves
    # to torch.int
    if not isinstance(debug_mode, (builtins.int, str)):
        raise TypeError(f'debug_mode must be str or int, but got {type(debug_mode)}')

    if isinstance(debug_mode, str):
        if debug_mode == 'default':
            debug_mode = 0
        elif debug_mode == 'warn':
            debug_mode = 1
        elif debug_mode == 'error':
            debug_mode = 2
        else:
            raise RuntimeError(
                'invalid value of debug_mode, expected one of `default`, '
                f'`warn`, `error`, but got {debug_mode}')

    if debug_mode == 0:
        _C._set_deterministic_algorithms(False)
    elif debug_mode == 1:
        _C._set_deterministic_algorithms(True, warn_only=True)
    elif debug_mode == 2:
        _C._set_deterministic_algorithms(True)
    else:
        raise RuntimeError(
            'invalid value of debug_mode, expected 0, 1, or 2, '
            f'but got {debug_mode}')

def get_deterministic_debug_mode() -> builtins.int:
    r"""Returns the current value of the debug mode for deterministic
    operations. Refer to :func:`torch.set_deterministic_debug_mode`
    documentation for more details.
    """

    if _C._get_deterministic_algorithms():
        if _C._get_deterministic_algorithms_warn_only():
            return 1
        else:
            return 2
    else:
        return 0

def get_float32_matmul_precision() -> builtins.str:
    r"""Returns the current value of float32 matrix multiplication precision. Refer to
    :func:`torch.set_float32_matmul_precision` documentation for more details.
    """
    return _C._get_float32_matmul_precision()

def set_float32_matmul_precision(precision: str) -> None:
    r"""Sets the internal precision of float32 matrix multiplications.

    Running float32 matrix multiplications in lower precision may significantly increase
    performance, and in some programs the loss of precision has a negligible impact.

    Supports three settings:

        * "highest", float32 matrix multiplications use the float32 datatype (24 mantissa
          bits with 23 bits explicitly stored) for internal computations.
        * "high", float32 matrix multiplications either use the TensorFloat32 datatype (10
          mantissa bits explicitly stored) or treat each float32 number as the sum of two bfloat16 numbers
          (approximately 16 mantissa bits with 14 bits explicitly stored), if the appropriate fast matrix multiplication
          algorithms are available.  Otherwise float32 matrix multiplications are computed
          as if the precision is "highest".  See below for more information on the bfloat16
          approach.
        * "medium", float32 matrix multiplications use the bfloat16 datatype (8 mantissa
          bits with 7 bits explicitly stored) for internal computations, if a fast matrix multiplication algorithm
          using that datatype internally is available. Otherwise float32
          matrix multiplications are computed as if the precision is "high".

    When using "high" precision, float32 multiplications may use a bfloat16-based algorithm
    that is more complicated than simply truncating to some smaller number mantissa bits
    (e.g. 10 for TensorFloat32, 7 for bfloat16 explicitly stored).  Refer to [Henry2019]_ for a complete
    description of this algorithm.  To briefly explain here, the first step is to realize
    that we can perfectly encode a single float32 number as the sum of three bfloat16
    numbers (because float32 has 23 mantissa bits while bfloat16 has 7 explicitly stored, and both have the
    same number of exponent bits).  This means that the product of two float32 numbers can
    be exactly given by the sum of nine products of bfloat16 numbers.  We can then trade
    accuracy for speed by dropping some of these products.  The "high" precision algorithm
    specifically keeps only the three most significant products, which conveniently excludes
    all of the products involving the last 8 mantissa bits of either input.  This means that
    we can represent our inputs as the sum of two bfloat16 numbers rather than three.
    Because bfloat16 fused-multiply-add (FMA) instructions are typically >10x faster than
    float32 ones, it's faster to do three multiplications and 2 additions with bfloat16
    precision than it is to do a single multiplication with float32 precision.

    .. [Henry2019] http://arxiv.org/abs/1904.06376

    .. note::

        This does not change the output dtype of float32 matrix multiplications,
        it controls how the internal computation of the matrix multiplication is performed.

    .. note::

        This does not change the precision of convolution operations. Other flags,
        like `torch.backends.cudnn.allow_tf32`, may control the precision of convolution
        operations.

    .. note::

        This flag currently only affects one native device type: CUDA.
        If "high" or "medium" are set then the TensorFloat32 datatype will be used
        when computing float32 matrix multiplications, equivalent to setting
        `torch.backends.cuda.matmul.allow_tf32 = True`. When "highest" (the default)
        is set then the float32 datatype is used for internal computations, equivalent
        to setting `torch.backends.cuda.matmul.allow_tf32 = False`.

    Args:
        precision(str): can be set to "highest" (default), "high", or "medium" (see above).

    """
    _C._set_float32_matmul_precision(precision)

def set_warn_always(b: builtins.bool) -> None:
    r"""When this flag is False (default) then some PyTorch warnings may only
    appear once per process. This helps avoid excessive warning information.
    Setting it to True causes these warnings to always appear, which may be
    helpful when debugging.

    Args:
        b (:class:`bool`): If True, force warnings to always be emitted
                           If False, set to the default behaviour
    """
    _C._set_warnAlways(b)

def is_warn_always_enabled() -> builtins.bool:
    r"""Returns True if the global warn_always flag is turned on. Refer to
    :func:`torch.set_warn_always` documentation for more details.
    """
    return _C._get_warnAlways()

################################################################################
# Define error checking functions
################################################################################

# These error checking functions must be kept consistent with their C++
# equivalents. Their C++ equivalents are mentioned where applicable.

def _check_with(error_type, cond: Union[builtins.bool, SymBool], message: Callable[[], str]):  # noqa: F811
    if not isinstance(cond, (builtins.bool, torch.SymBool)):
        raise TypeError(f'cond must be a bool, but got {type(cond)}')

    from torch.fx.experimental.symbolic_shapes import expect_true
    if expect_true(cond):
        return

    # error_type must be a subclass of Exception and not subclass of Warning
    assert issubclass(error_type, Exception) and not issubclass(error_type, Warning)

    if message is None:
        message_evaluated = (
            'Expected cond to be True, but got False. (Could this error '
            'message be improved? If so, please report an enhancement request '
            'to PyTorch.)')

    else:
        if not callable(message):
            raise TypeError('message must be a callable')

        message_evaluated = str(message())

    raise error_type(message_evaluated)

def _check(cond, message=None):  # noqa: F811
    r"""Throws error containing an optional message if the specified condition
    is False.

    Error type: ``RuntimeError``

    C++ equivalent: ``TORCH_CHECK``

    Args:
        cond (:class:`bool`): If False, throw error

        message (Callable, optional): Callable that returns either a string or
            an object that has a ``__str__()`` method to be used as the error
            message. Default: ``None``
    """
    _check_with(RuntimeError, cond, message)

def _check_is_size(i, message=None):
    """Checks that a given integer is a valid size (i.e., is non-negative).
    You should use this over _check(i >= 0) because we can use the semantic
    information (that i is a size) to make some further inferences in case
    i is an unbacked SymInt.

    NB: Do NOT use this in contexts where a -1 size would be valid (indicating
    to infer the size from context, or if you should wrap-around or truncate).
    Only use this if the only valid value is an honest to goodness size.
    """
    # This is responsible for the expect_true
    _check(i >= 0, message)
    from torch.fx.experimental.symbolic_shapes import _advise_is_size
    _advise_is_size(i)

def _check_index(cond, message=None):  # noqa: F811
    r"""Throws error containing an optional message if the specified condition
    is False.

    Error type: ``IndexError``

    C++ equivalent: ``TORCH_CHECK_INDEX``

    Args:
        cond (:class:`bool`): If False, throw error

        message (Callable, optional): Callable that returns either a string or
            an object that has a ``__str__()`` method to be used as the error
            message. Default: ``None``
    """
    _check_with(IndexError, cond, message)

def _check_value(cond, message=None):  # noqa: F811
    r"""Throws error containing an optional message if the specified condition
    is False.

    Error type: ``ValueError``

    C++ equivalent: ``TORCH_CHECK_VALUE``

    Args:
        cond (:class:`bool`): If False, throw error

        message (Callable, optional): Callable that returns either a string or
            an object that has a ``__str__()`` method to be used as the error
            message. Default: ``None``
    """
    _check_with(ValueError, cond, message)

def _check_type(cond, message=None):  # noqa: F811
    r"""Throws error containing an optional message if the specified condition
    is False.

    Error type: ``TypeError``

    C++ equivalent: ``TORCH_CHECK_TYPE``

    Args:
        cond (:class:`bool`): If False, throw error

        message (Callable, optional): Callable that returns either a string or
            an object that has a ``__str__()`` method to be used as the error
            message. Default: ``None``
    """
    _check_with(TypeError, cond, message)

def _check_not_implemented(cond, message=None):  # noqa: F811
    r"""Throws error containing an optional message if the specified condition
    is False.

    Error type: ``NotImplementedError``

    C++ equivalent: ``TORCH_CHECK_NOT_IMPLEMENTED``

    Args:
        cond (:class:`bool`): If False, throw error

        message (Callable, optional): Callable that returns either a string or
            an object that has a ``__str__()`` method to be used as the error
            message. Default: ``None``
    """
    _check_with(NotImplementedError, cond, message)

def _check_tensor_all_with(error_type, cond, message=None):  # noqa: F811
    if not torch.is_tensor(cond):
        raise TypeError(f'cond must be a tensor, but got {type(cond)}')

    if not cond.dtype == torch.bool:
        raise TypeError(
            f'cond tensor must have dtype torch.bool, but got {cond.dtype}')

    _check_with(error_type, cond._is_all_true().item(), message)

# C++ equivalent: `TORCH_CHECK_TENSOR_ALL`
def _check_tensor_all(cond, message=None):  # noqa: F811
    r"""Throws error containing an optional message if the specified condition
    is False.

    Error type: ``RuntimeError``

    C++ equivalent: ``TORCH_CHECK_TENSOR_ALL``

    Args:
        cond (:class:`torch.Tensor`): Tensor of dtype ``torch.bool``. If any
            element is ``False``, throw error

        message (Callable, optional): Callable that returns either a string or
            an object that has a ``__str__()`` method to be used as the error
            message. Default: ``None``
    """
    _check_tensor_all_with(RuntimeError, cond, message)

################################################################################
# Define numeric constants
################################################################################

# For Python Array API (https://data-apis.org/array-api/latest/API_specification/constants.html) and
# NumPy consistency (https://numpy.org/devdocs/reference/constants.html)
from math import e , nan , inf , pi
__all__.extend(['e', 'pi', 'nan', 'inf'])

################################################################################
# Define Storage and Tensor classes
################################################################################

from ._tensor import Tensor
from .storage import _StorageBase, TypedStorage, _LegacyStorage, UntypedStorage, _warn_typed_storage_removal

# NOTE: New <type>Storage classes should never be added. When adding a new
# dtype, use torch.storage.TypedStorage directly.

class ByteStorage(_LegacyStorage):
    @classproperty
    def dtype(self):
        _warn_typed_storage_removal(stacklevel=3)
        return self._dtype

    @classproperty
    def _dtype(self):
        return torch.uint8

class DoubleStorage(_LegacyStorage):
    @classproperty
    def dtype(self):
        _warn_typed_storage_removal(stacklevel=3)
        return self._dtype

    @classproperty
    def _dtype(self):
        return torch.double

class FloatStorage(_LegacyStorage):
    @classproperty
    def dtype(self):
        _warn_typed_storage_removal(stacklevel=3)
        return self._dtype

    @classproperty
    def _dtype(self):
        return torch.float

class HalfStorage(_LegacyStorage):
    @classproperty
    def dtype(self):
        _warn_typed_storage_removal(stacklevel=3)
        return self._dtype

    @classproperty
    def _dtype(self):
        return torch.half

class LongStorage(_LegacyStorage):
    @classproperty
    def dtype(self):
        _warn_typed_storage_removal(stacklevel=3)
        return self._dtype

    @classproperty
    def _dtype(self):
        return torch.long

class IntStorage(_LegacyStorage):
    @classproperty
    def dtype(self):
        _warn_typed_storage_removal(stacklevel=3)
        return self._dtype

    @classproperty
    def _dtype(self):
        return torch.int

class ShortStorage(_LegacyStorage):
    @classproperty
    def dtype(self):
        _warn_typed_storage_removal(stacklevel=3)
        return self._dtype

    @classproperty
    def _dtype(self):
        return torch.short

class CharStorage(_LegacyStorage):
    @classproperty
    def dtype(self):
        _warn_typed_storage_removal(stacklevel=3)
        return self._dtype

    @classproperty
    def _dtype(self):
        return torch.int8

class BoolStorage(_LegacyStorage):
    @classproperty
    def dtype(self):
        _warn_typed_storage_removal(stacklevel=3)
        return self._dtype

    @classproperty
    def _dtype(self):
        return torch.bool

class BFloat16Storage(_LegacyStorage):
    @classproperty
    def dtype(self):
        _warn_typed_storage_removal(stacklevel=3)
        return self._dtype

    @classproperty
    def _dtype(self):
        return torch.bfloat16

class ComplexDoubleStorage(_LegacyStorage):
    @classproperty
    def dtype(self):
        _warn_typed_storage_removal(stacklevel=3)
        return self._dtype

    @classproperty
    def _dtype(self):
        return torch.cdouble

class ComplexFloatStorage(_LegacyStorage):
    @classproperty
    def dtype(self):
        _warn_typed_storage_removal(stacklevel=3)
        return self._dtype

    @classproperty
    def _dtype(self):
        return torch.cfloat

class QUInt8Storage(_LegacyStorage):
    @classproperty
    def dtype(self):
        _warn_typed_storage_removal(stacklevel=3)
        return self._dtype

    @classproperty
    def _dtype(self):
        return torch.quint8

class QInt8Storage(_LegacyStorage):
    @classproperty
    def dtype(self):
        _warn_typed_storage_removal(stacklevel=3)
        return self._dtype

    @classproperty
    def _dtype(self):
        return torch.qint8

class QInt32Storage(_LegacyStorage):
    @classproperty
    def dtype(self):
        _warn_typed_storage_removal(stacklevel=3)
        return self._dtype

    @classproperty
    def _dtype(self):
        return torch.qint32

class QUInt4x2Storage(_LegacyStorage):
    @classproperty
    def dtype(self):
        _warn_typed_storage_removal(stacklevel=3)
        return self._dtype

    @classproperty
    def _dtype(self):
        return torch.quint4x2

class QUInt2x4Storage(_LegacyStorage):
    @classproperty
    def dtype(self):
        _warn_typed_storage_removal(stacklevel=3)
        return self._dtype

    @classproperty
    def _dtype(self):
        return torch.quint2x4

_storage_classes = {
    UntypedStorage, DoubleStorage, FloatStorage, LongStorage, IntStorage,
    ShortStorage, CharStorage, ByteStorage, HalfStorage, BoolStorage,
    QUInt8Storage, QInt8Storage, QInt32Storage, BFloat16Storage,
    ComplexFloatStorage, ComplexDoubleStorage, QUInt4x2Storage, QUInt2x4Storage,
    TypedStorage
}

# The _tensor_classes set is initialized by the call to initialize_python_bindings.
_tensor_classes: Set[Type] = set()

# If you edit these imports, please update torch/__init__.py.in as well
from .random import set_rng_state, get_rng_state, manual_seed, initial_seed, seed
from .serialization import save, load
from ._tensor_str import set_printoptions

################################################################################
# Initialize extension
################################################################################

def manager_path():
    if _running_with_deploy() or platform.system() == 'Windows':
        return b""
    path = get_file_path('torch', 'bin', 'torch_shm_manager')
    prepare_multiprocessing_environment(get_file_path('torch'))
    if not os.path.exists(path):
        raise RuntimeError("Unable to find torch_shm_manager at " + path)
    return path.encode('utf-8')

from torch.amp import autocast, GradScaler

# Initializing the extension shadows the built-in python float / int classes;
# store them for later use by SymInt / SymFloat.
py_float = float
py_int = int

# Shared memory manager needs to know the exact location of manager executable
_C._initExtension(manager_path())
del manager_path

# Appease the type checker: it can't deal with direct setting of globals().
# Note that we will see "too many" functions when reexporting this way; there
# is not a good way to fix this problem.  Perhaps, try to redesign VariableFunctions
# so that this import is good enough
if TYPE_CHECKING:
    # Some type signatures pulled in from _VariableFunctions here clash with
    # signatures already imported. For now these clashes are ignored; see
    # PR #43339 for details.
    from torch._C._VariableFunctions import *  # type: ignore[assignment, misc] # noqa: F403
    # Fixup segment_reduce visibility
    _segment_reduce = segment_reduce
    del segment_reduce  # noqa: F821

# Ops not to be exposed in `torch` namespace,
# mostly helper ops.
PRIVATE_OPS = (
    'unique_dim',
)

for name in dir(_C._VariableFunctions):
    if name.startswith('__') or name in PRIVATE_OPS:
        continue
    obj = getattr(_C._VariableFunctions, name)
    obj.__module__ = 'torch'
    # Hide some APIs that should not be public
    if name == "segment_reduce":
        # TODO: Once the undocumented FC window is passed, remove the line bellow
        globals()[name] = obj
        name = "_" + name
    globals()[name] = obj
    if not name.startswith("_"):
        __all__.append(name)


################################################################################
# Add torch.dtype instances to the public API
################################################################################

import torch

for attribute in dir(torch):
    if isinstance(getattr(torch, attribute), torch.dtype):
        __all__.append(attribute)

################################################################################
# Import TorchDynamo's lazy APIs to avoid circular dependenices
################################################################################

# needs to be before from .functional import * to avoid circular dependencies
from ._compile import _disable_dynamo

################################################################################
# Import interface functions defined in Python
################################################################################

# needs to be after the above ATen bindings so we can overwrite from Python side
from .functional import *  # noqa: F403


################################################################################
# Remove unnecessary members
################################################################################

del _StorageBase
del _LegacyStorage

################################################################################
# Define _assert
################################################################################

# needs to be before the submodule imports to avoid circular dependencies
def _assert(condition, message):
    r"""A wrapper around Python's assert which is symbolically traceable.
    """
    from .overrides import has_torch_function, handle_torch_function

    if type(condition) is not torch.Tensor and has_torch_function((condition,)):
        return handle_torch_function(_assert, (condition,), condition, message)
    assert condition, message

################################################################################
# Import most common subpackages
################################################################################

# Use the redundant form so that type checkers know that these are a part of
# the public API. The "regular" import lines are there solely for the runtime
# side effect of adding to the imported module's members for other users.
from torch import cuda as cuda
from torch import cpu as cpu
from torch import mps as mps
from torch import xpu as xpu
from torch import autograd as autograd
from torch.autograd import (
    no_grad as no_grad,
    enable_grad as enable_grad,
    set_grad_enabled as set_grad_enabled,
    inference_mode as inference_mode,
)
from torch import fft as fft
from torch import futures as futures
from torch import _awaits as _awaits
from torch import nested as nested
from torch import nn as nn
from torch.signal import windows as windows
from torch import optim as optim
import torch.optim._multi_tensor
from torch import multiprocessing as multiprocessing
from torch import sparse as sparse
from torch import special as special
import torch.utils.backcompat
from torch import jit as jit
from torch import linalg as linalg
from torch import hub as hub
from torch import random as random
from torch import distributions as distributions
from torch import testing as testing
from torch import backends as backends
import torch.utils.data
from torch import __config__ as __config__
from torch import __future__ as __future__
from torch import profiler as profiler

# Quantized, sparse, AO, etc. should be last to get imported, as nothing
# is expected to depend on them.
from torch import ao as ao
# nn.quant* depends on ao -- so should be after those.
import torch.nn.quantizable
import torch.nn.quantized
import torch.nn.qat
import torch.nn.intrinsic

_C._init_names(list(torch._storage_classes))

# attach docstrings to torch and tensor functions
from . import _torch_docs, _tensor_docs, _storage_docs
del _torch_docs, _tensor_docs, _storage_docs


def compiled_with_cxx11_abi() -> builtins.bool:
    r"""Returns whether PyTorch was built with _GLIBCXX_USE_CXX11_ABI=1"""
    return _C._GLIBCXX_USE_CXX11_ABI


# Import the ops "namespace"
from torch._ops import ops
from torch._classes import classes
import torch._library

# quantization depends on torch.fx
# Import quantization
from torch import quantization as quantization

# Import the quasi random sampler
from torch import quasirandom as quasirandom

# If you are seeing this, it means that this call site was not checked if
# the memory format could be preserved, and it was switched to old default
# behaviour of contiguous
legacy_contiguous_format = contiguous_format

# Register fork handler to initialize OpenMP in child processes (see gh-28389)
from torch.multiprocessing._atfork import register_after_fork
register_after_fork(torch.get_num_threads)
del register_after_fork

# Import tools that require fully imported torch (for applying
# torch.jit.script as a decorator, for instance):
from ._lobpcg import lobpcg as lobpcg

# These were previously defined in native_functions.yaml and appeared on the
# `torch` namespace, but we moved them to c10 dispatch to facilitate custom
# class usage. We add these lines here to preserve backward compatibility.
quantized_lstm = torch.ops.aten.quantized_lstm
quantized_gru = torch.ops.aten.quantized_gru

from torch.utils.dlpack import from_dlpack, to_dlpack

# Import experimental masked operations support. See
# [RFC-0016](https://github.com/pytorch/rfcs/pull/27) for more
# information.
from . import masked

# Import removed ops with error message about removal
from ._linalg_utils import (  # type: ignore[misc]
    matrix_rank,
    eig,
    solve,
    lstsq,
)
from ._linalg_utils import _symeig as symeig  # type: ignore[misc]

class _TorchCompileInductorWrapper:
    compiler_name = "inductor"

    def __init__(self, mode, options, dynamic):
        self.config: Dict[str, Any] = dict()
        self.dynamic = dynamic
        self.apply_mode(mode)
        self.apply_options(options)

        # Stash the compiler_fn to be used for backend match guard.
        from torch._inductor.compile_fx import compile_fx
        self.compiler_fn = compile_fx
        if self.config.get("triton.cudagraphs", False):
            os.environ["DISABLE_CUPTI_LAZY_REINIT"] = "1"
            # FIXME: CUDA Graph does not work well with CUPTI teardown.
            #   1) crashes on 1st lazy CUPTI re-init after teardown (CUDA 11)
            #   2) crashes on 2nd non-lazy CUPTI re-init after teardown (CUDA 12)
            # Workaround: turn off CUPTI teardown when using CUDA Graphs.
            os.environ["TEARDOWN_CUPTI"] = "0"

    def __eq__(self, other):
        return (isinstance(other, _TorchCompileInductorWrapper) and
                self.config == other.config and
                self.dynamic == other.dynamic)

    def apply_mode(self, mode: Optional[str]):
        if mode is None or mode == "default":
            pass
        elif mode in ("reduce-overhead", "max-autotune", "max-autotune-no-cudagraphs"):
            from torch._inductor import list_mode_options
            self.apply_options(list_mode_options(mode, self.dynamic))
        else:
            raise RuntimeError(
                f"Unrecognized mode={mode}, should be one of: default, reduce-overhead, max-autotune, max-autotune-no-cudagraphs"
            )

    def apply_options(self, options: Optional[Dict[str, Any]]):
        if not options:
            return

        from torch._inductor import config
        current_config: Dict[str, Any] = config.shallow_copy_dict()

        for key, val in options.items():
            attr_name = key.replace("-", "_")
            if attr_name not in current_config:
                raise RuntimeError(
                    f"Unexpected optimization option {key}, known options are {list(current_config.keys())}"
                )
            if type(val) is not type(current_config[attr_name]):
                val_type_str = type(val).__name__
                expected_type_str = type(current_config[attr_name]).__name__
                raise RuntimeError(
                    f"Unexpected type of attr {key}, got {val_type_str} should be {expected_type_str}"
                )
            self.config[attr_name] = val

    def __call__(self, model_, inputs_):
        from torch._inductor.compile_fx import compile_fx

        return compile_fx(model_, inputs_, config_patches=self.config)

    def get_compiler_config(self):
        from torch._inductor.compile_fx import get_patched_config_dict
        return get_patched_config_dict(config_patches=self.config)

    def reset(self):
        from torch._inductor import config
        if "triton.cudagraphs" in self.config or config.triton.cudagraphs:
            if self.config.get("triton.cudagraphs", True):
                from torch._inductor.cudagraph_trees import reset_cudagraph_trees
                reset_cudagraph_trees()

class _TorchCompileWrapper:
    def __init__(self, backend, mode, options, dynamic):
        from torch._dynamo.backends.registry import lookup_backend

        if isinstance(backend, str):
            self.compiler_name = backend
        elif hasattr(backend, "__name__"):
            self.compiler_name = backend.__name__
        else:
            self.compiler_name = str(backend)
        self.dynamic = dynamic
        self.compiler_fn = lookup_backend(backend)
        self.kwargs = {}
        # only pass the args if they non-empty
        if mode and mode != "default":
            self.kwargs["mode"] = mode
        if options:
            self.kwargs["options"] = options

    def __eq__(self, other):
        return (isinstance(other, _TorchCompileWrapper) and
                self.compiler_fn == other.compiler_fn and
                self.kwargs == other.kwargs and
                self.dynamic == other.dynamic)

    def __call__(self, model_, inputs_):
        return self.compiler_fn(model_, inputs_, **self.kwargs)

    def reset(self):
        if hasattr(self.compiler_fn, "reset"):
            self.compiler_fn.reset()


def compile(model: Optional[Callable] = None, *,
            fullgraph: builtins.bool = False,
            dynamic: Optional[builtins.bool] = None,
            backend: Union[str, Callable] = "inductor",
            mode: Union[str, None] = None,
            options: Optional[Dict[str, Union[str, builtins.int, builtins.bool]]] = None,
            disable: builtins.bool = False) -> Callable:
    """
    Optimizes given model/function using TorchDynamo and specified backend.

    Concretely, for every frame executed within the compiled region, we will attempt
    to compile it and cache the compiled result on the code object for future
    use.  A single frame may be compiled multiple times if previous compiled
    results are not applicable for subsequent calls (this is called a "guard
    failure), you can use TORCH_LOGS=guards to debug these situations.
    Multiple compiled results can be associated with a frame up to
    ``torch._dynamo.config.cache_size_limit``, which defaults to 64; at which
    point we will fall back to eager.  Note that compile caches are per
    *code object*, not frame; if you dynamically create multiple copies of a
    function, they will all share the same code cache.

    Args:
       model (Callable): Module/function to optimize
       fullgraph (bool): If False (default), torch.compile attempts to discover compileable regions
        in the function that it will optimize. If True, then we require that the entire function be
        capturable into a single graph. If this is not possible (that is, if there are graph breaks),
        then this will raise an error.
       dynamic (bool or None): Use dynamic shape tracing.  When this is True, we will up-front attempt
        to generate a kernel that is as dynamic as possible to avoid recompilations when
        sizes change.  This may not always work as some operations/optimizations will
        force specialization; use TORCH_LOGS=dynamic to debug overspecialization.
        When this is False, we will NEVER generate dynamic kernels, we will always specialize.
        By default (None), we automatically detect if dynamism has occurred and compile a more
        dynamic kernel upon recompile.
       backend (str or Callable): backend to be used

        - "inductor" is the default backend, which is a good balance between performance and overhead

        - Non experimental in-tree backends can be seen with `torch._dynamo.list_backends()`

        - Experimental or debug in-tree backends can be seen with `torch._dynamo.list_backends(None)`

        - To register an out-of-tree custom backend: https://pytorch.org/docs/main/torch.compiler_custom_backends.html
       mode (str): Can be either "default", "reduce-overhead", "max-autotune" or "max-autotune-no-cudagraphs"

        - "default" is the default mode, which is a good balance between performance and overhead

        - "reduce-overhead" is a mode that reduces the overhead of python with CUDA graphs,
          useful for small batches.  Reduction of overhead can come at the cost of more memory
          usage, as we will cache the workspace memory required for the invocation so that we
          do not have to reallocate it on subsequent runs.  Reduction of overhead is not guaranteed
          to work; today, we only reduce overhead for CUDA only graphs which do not mutate inputs.
          There are other circumstances where CUDA graphs are not applicable; use TORCH_LOG=perf_hints
          to debug.

        - "max-autotune" is a mode that leverages Triton based matrix multiplications and convolutions
          It enables CUDA graphs by default.

        - "max-autotune-no-cudagraphs" is a mode similar to "max-autotune" but without CUDA graphs

        - To see the exact configs that each mode sets you can call `torch._inductor.list_mode_options()`

       options (dict): A dictionary of options to pass to the backend. Some notable ones to try out are

        - `epilogue_fusion` which fuses pointwise ops into templates. Requires `max_autotune` to also be set

        - `max_autotune` which will profile to pick the best matmul configuration

        - `fallback_random` which is useful when debugging accuracy issues

        - `shape_padding` which pads matrix shapes to better align loads on GPUs especially for tensor cores

        - `triton.cudagraphs` which will reduce the overhead of python with CUDA graphs

        - `trace.enabled` which is the most useful debugging flag to turn on

        - `trace.graph_diagram` which will show you a picture of your graph after fusion

        - For inductor you can see the full list of configs that it supports by calling `torch._inductor.list_options()`
       disable (bool): Turn torch.compile() into a no-op for testing

    Example::

        @torch.compile(options={"triton.cudagraphs": True}, fullgraph=True)
        def foo(x):
            return torch.sin(x) + torch.cos(x)

    """
    _C._log_api_usage_once("torch.compile")
<<<<<<< HEAD
    if sys.version_info >= (3, 12):
        raise RuntimeError("Dynamo is not supported on Python 3.12+")
=======
    if sys.version_info >= (3, 13):
        raise RuntimeError("Dynamo is not supported on Python 3.13+")
>>>>>>> b279034e

    # Decorator mode
    if model is None:
        def fn(model: Callable):
            if model is None:
                raise RuntimeError("Model can't be None")
            return compile(model,
                           fullgraph=fullgraph,
                           dynamic=dynamic,
                           backend=backend,
                           mode=mode,
                           options=options,
                           disable=disable)
        return fn

    if mode is not None and options is not None:
        raise RuntimeError("Either mode or options can be specified, but both can't be specified at the same time.")
    if mode is None and options is None:
        mode = "default"
    if backend == "inductor":
        backend = _TorchCompileInductorWrapper(mode, options, dynamic)
    else:
        backend = _TorchCompileWrapper(backend, mode, options, dynamic)

    return torch._dynamo.optimize(backend=backend, nopython=fullgraph, dynamic=dynamic, disable=disable)(model)


from torch import export as export

from torch._higher_order_ops import cond

def _register_device_module(device_type, module):
    r"""Register an external runtime module of the specific :attr:`device_type`
    supported by torch.

    After the :attr:`module` is registered correctly, the user can refer
    the external runtime module as part of torch with attribute torch.xxx.
    """
    # Make sure the device_type represent a supported device type for torch.
    device_type = torch.device(device_type).type
    m = sys.modules[__name__]
    if hasattr(m, device_type):
        raise RuntimeError(f"The runtime module of '{device_type}' has already "
                           f"been registered with '{getattr(m, device_type)}'")
    setattr(m, device_type, module)
    torch_module_name = '.'.join([__name__, device_type])
    sys.modules[torch_module_name] = module

# expose return_types
from . import return_types
from . import library
if not TYPE_CHECKING:
    from . import _meta_registrations

# Enable CUDA Sanitizer
if 'TORCH_CUDA_SANITIZER' in os.environ:
    import torch.cuda._sanitizer as csan

    csan.enable_cuda_sanitizer()

# Populate magic methods on SymInt and SymFloat
import torch.fx.experimental.sym_node

from torch import func as func
from torch.func import vmap


# The function _sparse_coo_tensor_unsafe is removed from PyTorch
# Python API (v. 1.13), here we temporarily provide its replacement
# with a deprecation warning.
# TODO: remove the function for PyTorch v 1.15.
def _sparse_coo_tensor_unsafe(*args, **kwargs):
    import warnings
    warnings.warn('torch._sparse_coo_tensor_unsafe is deprecated, '
                  'use torch.sparse_coo_tensor(..., check_invariants=False) instead.')
    kwargs['check_invariants'] = False
    return torch.sparse_coo_tensor(*args, **kwargs)

# Register MPS specific decomps
torch.backends.mps._init()

if not _running_with_deploy():
    from torch import compiler as compiler

    class _TritonLibrary:
        lib = torch.library.Library("triton", "DEF")
        ops_table: Dict[Tuple[str, str], Callable] = {}

        @classmethod
        def registerOp(cls, op_key, full_schema, op_impl, dispatch_key):
            if (op_key, dispatch_key) not in cls.ops_table:
                cls.lib.define(full_schema)
                cls.lib.impl("triton::" + op_key, op_impl, dispatch_key)
                cls.ops_table[(op_key, dispatch_key)] = op_impl

            return cls.ops_table[(op_key, dispatch_key)]


# Deprecated attributes
_deprecated_attrs = {
    "has_mps": torch.backends.mps.is_built,
    "has_cuda": torch.backends.cuda.is_built,
    "has_cudnn": torch.backends.cudnn.is_available,
    "has_mkldnn": torch.backends.mkldnn.is_available,
}

if TYPE_CHECKING:
    # Import the following modules during type checking to enable code intelligence features,
    # such as auto-completion in tools like pylance, even when these modules are not explicitly
    # imported in user code.
    from torch import _dynamo as _dynamo
    from torch import _inductor as _inductor
    from torch import onnx as onnx

else:
    _lazy_modules = {
        "_dynamo",
        "_inductor",
        "_export",
        # ONNX must be imported after _dynamo, _ops, _subclasses, fx, func and jit
        "onnx",
    }

    def __getattr__(name):
        # Deprecated attrs
        replacement = _deprecated_attrs.get(name)
        if replacement is not None:
            import warnings
            warnings.warn(f"'{name}' is deprecated, please use '{replacement.__module__}.{replacement.__name__}()'", stacklevel=2)
            return replacement()

        # Lazy modules
        if name in _lazy_modules:
            import importlib
            return importlib.import_module(f".{name}", __name__)

        raise AttributeError(f"module '{__name__}' has no attribute '{name}'")


def _constrain_as_value(symbol, min: Optional[builtins.int] = None, max: Optional[builtins.int] = None):
    """
    Add min/max constraint on the intermediate symbol at tracing time. If called in eager mode,
    it will still check if the input value is within the specified range.
    """
    torch.sym_constrain_range(symbol, min=min, max=max)


def _constrain_as_size(symbol, min: Optional[builtins.int] = None, max: Optional[builtins.int] = None):
    """
    This indicates that a given int is size-like, and can be used in any context where a size is expected.
    You will typically use this when reading out integers from Tensors, e.g., max.item() or lengths.tolist()
    which then need to be used as tensor constructors. Providing these assertions to PyTorch can help resolve
      GuardOnDataDependentSymNode errors upon export, since we cannot guard on unbacked SymInts.

    This function has unusual semantics which distinguish it from
    constrain_as_value.  Specifically, in some circumstances in framework
    code, we will treat this int as >= 2 (when we do a size-oblivious guard).
    This makes it easier to This makes it easier to use the unbacked int in
    size contexts, as we will often attempt to guard on a size being zero/one
    (e.g., when computing the contiguity of a tensor, or testing if
    broadcasting can occur), which will not work on unbacked SymInts.
    However, if we conservatively assume that the size is not zero/one, we will
    end up with a graph that will still work even if the size is zero/one.

    For more details, see https://docs.google.com/document/d/1HSuTTVvYH1pTew89Rtpeu84Ht3nQEFTYhAX3Ypa_xJs/edit
    ```
    """
    torch.sym_constrain_range_for_size(symbol, min=min, max=max)


from . import _logging
_logging._init_logs()<|MERGE_RESOLUTION|>--- conflicted
+++ resolved
@@ -1871,13 +1871,8 @@
 
     """
     _C._log_api_usage_once("torch.compile")
-<<<<<<< HEAD
-    if sys.version_info >= (3, 12):
-        raise RuntimeError("Dynamo is not supported on Python 3.12+")
-=======
     if sys.version_info >= (3, 13):
         raise RuntimeError("Dynamo is not supported on Python 3.13+")
->>>>>>> b279034e
 
     # Decorator mode
     if model is None:
