import functools
import itertools
import logging
import operator
import os
import warnings
from collections import defaultdict
from typing import Any, Callable, Dict, List, Optional, Set, Tuple, Union

import sympy

import torch
import torch.ao.quantization.fx._decomposed
import torch.fx
import torch.utils._pytree as pytree
<<<<<<< HEAD
from torch._higher_order_ops.associative_scan import associative_scan_op
=======
from torch._dynamo.create_parameter_op import _bind_nn_parameter
>>>>>>> 043a20b6
from torch._higher_order_ops.triton_kernel_wrap import (
    triton_kernel_wrapper_functional,
    triton_kernel_wrapper_mutation,
)
from torch._prims_common import (
    canonicalize_dim,
    canonicalize_dims,
    check,
    dtype_to_type,
    elementwise_dtypes,
    ELEMENTWISE_TYPE_PROMOTION_KIND,
    get_computation_dtype,
    is_boolean_dtype,
    is_float_dtype,
    is_integer_dtype,
    Number,
)
from torch.fx.experimental.sym_node import magic_methods, method_to_operator
from torch.utils._sympy.functions import CeilDiv, FloorDiv, ModularIndexing
from .._dynamo.utils import import_submodule

from . import config, inductor_prims, ir, test_operators  # NOQA: F401
from .decomposition import decompositions, get_decompositions
from .ir import (
    ExpandView,
    IndexingConstant,
    is_triton,
    ops_wrapper,
    PermuteView,
    Pointwise,
    Reduction,
    SqueezeView,
    TensorBox,
    validate_ir,
    View,
)
from .utils import (
    ceildiv,
    decode_device,
    is_dynamic,
    is_pointwise_use,
    pad_listlike,
    parallel_num_threads,
    sympy_product,
)
from .virtualized import ops, V

log = logging.getLogger(__name__)
lowerings: Dict[torch._ops.OpOverload, Callable[..., Any]] = {}
layout_constraints: Dict[torch._ops.OpOverload, Callable[..., Any]] = {}
fallbacks: Set[torch._ops.OpOverload] = set()
aten = torch.ops.aten
tr_c10d = torch.ops.tr_c10d
prims = torch.ops.prims
needs_realized_inputs: Set[torch._ops.OpOverload] = set()
foreach_ops: Set[torch._ops.OpOverload] = set()
inplace_foreach_ops: Set[torch._ops.OpOverload] = set()
inplaceable_foreach_ops: Dict[torch._ops.OpOverload, torch._ops.OpOverload] = dict()
quantized_decomposed = torch.ops.quantized_decomposed


def assert_nyi(cond, msg):
    if not cond:
        raise NotImplementedError(f"inductor does not support {msg}")


def add_needs_realized_inputs(fn):
    if isinstance(fn, (list, tuple, set)):
        return [add_needs_realized_inputs(x) for x in fn]
    needs_realized_inputs.add(fn)
    if isinstance(fn, torch._ops.OpOverloadPacket):
        for overload in fn.overloads():
            needs_realized_inputs.add(getattr(fn, overload))


def add_layout_constraint(fn, constraint):
    if isinstance(fn, torch._ops.OpOverloadPacket):
        for overload in fn.overloads():
            layout_constraints[getattr(fn, overload)] = constraint
    else:
        layout_constraints[fn] = constraint


add_needs_realized_inputs(
    [
        aten.as_strided,
        aten.avg_pool2d,
        aten.avg_pool2d_backward,
        aten.bmm,
        aten.convolution,
        aten.convolution_backward,
        aten.max_pool2d_with_indices,
        aten.max_pool2d_with_indices_backward,
        aten.mm,
        aten.upsample_nearest2d,
        aten._upsample_nearest_exact2d,
        aten.upsample_bicubic2d,
        aten._int_mm,
    ]
)

# TODO(jansel): ezyang says we won't need this in the future, try removing it
# based on https://github.com/pytorch/pytorch/blob/9e3eb329df8f701/c10/core/ScalarType.h#L28
DTYPE_ID_LOOKUP = {
    0: torch.uint8,
    1: torch.int8,
    2: torch.int16,
    3: torch.int32,
    4: torch.int64,
    5: torch.float16,
    6: torch.float32,
    7: torch.float64,
    8: torch.complex32,
    9: torch.complex64,
    10: torch.complex32,
    11: torch.bool,
    15: torch.bfloat16,
    # TODO(jansel): add quantized types?
    #  _(c10::qint8, QInt8) /* 12 */
    # _(c10::quint8, QUInt8) /* 13 */
    # _(c10::qint32, QInt32) /* 14 */
    # _(c10::quint4x2, QUInt4x2) /* 16 */
    # _(c10::quint2x4, QUInt2x4) /* 17 */
}


def decode_dtype(dtype: int):
    if not isinstance(dtype, int):
        return dtype
    assert dtype in DTYPE_ID_LOOKUP, f"id {dtype} missing from DTYPE_ID_LOOKUP"
    dtype = DTYPE_ID_LOOKUP[dtype]
    return dtype


def is_integer_type(x):
    if isinstance(x, TensorBox):
        return is_integer_dtype(x.get_dtype()) or is_boolean_dtype(x.get_dtype())
    elif isinstance(x, sympy.Expr):
        return x.is_integer is True  # type: ignore[attr-defined]
    else:
        return isinstance(x, int)


def is_boolean_type(x):
    if isinstance(x, TensorBox):
        return is_boolean_dtype(x.get_dtype())
    else:
        return isinstance(x, bool)


def get_promoted_dtype(*args, type_promotion_kind: ELEMENTWISE_TYPE_PROMOTION_KIND):
    def construct_input(inp):
        if isinstance(inp, (Number, sympy.Expr)):
            return inp
        else:
            assert hasattr(inp, "get_dtype")
            dim = len(inp.get_size())
            # construct a tmp tensor to feed into torch.result_type
            return torch.zeros([1] * dim, dtype=inp.get_dtype())

    inps = [construct_input(arg) for arg in args]
    _, dtype = elementwise_dtypes(*inps, type_promotion_kind=type_promotion_kind)
    return dtype


def get_overloads(aten_fn):
    if not isinstance(aten_fn, (list, tuple)):
        aten_fn = [aten_fn]
    else:
        aten_fn = list(aten_fn)

    for fn in list(aten_fn):
        if isinstance(fn, torch._ops.OpOverloadPacket):
            for overload in fn.overloads():
                other_fn = getattr(fn, overload)
                if other_fn not in lowerings:
                    aten_fn.append(other_fn)

    return aten_fn


def transform_args(args, broadcast, type_promotion_kind, convert_input_to_bool):
    indices = [i for i, x in enumerate(args) if isinstance(x, TensorBox)]
    if (type_promotion_kind or convert_input_to_bool) and indices:
        if convert_input_to_bool:
            dtype = torch.bool
        else:
            # FIXME that's a crude approximation for promoting args
            promoting_args = [
                a
                for a in args
                if isinstance(a, (Number, sympy.Expr)) or hasattr(a, "dtype")
            ]
            dtype = get_promoted_dtype(
                *promoting_args, type_promotion_kind=type_promotion_kind
            )

        # sometimes args are an immutable list so we can't mutate them
        def promote(arg):
            if isinstance(arg, TensorBox):
                return to_dtype(arg, dtype)
            elif isinstance(arg, ir.Constant):
                return ir.Constant(arg.value, dtype, args[indices[0]].get_device())
            else:
                return arg

        args = [promote(a) for a in args]
    if broadcast and indices:
        for i, x in zip(indices, broadcast_tensors(*[args[i] for i in indices])):
            args[i] = x
        for i in range(len(args)):
            if isinstance(args[i], ir.Constant):
                args[i] = ExpandView.create(args[i], list(args[indices[0]].get_size()))

    return args


def _register_foreach_lowering(aten_fn, decomp_fn):
    """
    Add a foreach lowering to lowerings dict.

    Arguments:
        aten_fn: torch.ops.aten.* fn we are lowering
        decomp_fn: alternate implementation on our IR
        broadcast: True to apply broadcasting to tensor inputs
        type_promotion_kind: kind of type promotion applied to tensor inputs, `None` means no type promotion
        convert_input_to_bool: some logical ops require inputs are converted to bool
    """

    @functools.wraps(decomp_fn)
    def wrapped(*args, **kwargs):
        assert len(args) <= 2
        out = decomp_fn(*args, **kwargs)
        validate_ir(out)
        return out

    aten_fns = get_overloads(aten_fn)
    foreach_ops.update(aten_fns)
    lowerings.update(dict.fromkeys(aten_fns, wrapped))
    return wrapped


def _register_lowering(
    aten_fn, decomp_fn, broadcast, type_promotion_kind, convert_input_to_bool
):
    """
    Add a lowering to lowerings dict

    Arguments:
        aten_fn: torch.ops.aten.* fn we are lowering
        decomp_fn: alternate implementation on our IR
        broadcast: True to apply broadcasting to tensor inputs
        type_promotion_kind: kind of type promotion applied to tensor inputs, `None` means no type promotion
        convert_input_to_bool: some logical ops require inputs are converted to bool
    """

    @functools.wraps(decomp_fn)
    def wrapped(*args, **kwargs):
        args: Union[List[Any], Tuple[Any, ...], Dict[Any, Any]] = list(args)
        unpacked = False
        # TODO maybe we need to use pytrees here
        if len(args) == 1 and isinstance(args[0], (list, tuple)):
            unpacked = True
            args = args[0]

        # explicitly assert for "out=" ops for better error messages
        assert not any(
            x == "out" for x in kwargs.keys()
        ), "out= ops aren't yet supported"
        # kwargs tensors not supported yet unless it's a fallback op
        assert not any(isinstance(x, TensorBox) for x in kwargs.values()) or all(
            fn in fallbacks for fn in aten_fn
        )

        args = transform_args(
            args, broadcast, type_promotion_kind, convert_input_to_bool
        )

        if unpacked:
            args = [args]

        out = decomp_fn(*args, **kwargs)
        validate_ir(out)

        return out

    aten_fn = get_overloads(aten_fn)

    lowerings.update(dict.fromkeys(aten_fn, wrapped))
    return wrapped


def register_lowering(
    aten_fn,
    broadcast=False,
    type_promotion_kind=ELEMENTWISE_TYPE_PROMOTION_KIND.DEFAULT,
    convert_input_to_bool=False,
):
    """
    Shim to support decorator syntax.
    """
    return functools.partial(
        _register_lowering,
        aten_fn,
        broadcast=broadcast,
        type_promotion_kind=type_promotion_kind,
        convert_input_to_bool=convert_input_to_bool,
    )


def broadcast_symbolic_shapes(a, b):
    """
    Broadcasting logic based on symbolic shapes.

    We give the shapes 0 and 1 concrete values, while all other shapes
    are symbolic sympy formulas.
    """
    output = []
    for x, y in itertools.zip_longest(
        reversed(a), reversed(b), fillvalue=sympy.Integer(1)
    ):
        if y == 1:
            output.append(x)
        elif x == 1:
            output.append(y)
        else:
            V.graph.sizevars.guard_equals(x, y)
            if len(sympy.expand(y).free_symbols) < len(sympy.expand(x).free_symbols):
                output.append(y)  # prefer shorter formula
            else:
                output.append(x)
    return tuple(reversed(output))


def promote_constants(inputs, override_return_dtype=None, type_promotion_kind=None):
    assert (
        override_return_dtype is None or type_promotion_kind is None
    ), "only one of override_return_dtype or type_promotion_kind may be given"

    if override_return_dtype is None and type_promotion_kind is None:
        type_promotion_kind = ELEMENTWISE_TYPE_PROMOTION_KIND.DEFAULT

    if not any(isinstance(x, (sympy.Expr, int, float)) for x in inputs):
        return inputs
    if all(isinstance(x, (int, float, sympy.Expr)) for x in inputs):
        dtype = override_return_dtype or get_promoted_dtype(
            *inputs, type_promotion_kind=type_promotion_kind
        )

        def const_func(x):
            if isinstance(x, sympy.Expr):
                return ir.IndexingConstant(x, dtype, decode_device(None))
            else:
                return ir.Constant(x, dtype, decode_device(None))

        return [const_func(x) for x in inputs]
    ex = next(x for x in inputs if isinstance(x, (TensorBox, ExpandView)))
    out = []
    for x in inputs:
        if isinstance(x, (int, float)):
            out.append(
                ExpandView.create(
                    ir.Constant(x, ex.get_dtype(), ex.get_device()), list(ex.get_size())
                )
            )
        elif isinstance(x, sympy.Expr):
            out.append(
                ExpandView.create(
                    IndexingConstant(x, ex.get_dtype(), ex.get_device()),
                    list(ex.get_size()),
                )
            )
        else:
            out.append(x)

    return out


def make_pointwise(
    fn,
    override_return_dtype=None,
    override_device=None,
    override_fn_when_input_bool=None,
    override_fn_when_cuda_float64=None,
    allow_alpha=False,
    triton_fallback=None,
):
    def inner(*inputs: List[TensorBox], alpha=None):
        if triton_fallback is not None and any(map(is_triton, inputs)):
            assert not allow_alpha  # not implemented
            return triton_fallback(*inputs)

        inputs = promote_constants(inputs, override_return_dtype)
        if allow_alpha:
            if alpha is not None and alpha != 1:
                inputs = list(inputs)
                inputs[-1] = mul(inputs[-1], alpha)
        else:
            assert alpha is None
        loaders = [x.make_loader() for x in inputs]
        ranges = inputs[0].get_size()
        dtype = override_return_dtype or inputs[0].get_dtype()
        is_cuda = decode_device(inputs[0].get_device()).type == "cuda"

        for other in inputs[1:]:
            assert isinstance(other, ir.BaseConstant) or len(ranges) == len(
                other.get_size()
            ), f"ndim mismatch {fn} {ranges} {other.get_size()}"

        def inner_fn(index):
            assert len(index) == len(ranges), f"wrong ndim {index} {ranges}"
            if dtype == torch.bool and override_fn_when_input_bool is not None:
                return override_fn_when_input_bool(*[load(index) for load in loaders])
            elif override_fn_when_cuda_float64 and is_cuda and dtype == torch.float64:
                return override_fn_when_cuda_float64(*[load(index) for load in loaders])
            else:
                return fn(*[load(index) for load in loaders])

        if not override_device:
            device = None
            for i in inputs:
                if i.get_device().type == "cuda":
                    device = i.get_device()
                    break
            if not device:
                device = inputs[0].get_device()

        device = override_device or device

        return Pointwise.create(
            device=device,
            dtype=dtype,
            inner_fn=inner_fn,
            ranges=ranges,
        )

    return inner


def make_foreach_pointwise(pw_fn, allow_alpha=False):
    def inner(*inputs: List[List[TensorBox]], alpha=1):
        # group by device, whether any of the inputs are dynamic, and whether their types match
        # (proxy for type promotion)
        def group_args(arg_pairs):
            out = defaultdict(list)
            for i, args in enumerate(arg_pairs):
                use_foreach = not is_dynamic(*args)
                device = None
                for t in args:
                    if isinstance(t, TensorBox):
                        device = t.data.get_device()
                        break
                assert (
                    device is not None
                ), "foreach op should have at least one tensor arg"
                out[(device, use_foreach)].append((i, args))
            return out

        realize_outputs = (
            len(V.graph.current_node.users) == 0
            or V.graph.current_node.target in inplace_foreach_ops
        )
        for node in V.graph.current_node.users:
            for user in node.users:
                if not (user.op == "call_function" and (user.target in foreach_ops)):
                    realize_outputs = True

        a_list_input = None
        for input in inputs:
            if isinstance(input, (list, tuple)):
                a_list_input = input
                break
        assert (
            a_list_input is not None
        ), "at least one input must be a list to a foreach op"

        # broadcast scalar inputs to match length of list inputs
        broadcast_inputs = []
        for input in inputs:
            if not isinstance(input, (list, tuple)):
                broadcast_inputs.append([input] * len(a_list_input))
            else:
                broadcast_inputs.append(input)

        groups = group_args(zip(*broadcast_inputs))

        outputs = [None] * len(a_list_input)
        for (device, use_foreach), group in groups.items():
            buffer_list = []
            for (
                output_ind,
                args,
            ) in group:
                if allow_alpha:
                    output = pw_fn(*args, alpha=alpha)
                else:
                    output = pw_fn(*args)

                outputs[output_ind] = output

                if device.type == "cuda" and use_foreach and realize_outputs:
                    buffer_list.append(output.realize())

            if buffer_list:
                V.graph.register_list(buffer_list)

        assert all(x is not None for x in outputs)
        return outputs

    return inner


def to_dtype(x: TensorBox, dtype: torch.dtype, copy=False):
    src_dtype = x.get_dtype()
    if src_dtype == dtype:
        return clone(x) if copy else x

    def _to_dtype(x):
        return ops.to_dtype(x, dtype, src_dtype=src_dtype)

    return make_pointwise(_to_dtype, override_return_dtype=dtype)(x)


@register_lowering(prims.convert_element_type, type_promotion_kind=None)
def _convert_element_type(x: TensorBox, dtype: torch.dtype):
    if dtype.is_complex or x.get_dtype().is_complex:
        if x.get_size():
            # Decompose since aa aten fallback is more friendly for c++ codegen.
            # This decompostion doesn't work for empty tensor, which needs more investigation.
            dst = empty_like(x, dtype=dtype)
            ir.InplaceCopyFallback.create(dst, x)
            return dst
        else:
            return fallback_handler(
                prims.convert_element_type.default, add_to_fallback_set=False
            )(x, dtype)
    return to_dtype(x, dtype, copy=True)


def to_dtype_bitcast(x: TensorBox, dtype: torch.dtype, *, copy=False):
    x_dtype = x.get_dtype()
    if x_dtype == dtype:
        return clone(x) if copy else x

    def _get_primitive_bitwidth(dtype):
        if dtype.is_floating_point:
            return torch.finfo(dtype).bits
        else:
            return torch.iinfo(dtype).bits

    src_bits = _get_primitive_bitwidth(x_dtype)
    dst_bits = _get_primitive_bitwidth(dtype)
    if src_bits != dst_bits:
        # fallback to aten eager implementation for differing bitwidths
        return fallback_handler(aten.view.dtype)(x, dtype)

    def _to_dtype_bitcast(x):
        # Because we may promote tensor type from float16 or bfloat16
        # to float, we will need to pass the original src dtype (i.e. x_dtype),
        # which is used for correctly constructing type conversion before bitcast,
        # which requires the bitwidth of the input tensor type is the same as the
        # target type.
        return ops.to_dtype_bitcast(x, dtype, x_dtype)

    return make_pointwise(_to_dtype_bitcast, override_return_dtype=dtype)(x)


@register_lowering(aten.view.dtype, type_promotion_kind=None)
def _view_dtype(x: TensorBox, dtype: torch.dtype):
    if dtype.is_complex or x.get_dtype().is_complex:
        return TensorBox.create(
            ir.ComplexView.create(torch.ops.aten.view.dtype, x, dtype)
        )
    return to_dtype_bitcast(x, dtype, copy=True)


def to_device(x: TensorBox, device: torch.device, *, copy=False):
    device = decode_device(device)
    if x.get_device() == device:
        return clone(x) if copy else x
    return TensorBox.create(ir.DeviceCopy.create(x, device))


@register_lowering(prims.device_put, type_promotion_kind=None)
def _device_put(x: TensorBox, device: torch.device):
    return to_device(x, device, copy=True)


def register_pointwise(
    aten_fn,
    name=None,
    broadcast=True,
    type_promotion_kind=ELEMENTWISE_TYPE_PROMOTION_KIND.DEFAULT,
    convert_input_to_bool=False,
    override_return_dtype=None,
    override_fn_when_input_bool=None,
    allow_alpha=False,
    use_libdevice_for_f64=False,
    triton_fallback=None,
):
    """A pointwise function that maps ops.{name} to inputs"""
    name = name or aten_fn.__name__
    fn = ops_wrapper(name)
    if use_libdevice_for_f64:
        fn_libdevice = ops_wrapper("libdevice_" + name)
    if override_fn_when_input_bool is not None:
        override_fn_when_input_bool = ops_wrapper(override_fn_when_input_bool)

    fn = make_pointwise(
        fn,
        override_return_dtype=override_return_dtype,
        override_fn_when_input_bool=override_fn_when_input_bool,
        override_fn_when_cuda_float64=fn_libdevice if use_libdevice_for_f64 else None,  # type: ignore[possibly-undefined]
        allow_alpha=allow_alpha,
        triton_fallback=triton_fallback,
    )
    fn = register_lowering(
        aten_fn,
        broadcast=broadcast,
        type_promotion_kind=type_promotion_kind,
        convert_input_to_bool=convert_input_to_bool,
    )(fn)

    if hasattr(prims, name):
        register_lowering(
            getattr(prims, name),
            type_promotion_kind=None,
            convert_input_to_bool=convert_input_to_bool,
        )(fn)
    return fn


def register_frexp():
    """A pointwise function that maps ops.frexp to inputs"""
    name = "frexp"
    frexp = ops_wrapper("frexp")

    def frexp0(*args, **kwargs):
        return frexp(*args, **kwargs)[0]

    def frexp1(*args, **kwargs):
        return frexp(*args, **kwargs)[1]

    pw_fns = [
        make_pointwise(frexp0),
        make_pointwise(frexp1, override_return_dtype=torch.int32),
    ]

    def fn(*args, **kwargs):
        return pw_fns[0](*args, **kwargs), pw_fns[1](*args, **kwargs)

    fn = register_lowering(
        aten.frexp,
    )(fn)

    if hasattr(prims, name):
        register_lowering(
            getattr(prims, name),
            type_promotion_kind=None,
        )(fn)
    return fn


register_frexp()


def register_foreach_pointwise(
    aten_fn,
    pointwise_lowering_fn,
    allow_alpha=False,
):
    fn = make_foreach_pointwise(pointwise_lowering_fn, allow_alpha=allow_alpha)
    fn = _register_foreach_lowering(aten_fn, fn)
    return fn


@register_lowering(aten.where, broadcast=False, type_promotion_kind=None)
def where(cond, a, b):
    def fn(*args):
        return ops.where(*args)

    if isinstance(a, (float, int)):
        a = constant_like(a)(b)
    if isinstance(b, (float, int)):
        b = constant_like(b)(a)

    args = [cond, a, b]
    dtype = get_promoted_dtype(
        args[1], args[2], type_promotion_kind=ELEMENTWISE_TYPE_PROMOTION_KIND.DEFAULT
    )
    indices = [i for i, x in enumerate(args) if isinstance(x, TensorBox)]
    for i, x in zip(indices, broadcast_tensors(*[args[i] for i in indices])):
        args[i] = x
    for i in range(len(args)):
        if isinstance(args[i], ir.Constant):
            args[i] = ExpandView.create(args[i], list(args[indices[0]].get_size()))
    return make_pointwise(fn, override_return_dtype=dtype)(
        args[0], to_dtype(args[1], dtype), to_dtype(args[2], dtype)
    )


@register_lowering(aten.broadcast_tensors, broadcast=False, type_promotion_kind=None)
def broadcast_tensors(*inputs):
    if len(inputs) == 1 and isinstance(inputs[0], (list, tuple)):
        return broadcast_tensors(*inputs[0])
    target: List[sympy.Expr] = functools.reduce(
        broadcast_symbolic_shapes, [x.get_size() for x in inputs], []
    )
    outputs = []
    for x in inputs:
        sizes = x.get_size()
        if len(sizes) != len(target) or any(
            ((a == 1 and b != 1) or (a != 1 and b == 1)) for a, b in zip(sizes, target)
        ):
            x = expand(x, target)
        outputs.append(x)
    return outputs


@register_lowering([aten.alias, aten.detach, aten.detach_, aten.lift, prims.view_of])
def nop(x):
    return x  # AOT autograd handles this for us


if hasattr(aten, "lift_fresh"):
    register_lowering(aten.lift_fresh)(nop)


@register_lowering(aten.squeeze, type_promotion_kind=None)
def squeeze(x, dim=None):
    assert isinstance(x, TensorBox)
    if dim is None:
        return TensorBox(SqueezeView.create(x.data))

    dim = canonicalize_dims(len(x.get_size()), dim)
    dims = set((dim,) if not isinstance(dim, tuple) else dim)

    new_shape = []
    for d, s in enumerate(x.get_size()):
        if not (d in dims and V.graph.sizevars.evaluate_expr(sympy.Eq(s, 1))):
            new_shape.append(s)

    # squeeze does nothing if the size isn't 1
    return view(x, new_shape) if new_shape != x.get_size() else x


@register_lowering(aten.squeeze_copy, type_promotion_kind=None)
def squeeze_copy(x, dim=None):
    return clone(squeeze(x, dim))


@register_lowering([aten.squeeze_])
def squeeze_(x, dim=None):
    val = squeeze(x, dim)
    assert isinstance(x, TensorBox)
    assert isinstance(val, TensorBox)
    x.data = val.data
    return x


@register_lowering(aten.isinf)
def isinf(x):
    if is_integer_type(x):
        return full_like(x, False, dtype=torch.bool)
    fn = ops_wrapper("isinf")
    return make_pointwise(fn, override_return_dtype=torch.bool)(x)


@register_lowering(aten.isnan)
def isnan(x):
    if is_integer_type(x):
        return full_like(x, False, dtype=torch.bool)
    fn = ops_wrapper("isnan")
    return make_pointwise(fn, override_return_dtype=torch.bool)(x)


@register_lowering(aten.ceil)
def ceil(x):
    if is_integer_type(x):
        return clone(x)
    fn = ops_wrapper("ceil")
    return make_pointwise(fn)(x)


@register_lowering(aten.floor)
def floor(x):
    if is_integer_type(x):
        return clone(x)
    fn = ops_wrapper("floor")
    return make_pointwise(fn)(x)


@register_lowering(aten.round.default)
def round(x):
    if is_integer_type(x):
        return clone(x)
    else:
        fn = ops_wrapper("round")
        return make_pointwise(fn)(x)


@register_lowering(aten.trunc)
def trunc(x):
    if is_integer_type(x):
        return clone(x)
    fn = ops_wrapper("trunc")
    return make_pointwise(fn)(x)


@register_lowering(aten.expand, type_promotion_kind=None)
def expand(x, sizes):
    (x,) = promote_constants([x])
    if isinstance(x, ir.BaseConstant):
        return ExpandView.create(x, tuple(sizes))
    assert isinstance(x, TensorBox)
    assert isinstance(sizes, (list, tuple))
    if tuple(x.get_size()) == tuple(sizes):
        return x

    if not any(V.graph.sizevars.shape_env.is_unbacked_symint(s) for s in x.get_size()):
        x_size_product = V.graph.sizevars.size_hint(sympy_product(x.get_size()))
        # TODO: It would be better to realize the input if any of its sizes
        # are unbacked, because typically the size will be non-zero.  However,
        # this cannot be done directly as below as we'll choke on the size_hint
        # here
        if x_size_product > 0 and not any(
            V.graph.sizevars.shape_env.is_unbacked_symint(s) for s in sizes
        ):
            # maybe realize input before broadcasting it
            x.mark_reuse(
                V.graph.sizevars.size_hint(sympy_product(sizes)) // x_size_product
            )
    return TensorBox(ExpandView.create(x.data, tuple(sizes)))


@register_lowering(prims.broadcast_in_dim, type_promotion_kind=None)
def broadcast_in_dim(a, shape, broadcast_dimensions):
    s = list(shape)
    for broadcast_dimension in broadcast_dimensions:
        s[broadcast_dimension] = -1

    v = a
    for idx, x in enumerate(s):
        if x != -1:
            v = unsqueeze(v, idx)

    return expand(v, shape)


@register_lowering(aten.expand_as, type_promotion_kind=None)
def expand_as(x, y):
    return expand(x, y.get_size())


@register_lowering(aten.repeat)
def repeat(x, repeats):
    old_size = list(x.get_size())
    if len(repeats) > len(old_size):
        old_size = [sympy.Integer(1)] * (len(repeats) - len(old_size)) + old_size
        x = view(x, list(old_size))
    assert len(repeats) == len(x.get_size())

    new_size = list(x.get_size())

    zero_tensor = False
    for i in range(len(repeats)):
        if repeats[i] == 0:
            zero_tensor = True
        new_size[i] = new_size[i] * repeats[i]

    if zero_tensor:
        return empty(new_size, dtype=x.get_dtype(), device=x.get_device())
    if all((a == 1 or b == 1) for a, b in zip(repeats, old_size)):
        return expand(x, new_size)

    x_loader: Callable[[Any], Any]

    def inner_fn(index):
        assert len(index) == len(repeats)
        index = list(index)
        for i in range(len(repeats)):
            if repeats[i] != 1:
                if old_size[i] == 1:
                    index[i] = sympy.Integer(0)
                else:
                    index[i] = ModularIndexing(index[i], 1, old_size[i])
        return x_loader(index)

    old_size_product = V.graph.sizevars.size_hint(sympy_product(old_size))
    if old_size_product > 0:
        # maybe realize the input
        x.mark_reuse(
            V.graph.sizevars.size_hint(sympy_product(new_size)) // old_size_product
        )

    x_loader = x.make_loader()
    return Pointwise.create(
        device=x.get_device(),
        dtype=x.get_dtype(),
        inner_fn=inner_fn,
        ranges=list(new_size),
    )


@register_lowering(aten._unsafe_view, type_promotion_kind=None)
@register_lowering(aten.view, type_promotion_kind=None)
@register_lowering(aten.reshape, type_promotion_kind=None)
def view(x, sizes):
    assert isinstance(x, TensorBox)
    assert isinstance(sizes, (list, tuple))
    return TensorBox(View.create(x.data, sizes))


@register_lowering(aten.permute, type_promotion_kind=None)
def permute(x, dims):
    assert isinstance(x, TensorBox)
    assert isinstance(dims, (list, tuple))
    return TensorBox(PermuteView.create(x.data, tuple(dims)))


@register_lowering(aten.slice, type_promotion_kind=None)
def slice_(x, dim=0, start=0, end=2**63, step=1):
    assert isinstance(x, TensorBox)
    dim = _validate_dim(x, dim, 0)
    dim_size = x.get_size()[dim]
    return TensorBox(ir.SliceView.create(x.data, dim, start, end, step))


@register_lowering(aten.as_strided, type_promotion_kind=None)
def as_strided(x, size, stride, storage_offset=None):
    if isinstance(x, TensorBox) and isinstance(x.data, ir.BaseView):
        # as_strided ignores views
        x = x.data.unwrap_view()
    x.realize()
    if not ir.is_storage_and_layout(x):
        raise NotImplementedError(f"unrealized as_strided({x}, ...)")
    storage, old_layout = ir.as_storage_and_layout(x)
    new_layout = ir.FixedLayout(
        old_layout.device,
        old_layout.dtype,
        [sympy.expand(s) for s in size],
        [sympy.expand(s) for s in stride],
        sympy.expand(storage_offset or 0),
    )
    return TensorBox(ir.ReinterpretView(storage, new_layout))


@register_lowering(aten.as_strided_, type_promotion_kind=None)
def as_strided_(x, size, stride, storage_offset=None):
    assert isinstance(x, TensorBox)
    x.data = as_strided(x, size, stride, storage_offset).data
    return x


@register_lowering(aten.as_strided_copy, type_promotion_kind=None)
def as_strided_copy(x, size, stride, storage_offset=None):
    result = as_strided(x, size, stride, storage_offset)
    return clone(result)


def pointwise_cat(inputs, dim=0):
    # (inclusive, exclusive)
    inputs_ranges: List[Tuple[sympy.Expr, sympy.Expr]] = []
    prev_end = 0
    for inp in inputs:
        inputs_ranges.append((prev_end, prev_end + inp.get_size()[dim]))  # type: ignore[arg-type]
        prev_end = inputs_ranges[-1][-1]  # type: ignore[assignment]

    inputs_loaders = [inp.make_loader() for inp in inputs]

    def inner_fn(idx):
        idx_dim = ops.index_expr(idx[dim], torch.int64)

        masks = []
        masked_loads = []
        for i in range(len(inputs)):
            start = (
                ops.constant(0, torch.int64)
                if i == 0
                else ops.index_expr(inputs_ranges[i][0], torch.int64)
            )
            end = ops.index_expr(inputs_ranges[i][1], torch.int64)

            start_cond = ops.ge(idx_dim, start)
            end_cond = ops.lt(idx_dim, end)
            if i == 0:
                mask = end_cond
            elif i == len(inputs) - 1:
                mask = start_cond
            else:
                mask = ops.and_(start_cond, end_cond)

            masks.append(mask)
            idx_load = list(idx)

            # if we're concatting [4], [2]
            # when we index the second tensor for 5 we want to index 5 - 4
            idx_load[dim] -= inputs_ranges[i][0]

            masked_loads.append(
                ops.masked(
                    mask,
                    lambda: inputs_loaders[i](idx_load),
                    0.0,  # this value should be unused
                ),
            )

        next_val = masked_loads[-1]
        for i in range((len(inputs)) - 2, -1, -1):
            next_val = ops.where(
                masks[i],
                masked_loads[i],
                next_val,
            )
        return next_val

    new_size = list(inputs[0].get_size())
    new_size[dim] = inputs_ranges[-1][-1]

    return Pointwise.create(
        device=inputs[0].get_device(),
        dtype=inputs[0].get_dtype(),
        inner_fn=inner_fn,
        ranges=new_size,
    )


@register_lowering(quantized_decomposed.quantize_per_channel, type_promotion_kind=None)
def quantized_decomposed_quantize_per_channel(
    input: TensorBox,
    scales: TensorBox,
    zero_points: TensorBox,
    axis: int,
    quant_min: int,
    quant_max: int,
    dtype: torch.dtype,
) -> TensorBox:
    assert len(scales.get_size()) == 1, "expect scales 1 dim"
    assert len(zero_points.get_size()) == 1, "expect zero_points 1 dim"

    if input.get_dtype() == torch.bfloat16:
        input = to_dtype(input, torch.float32)
    assert (
        input.get_dtype() == torch.float32
    ), f"Expecting input to have dtype torch.float32, but got dtype: {input.get_dtype()}"
    assert axis < len(
        input.get_size()
    ), f"Expecting axis to be < {len(input.get_size())}"

    input_loader = input.make_loader()
    scales_loader = scales.make_loader()
    zero_points_loader = zero_points.make_loader()

    def inner_fn(idx):
        channel_idx = (idx[axis],)

        input = input_loader(idx)
        scale = scales_loader(channel_idx)
        zero_point = zero_points_loader(channel_idx)
        qmin, qmax = _create_constants(quant_min, quant_max, dtype=torch.float32)

        if scales.dtype != torch.float32:
            scale = ops.to_dtype(scale, torch.float32)
        if zero_points.dtype != torch.int32:
            zero_point = ops.to_dtype(zero_point, torch.int32)
        inv_scale = ops.reciprocal(scale)
        val = ops.round(input * inv_scale) + zero_point
        clamped = ops.maximum(qmin, ops.minimum(qmax, val))
        return ops.to_dtype(clamped, dtype)

    return Pointwise.create(
        device=input.get_device(),
        dtype=dtype,
        inner_fn=inner_fn,
        ranges=input.get_size(),
    )


@register_lowering(
    quantized_decomposed.dequantize_per_channel, type_promotion_kind=None
)
def quantized_decomposed_dequantize_per_channel(
    input: TensorBox,
    scales: TensorBox,
    zero_points: TensorBox,
    axis: int,
    quant_min: int,
    quant_max: int,
    dtype: torch.dtype,
) -> TensorBox:
    assert len(scales.get_size()) == 1, "expect scales 1 dim"
    assert len(zero_points.get_size()) == 1, "expect zero_points 1 dim"
    assert (
        input.get_dtype() == dtype
    ), f"Expecting input to have dtype {dtype}, but got dtype: {input.get_dtype()}"
    assert axis < len(
        input.get_size()
    ), f"Expecting axis to be < {len(input.get_size())}"

    input_loader = input.make_loader()
    scales_loader = scales.make_loader()
    zero_points_loader = zero_points.make_loader()

    def inner_fn(idx):
        channel_idx = (idx[axis],)

        input = input_loader(idx)
        scale = scales_loader(channel_idx)
        zero_point = zero_points_loader(channel_idx)

        if scales.dtype != torch.float32:
            scale = ops.to_dtype(scale, torch.float32)
        if zero_points.dtype != torch.float32:
            zero_point = ops.to_dtype(zero_point, torch.float32)
        val = ops.sub(ops.to_dtype(input, torch.float32), zero_point) * scale
        return val

    return Pointwise.create(
        device=input.get_device(),
        dtype=torch.float32,
        inner_fn=inner_fn,
        ranges=input.get_size(),
    )


@register_lowering(aten.cat)
def cat(inputs, dim=0):
    if all(input.get_dtype() in [torch.int8, torch.uint8] for input in inputs):
        # TODO <leslie> Remove this fallback when we support vectorization
        # code gen with uint8 data type directly.
        for input in inputs:
            input.realize()
        if all(len(input.get_size()) == 4 for input in inputs):
            inputs, _ = require_channels_last(aten.cat, *inputs)
        return fallback_handler(aten.cat.default)(inputs, dim)

    if len(inputs) == 1:
        return clone(inputs[0])

    dim = _validate_dim(inputs[0], dim, 0)
    dtype = get_promoted_dtype(
        *inputs, type_promotion_kind=ELEMENTWISE_TYPE_PROMOTION_KIND.DEFAULT
    )
    inputs = [to_dtype(inp, dtype) for inp in inputs]

    def unwrap_tensor(x: Union[TensorBox, ir.StorageBox]) -> ir.IRNode:
        if isinstance(x, TensorBox):
            if isinstance(x.data, ir.BaseView):
                return x.data.unwrap_view()
            else:
                return x.data

        if isinstance(x, ir.StorageBox):
            return x.data

        return x

    def should_lower_cat_input(x) -> bool:
        # Unrealized inputs will not be storage and layouts, and we dont want to realize
        # them in case we want to fuse
        if ir.is_storage_and_layout(x):
            storage, _ = ir.as_storage_and_layout(x, freeze=False)
            return not ir.ConcatKernel.can_realize_into_without_copy(storage)

        if isinstance(x, (TensorBox, ir.StorageBox)):
            return should_lower_cat_input(unwrap_tensor(x))

        if isinstance(x, ir.Pointwise):
            return True

        return False

    def is_reduction(t):
        return isinstance(t, ir.ComputedBuffer) and isinstance(t.data, ir.Reduction)

    def can_fuse_reduction(t):
        if isinstance(t, (TensorBox, ir.StorageBox)):
            return can_fuse_reduction(unwrap_tensor(t))
        return (
            is_reduction(t)
            or isinstance(t, ir.Pointwise)
            and any(
                can_fuse_reduction(V.graph.get_buffer(read))
                for read in t.get_read_names()
            )
        )

    # fusing reducutions into computed concat buffer can cause regressions.
    fusable_reduction = any(can_fuse_reduction(t) for t in inputs)

    # TODO: We observed negative performance impact of pointwise_cat optimization on CPU so disabled it.
    #             We will revisit this later after enabling vectorization on index_expr.
    if inputs[0].get_device().type == "cpu" or fusable_reduction:
        return TensorBox(ir.ConcatKernel.create(inputs, dim))

    def op_count(x):
        if isinstance(x, (TensorBox, ir.StorageBox)):
            return op_count(unwrap_tensor(x))

        # this will correspond to a direct memory read
        if not isinstance(x, ir.Pointwise):
            return 0

        count = x.inner_fn_opcount()
        for read in x.get_read_names():
            count += op_count(V.graph.get_buffer(read))

        return count

    # as of inputs increase, possibility for register spilling also increases
    # past a certain threshold of inputs we only fuse if the if the input kernels
    # are simple
    # not sure if we want to expose to users via config since logic may change in future
    MAX_COMPLEX_POINTWISE_CAT = 8
    MAX_SIMPLE_OP_COUNT = 2

    if len(inputs) <= MAX_COMPLEX_POINTWISE_CAT or (
        (len(inputs) <= config.max_pointwise_cat_inputs)
        and all(op_count(t) <= MAX_SIMPLE_OP_COUNT for t in inputs)
    ):
        pointwise_uses = all(is_pointwise_use(use) for use in V.current_node.users)
        all_pointwise_inputs = all(should_lower_cat_input(inp) for inp in inputs)
        any_pointwise_inputs = any(should_lower_cat_input(inp) for inp in inputs)

        if all_pointwise_inputs or (any_pointwise_inputs and pointwise_uses):
            return pointwise_cat(inputs, dim)

    return TensorBox(ir.ConcatKernel.create(inputs, dim))


@register_lowering(aten.diagonal, type_promotion_kind=None)
def diagonal(input, offset: int = 0, dim1: int = 0, dim2: int = 1):
    original_shape = input.get_size()
    num_dims = len(original_shape)
    dim1 = canonicalize_dim(idx=dim1, rank=num_dims)
    dim2 = canonicalize_dim(idx=dim2, rank=num_dims)

    check(
        dim1 != dim2, lambda: f"diagonal dimensions cannot be identical {dim1}, {dim2}"
    )

    offset_negative = V.graph.sizevars.evaluate_expr(sympy.Lt(offset, 0))
    if offset_negative:
        diag_size = V.graph.sizevars.evaluate_max(
            V.graph.sizevars.evaluate_min(
                original_shape[dim1] + offset, original_shape[dim2]
            ),
            0,  # type: ignore[arg-type]
        )
    else:
        diag_size = V.graph.sizevars.evaluate_max(
            V.graph.sizevars.evaluate_min(
                original_shape[dim1], original_shape[dim2] - offset
            ),
            0,  # type: ignore[arg-type]
        )

    base_idx = (0, 0)
    if offset_negative:
        base_idx = (-offset, 0)
    else:
        base_idx = (0, offset)

    sizes = [s for i, s in enumerate(original_shape) if i not in (dim1, dim2)]
    sizes.append(diag_size)

    def reindexer(idx):
        diag_idx = idx[-1]
        original_idx = [0] * len(original_shape)
        cur_dim = 0
        for d in range(num_dims):
            if d == dim1:
                original_idx[d] = diag_idx + base_idx[0]
            elif d == dim2:
                original_idx[d] = diag_idx + base_idx[1]
            else:
                original_idx[d] = idx[cur_dim]
                cur_dim += 1

        assert cur_dim == len(original_shape) - 2
        return original_idx

    return TensorBox(ir.GenericView.create(input, sizes, reindexer))


@register_lowering(aten.diagonal_copy, type_promotion_kind=None)
def diagonal_copy(input, offset: int = 0, dim1: int = 0, dim2: int = 1):
    return clone(diagonal(input, offset, dim1, dim2))


@register_lowering(aten.diagonal_scatter, type_promotion_kind=None)
def diagonal_scatter(input, src, offset: int = 0, dim1: int = 0, dim2: int = 1):
    output = clone(input)
    target = diagonal(output, offset, dim1, dim2)
    mutate_to(target, src)
    return output


@register_lowering(aten.select, type_promotion_kind=None)
def select(x, dim, idx):
    idx = View.handle_negative_index(idx, x.get_size()[dim])
    return squeeze(slice_(x, dim, idx, idx + 1), dim)


@register_lowering(aten.split, type_promotion_kind=None)
def split(x, sizes, dim=0):
    dim = _validate_dim(x, dim, 0)
    x_size = V.graph.sizevars.evaluate_static_shape(x.get_size()[dim])
    if isinstance(sizes, sympy.Expr):
        # TODO: We don't have to guard on sizes per se, but the number
        # of splits must stay constant
        sizes = V.graph.sizevars.evaluate_static_shape(sizes)
    if isinstance(sizes, (int, sympy.Integer)):
        sizes = [sizes] * ((x_size + sizes - 1) // sizes)
    result = []
    start = 0
    for size in sizes:
        end = start + size
        result.append(slice_(x, dim, start, end))
        start = end
    return result


@register_lowering(aten.split_with_sizes, type_promotion_kind=None)
def split_with_sizes(x, sizes, dim=0):
    return split(x, sizes, dim)


@register_lowering(aten.unbind, type_promotion_kind=None)
def unbind(x, dim=0):
    dim = _validate_dim(x, dim, 0)
    x_size = V.graph.sizevars.evaluate_static_shape(x.get_size()[dim])
    result = []
    for i in range(x_size):
        result.append(select(x, dim, i))
    return result


@register_lowering(aten.unfold, type_promotion_kind=None)
def unfold(x, dimension, size, step):
    sizes = x.get_size()
    ndim = len(sizes)
    dim = canonicalize_dim(ndim, dimension)

    if ndim == 0:
        return slice_(unsqueeze(x, 0), end=size)

    dim_size = sizes[dim]
    sizevars = V.graph.sizevars
    sizevars.guard_leq(size, dim_size)
    sizevars.guard_lt(0, step)  # type: ignore[arg-type]

    new_dim_size = FloorDiv(dim_size - size, step) + 1
    if sizevars.size_hint(dim_size) > 0:
        x.mark_reuse(sizevars.size_hint(CeilDiv(new_dim_size * size, dim_size)))

    out_size = [*sizes[:dim], new_dim_size, *sizes[dim + 1 :], size]

    def reindexer(idx):
        dim_idx = idx[-1] + idx[dim] * step
        return (*idx[:dim], dim_idx, *idx[dim + 1 : -1])

    return TensorBox(ir.GenericView.create(x, out_size, reindexer))


@register_lowering(aten.unsqueeze, type_promotion_kind=None)
def unsqueeze(x, dim):
    dim = _validate_dim(x, dim, 1)
    new_shape = list(x.get_size())
    new_shape.insert(dim, sympy.Integer(1))
    return view(x, new_shape)


@register_lowering(aten.unsqueeze_, type_promotion_kind=None)
def unsqueeze_(x, dim):
    val = unsqueeze(x, dim)
    assert isinstance(x, TensorBox)
    assert isinstance(val, TensorBox)
    x.data = val.data
    return x


def _validate_dim(x, dim, offset=0):
    assert isinstance(dim, int)
    ndim = len(x.get_size())
    if dim < 0:
        dim += ndim + offset
    assert 0 <= dim < ndim + offset
    return dim


@register_lowering(aten.glu)
def glu(x, dim=-1):
    dim = _validate_dim(x, dim, 0)
    # TODO: don't guard on static shape here
    new_len = V.graph.sizevars.evaluate_static_shape(x.get_size()[dim]) // 2
    a = slice_(x, dim, 0, new_len)
    b = slice_(x, dim, new_len, new_len * 2)
    return mul(a, sigmoid(b))


def register_onednn_fusion_ops():
    if torch._C._has_mkldnn:
        cpu_needs_realized_inputs = [
            torch.ops.mkldnn._convolution_pointwise,
            torch.ops.mkldnn._convolution_pointwise_,
            torch.ops.mkldnn._convolution_transpose_pointwise,
            torch.ops.mkldnn._linear_pointwise,
            aten.mkldnn_rnn_layer.default,
            torch.ops.onednn.qconv2d_pointwise,
        ]

        @register_lowering(torch.ops.mkldnn._convolution_pointwise)
        def convolution_unary(
            x: TensorBox,
            weight: TensorBox,
            bias: TensorBox,
            padding,
            stride,
            dilation,
            groups,
            attr,
            scalars,
            algorithm,
        ):
            return TensorBox.create(
                ir.ConvolutionUnary.create(
                    x,
                    weight,
                    bias,
                    padding,
                    stride,
                    dilation,
                    groups,
                    attr,
                    scalars,
                    algorithm,
                )
            )

        @register_lowering(torch.ops.mkldnn._convolution_pointwise.binary)
        def convolution_binary(
            x: TensorBox,
            other: TensorBox,
            weight: TensorBox,
            bias: TensorBox,
            padding,
            stride,
            dilation,
            groups,
            binary_attr,
            binary_alpha,
            unary_attr,
            unary_scalars,
            unary_algorithm,
        ):
            return TensorBox.create(
                ir.ConvolutionBinary.create(
                    x,
                    other,
                    weight,
                    bias,
                    padding,
                    stride,
                    dilation,
                    groups,
                    binary_attr,
                    binary_alpha,
                    unary_attr,
                    unary_scalars,
                    unary_algorithm,
                )
            )

        @register_lowering(torch.ops.mkldnn._convolution_pointwise_.binary)
        def convolution_binary_inplace(
            x: TensorBox,
            other: TensorBox,
            weight: TensorBox,
            bias: TensorBox,
            padding,
            stride,
            dilation,
            groups,
            binary_attr,
            binary_alpha,
            unary_attr,
            unary_scalars,
            unary_algorithm,
        ):
            return TensorBox.create(
                ir.ConvolutionBinaryInplace.create(
                    x,
                    other,
                    weight,
                    bias,
                    padding,
                    stride,
                    dilation,
                    groups,
                    binary_attr,
                    binary_alpha,
                    unary_attr,
                    unary_scalars,
                    unary_algorithm,
                )
            )

        @register_lowering(torch.ops.mkldnn._linear_pointwise)
        def linear_unary(
            x: TensorBox, w: TensorBox, b: TensorBox, attr, scalars, algorithm
        ):
            return TensorBox.create(
                ir.LinearUnary.create(x, w, b, attr, scalars, algorithm)
            )

        @register_lowering(torch.ops.mkldnn._linear_pointwise.binary)
        def linear_binary(x: TensorBox, y: TensorBox, w: TensorBox, b: TensorBox, attr):
            return TensorBox.create(ir.LinearBinary.create(x, y, w, b, attr))

        @register_lowering(torch.ops.mkldnn._convolution_transpose_pointwise)
        def convolution_transpose_unary(
            x: TensorBox,
            weight: TensorBox,
            bias: TensorBox,
            padding,
            output_padding,
            stride,
            dilation,
            groups,
            attr,
            scalars,
            algorithm,
        ):
            return TensorBox.create(
                ir.ConvolutionTransposeUnary.create(
                    x,
                    weight,
                    bias,
                    padding,
                    output_padding,
                    stride,
                    dilation,
                    groups,
                    attr,
                    scalars,
                    algorithm,
                )
            )

        @register_lowering(aten.mkldnn_rnn_layer.default)
        def mkldnn_rnn_layer(
            x: TensorBox,
            w0: TensorBox,
            w1: TensorBox,
            w2: TensorBox,
            w3: TensorBox,
            hx: TensorBox,
            cx: TensorBox,
            reverse: bool,
            batch_sizes: List[int],
            mode: int,
            hidden_size: int,
            num_layers: int,
            has_biases: bool,
            bidirectional: bool,
            batch_first: bool,
            train: bool,
        ):
            return pytree.tree_map(
                TensorBox.create,
                ir.MkldnnRnnLayer.create(
                    x,
                    w0,
                    w1,
                    w2,
                    w3,
                    hx,
                    cx,
                    reverse,
                    batch_sizes,
                    mode,
                    hidden_size,
                    num_layers,
                    has_biases,
                    bidirectional,
                    batch_first,
                    train,
                ),
            )

        @register_lowering(torch.ops.onednn.qconv2d_pointwise, type_promotion_kind=None)
        def qconvolution_unary(
            x: TensorBox,
            x_scale,
            x_zp,
            packed_weight: TensorBox,
            w_scale: TensorBox,
            w_zp: TensorBox,
            bias: TensorBox,
            stride,
            padding,
            dilation,
            groups,
            o_inv_scale,
            o_zero_point,
            output_dtype,
            attr,
            scalars,
            algorithm,
        ):
            return TensorBox.create(
                ir.QConvPointWisePT2E.create(
                    x,
                    x_scale,
                    x_zp,
                    packed_weight,
                    w_scale,
                    w_zp,
                    bias,
                    stride,
                    padding,
                    dilation,
                    groups,
                    o_inv_scale,
                    o_zero_point,
                    output_dtype,
                    attr,
                    scalars,
                    algorithm,
                )
            )

        @register_lowering(
            torch.ops.onednn.qconv2d_pointwise.binary, type_promotion_kind=None
        )
        def qconvolution_binary(
            x: TensorBox,
            x_scale,
            x_zp,
            accum: TensorBox,
            accum_scale,
            accum_zp,
            packed_weight: TensorBox,
            w_scale: TensorBox,
            w_zp: TensorBox,
            bias: TensorBox,
            stride,
            padding,
            dilation,
            groups,
            o_inv_scale,
            o_zero_point,
            output_dtype,
            binary_attr,
            alpha,
            unary_attr,
            unary_scalars,
            unary_algorithmm,
        ):
            if (
                binary_attr == "sum"
                and output_dtype in [torch.float32, torch.bfloat16]
                and accum.get_dtype() in [torch.float32, torch.bfloat16]
                and accum.get_dtype() != output_dtype
            ):
                # For int8-mixed-bf16 quantization and inplace add,
                # there is case when accum dtype is float32 but output dtype is bfloat16.
                # Since the accum will be inplaced changed with post op sum,
                # we will do accum dtype convertion here.
                accum = to_dtype(accum, output_dtype)
            return TensorBox.create(
                ir.QConvPointWiseBinaryPT2E.create(
                    x,
                    x_scale,
                    x_zp,
                    accum,
                    accum_scale,
                    accum_zp,
                    packed_weight,
                    w_scale,
                    w_zp,
                    bias,
                    stride,
                    padding,
                    dilation,
                    groups,
                    o_inv_scale,
                    o_zero_point,
                    output_dtype,
                    binary_attr,
                    alpha,
                    unary_attr,
                    unary_scalars,
                    unary_algorithmm,
                )
            )

        @register_lowering(torch.ops.onednn.qlinear_pointwise, type_promotion_kind=None)
        def qlinear_unary(
            x: TensorBox,
            x_scale,
            x_zp,
            packed_weight: TensorBox,
            w_scale: TensorBox,
            w_zp: TensorBox,
            bias: TensorBox,
            o_inv_scale,
            o_zero_point,
            output_dtype,
            attr,
            scalars,
            algorithm,
        ):
            return TensorBox.create(
                ir.QLinearPointwisePT2E.create(
                    x,
                    x_scale,
                    x_zp,
                    packed_weight,
                    w_scale,
                    w_zp,
                    bias,
                    o_inv_scale,
                    o_zero_point,
                    output_dtype,
                    attr,
                    scalars,
                    algorithm,
                )
            )

        if torch._C.has_mkl:
            cpu_needs_realized_inputs.append(torch.ops.mkl._mkl_linear)

            @register_lowering(torch.ops.mkl._mkl_linear)
            def mkl_packed_linear(
                x: TensorBox,
                packed_w: TensorBox,
                orig_w: TensorBox,
                b: TensorBox,
                batch_size,
            ):
                result = TensorBox.create(
                    ir.MKLPackedLinear.create(x, packed_w, orig_w, batch_size)
                )
                if b is not None:
                    result = add(result, b)
                return result

        add_needs_realized_inputs(cpu_needs_realized_inputs)
    else:
        pass


register_onednn_fusion_ops()


def fallback_handler(kernel, add_to_fallback_set=True):
    if add_to_fallback_set:
        fallbacks.add(kernel)

    def handler(*args, **kwargs):
        return pytree.tree_map(
            TensorBox.create, ir.FallbackKernel.create(kernel, *args, **kwargs)
        )

    return handler


@functools.lru_cache(None)
def _warn_complex_not_supported():
    warnings.warn(
        "Torchinductor does not support code generation for complex operators. Performance may be worse than eager."
    )


# There are some types (CPU) which we accept as input but not as
# output.
def unsupported_input_tensor(t: torch._subclasses.FakeTensor, parent=None):
    "Do not support reading or writing to this tensor"
    if t.is_complex():
        # Complex views are supported with IR ComplexView
        if parent and parent.target in (
            torch.ops.aten.view.dtype,
            torch.ops.prims.convert_element_type.default,
        ):
            return False
        _warn_complex_not_supported()
        return True
    return False


def unsupported_output_tensor(t: torch._subclasses.FakeTensor, parent=None):
    "Do not support writing tensor but can read from it"
    if unsupported_input_tensor(t, parent):
        return True
    return t.is_cpu and config.disable_cpp_codegen


def fallback_node_due_to_unsupported_type(node: torch.fx.Node, allow_cpu_inputs=True):
    # Custom fallback lowering
    if node.target is aten.view_as_complex.default:
        return False

    # We should be able to remove this special case once `disable_cpp_codegen` is killed.
    if node.target is aten.lift_fresh_copy.default:
        return False

    def check_skip_condition(node, parent, is_output):
        if not isinstance(node, torch.fx.Node):
            return False

        if "val" not in node.meta:
            return False

        for meta in pytree.tree_leaves(node.meta["val"]):
            if not isinstance(meta, torch._subclasses.FakeTensor):
                continue

            if is_output:
                if unsupported_output_tensor(meta, parent):
                    return True
            else:
                if unsupported_input_tensor(meta, parent):
                    return True

        return False

    # only skip codegen if there is a cpu output, not input
    for arg in pytree.arg_tree_leaves(*node.args, **node.kwargs):
        if check_skip_condition(arg, node, is_output=False):
            return True

    return check_skip_condition(node, node, is_output=True)


def make_fallback(op, layout_constraint=None, warn=True):
    assert op not in decompositions, f"both a fallback and a decomp for same op: {op}"
    if (
        warn
        and bool(os.getenv("CI"))
        and get_decompositions([op])
        # if fallback_random, we allow not decomposing random
        and not (
            config.fallback_random
            and op in torch._decomp.decompositions_for_rng.extra_random_decomps
        )
    ):
        # Note: 'warn' is holdover from when this was a warning, but for ops that previously
        # set warn=False we do not want a CI error.
        # Ignore the 'suppress errors' configs in CI, as this particular warning happens on startup anyway and is not
        # likely to be triggered preferentially on one CI config over another.
        if torch._dynamo.config.suppress_errors:
            torch._dynamo.config.suppress_errors = False
            log.warning(
                "A make_fallback error occurred in suppress_errors config,"
                " and suppress_errors is being disabled to surface it."
            )
        raise AssertionError(
            f"make_fallback({op}): a decomposition exists, we should switch to it."
            " To fix this error, either add a decomposition to core_aten_decompositions (preferred)"
            " or inductor_decompositions, and delete the corresponding `make_fallback` line."
            " Get help from the inductor team if unsure, don't pick arbitrarily to unblock yourself.",
        )

    def register_fallback(op_overload):
        add_needs_realized_inputs(op_overload)
        if layout_constraint is not None:
            add_layout_constraint(op_overload, layout_constraint)
        return register_lowering(op_overload, type_promotion_kind=None)(
            fallback_handler(op_overload)
        )

    if isinstance(op, torch._ops.OpOverloadPacket):
        for ol in op.overloads():
            op_overload = getattr(op, ol)
            register_fallback(op_overload)
    elif isinstance(op, (torch._ops.OpOverload, torch._ops.HigherOrderOperator)):
        register_fallback(op)
    else:
        raise RuntimeError(f"Unsupported fallback {op} with type {type(op)}")


def philox_rand_offset(shape):
    """
    TorchInductor offset calculation differs from PyTorch eager offset
    calculation for random ops (tl.rand vs torch.rand). In future, we should
    strive for same impl for tl.rand and torch.rand.
    """
    numel = 1
    for s in shape:
        numel = numel * s
    return tensor(numel, dtype=torch.int64)


@register_lowering(torch.ops.rngprims.philox_rand, type_promotion_kind=None)
def philox_rand(size, seed, offset, stride, device, dtype):
    # stride arg is optional and will be used in future for distributed random
    # ops. Currently, its unused.
    random_pos = ir.FixedLayout(
        device,
        dtype,
        size,
        ir.FlexibleLayout.contiguous_strides(size),
    ).make_indexer()
    seed_loader = seed.make_loader()
    offset_loader = offset.make_loader()

    def inner_fn(index):
        # Both seed and offset in the philox_rand op are tensors.
        # torch seed and offsets are of type int64, but tl.rand accepts int32
        seed_index_expr = ops.to_dtype(seed_loader([]), torch.int32)
        offset_index_expr = ops.to_dtype(offset_loader([]), torch.int32)
        # Get the offset'd position
        rand_index_expr = ops.add(
            ops.index_expr(random_pos(index), torch.int32), offset_index_expr
        )
        result = ops.rand(
            seed_index_expr,
            rand_index_expr,
        )
        return ops.to_dtype(result, dtype)

    random_values_node = Pointwise.create(
        device=device,
        dtype=dtype,
        inner_fn=inner_fn,
        ranges=list(size),
    )

    offset_node = philox_rand_offset(size)
    return random_values_node, offset_node


@register_lowering(aten.native_dropout, type_promotion_kind=None)
def native_dropout(x, p, train):
    if config.fallback_random:
        return pytree.tree_map(
            TensorBox.create,
            ir.FallbackKernel.create(aten.native_dropout.default, x, p, train),
        )
    else:
        raise AssertionError("should be handled in replace_random.py")


@register_lowering(aten.bernoulli_, type_promotion_kind=None)
def bernoulli_(x, *args):
    assert config.fallback_random or x.get_device() == torch.device(
        "cpu"
    ), "this should be handled in decomps unless config.fallback_random or the device is CPU"
    x.realize()
    ir.InplaceBernoulliFallback(x, *args)
    return x


@register_lowering(aten.bernoulli.p, type_promotion_kind=None)
def bernoulli_p(x, *args):
    assert config.fallback_random or x.get_device() == torch.device(
        "cpu"
    ), "this should be handled in decomps unless config.fallback_random or the device is CPU"
    return bernoulli_(clone(x), *args)


# This shouldn't be called in general
@register_lowering(aten._foobar)
def _foobar(_):
    raise AssertionError()


@functools.lru_cache(1)
def _warn_triton_random(salt):
    log.info("using triton random, expect difference from eager")


def warn_triton_random():
    # only warn once per graph
    _warn_triton_random(V.graph.creation_time)


fallback_rand_default = fallback_handler(aten.rand.default)
fallback_rand_generator = fallback_handler(aten.rand.generator)
fallback_randn_default = fallback_handler(aten.randn.default)
fallback_randn_generator = fallback_handler(aten.randn.generator)
make_fallback(aten.randint)


@register_lowering(aten.rand)
def rand(*args, **kwargs):
    if kwargs.get("generator", None) is not None:
        return fallback_rand_generator(*args, **kwargs)
    elif config.fallback_random:
        kwargs.pop("generator", None)
        return fallback_rand_default(*args, **kwargs)
    raise AssertionError("should have been handled in replace_random.py")


@register_lowering(aten.randn)
def randn(*args, **kwargs):
    if kwargs.get("generator", None) is not None:
        return fallback_randn_generator(*args, **kwargs)
    elif config.fallback_random:
        kwargs.pop("generator", None)
        return fallback_randn_default(*args, **kwargs)
    raise AssertionError("should have been handled in replace_random.py")


@register_lowering(inductor_prims.force_stride_order, type_promotion_kind=None)
def inductor_force_stride_order(input_tensor, stride):
    stride_order = ir.get_stride_order(stride)
    return ir.ExternKernel.require_stride_order(input_tensor, stride_order)


@register_lowering(inductor_prims.seed, type_promotion_kind=None)
def inductor_seed(device: torch.device):
    raise AssertionError("should be handled in fuse_seed_creation_pass()")


@register_lowering(inductor_prims.seeds, type_promotion_kind=None)
def inductor_seeds(count, device):
    warn_triton_random()
    return TensorBox.create(ir.RandomSeeds(count, decode_device(device)))


@register_lowering(inductor_prims.lookup_seed, type_promotion_kind=None)
def inductor_lookup_seed(seeds, index):
    def inner_fn(_):
        return ops.load_seed(seeds.get_name(), index)

    return Pointwise.create(
        device=seeds.get_device(),
        dtype=seeds.get_dtype(),
        inner_fn=inner_fn,
        ranges=[],
    )


@register_lowering(inductor_prims.random, type_promotion_kind=None)
def inductor_random(size: List[int], seed: TensorBox, mode: str, *, offset: int = 0):
    assert not config.fallback_random
    assert mode in ("rand", "randn")
    size = [*size]
    dtype = torch.float32
    device = seed.get_device()
    random_pos = ir.FixedLayout(
        device, dtype, size, ir.FlexibleLayout.contiguous_strides(size), offset=offset
    ).make_indexer()
    seed_loader = seed.make_loader()

    def inner_fn(index):
        return getattr(ops, mode)(
            seed_loader([]),
            ops.index_expr(random_pos(index), torch.int32),
        )

    result = Pointwise.create(
        device=device,
        dtype=dtype,
        inner_fn=inner_fn,
        ranges=[*size],
    )
    result.realize()
    return result


@register_lowering(inductor_prims.randint, type_promotion_kind=None)
def inductor_randint(
    low: int, high: int, size: List[int], seed: TensorBox, *, offset: int = 0
):
    assert not config.fallback_random
    size = [*size]
    dtype = torch.int64
    device = seed.get_device()
    random_pos = ir.FixedLayout(
        device, dtype, size, ir.FlexibleLayout.contiguous_strides(size), offset=offset
    ).make_indexer()
    seed_loader = seed.make_loader()

    def inner_fn(index):
        return ops.randint64(
            seed_loader([]),
            ops.index_expr(random_pos(index), torch.int32),
            low,
            high,
        )

    return Pointwise.create(
        device=device,
        dtype=dtype,
        inner_fn=inner_fn,
        ranges=[*size],
    )


@register_lowering(aten.bucketize, type_promotion_kind=None)
def bucketize(
    input: TensorBox,
    boundaries: TensorBox,
    *,
    out_int32: bool = False,
    right: bool = False,
):
    assert len(boundaries.get_size()) == 1

    if not (is_triton(input) and is_triton(boundaries)):
        return fallback_handler(aten.bucketize.Tensor, add_to_fallback_set=False)(
            input, boundaries, out_int32=out_int32, right=right
        )

    # The entire boundaries tensor needs to be used by ops.bucketize, so we
    # need to realize it into global memory; or in other words, we can't
    # guarantee that boundaries.get_name() (used below) will exist unless
    # we call boundaries.realize().
    boundaries.realize()
    boundaries_size = boundaries.get_size()[0]
    boundaries_loader = boundaries.make_loader()
    device = input.get_device()
    input_loader = input.make_loader()

    index_dtype = torch.int32 if out_int32 else torch.int64

    def inner_fn(index):
        val = input_loader(index)
        indices = ops.bucketize(
            val,
            boundaries.get_name(),
            boundaries_size,
            index_dtype,
            right,
        )

        return indices

    return Pointwise.create(
        device=device,
        dtype=index_dtype,
        inner_fn=inner_fn,
        ranges=input.get_size(),
    )


def require_dense(_, *args, **kwargs):
    args, kwargs = pytree.tree_map_only(
        ir.IRNode, ir.ExternKernel.require_stride1, (args, kwargs)
    )
    return args, kwargs


def require_contiguous(_, *args, **kwargs):
    args, kwargs = pytree.tree_map_only(
        ir.IRNode, ir.ExternKernel.require_contiguous, (args, kwargs)
    )
    return args, kwargs


def require_channels_last(_, *args, **kwargs):
    args, kwargs = pytree.tree_map_only(
        ir.IRNode, ir.ExternKernel.require_channels_last, (args, kwargs)
    )
    return args, kwargs


def constrain_to_fx_strides(fx_node, *args, **kwargs):
    def apply_constraint(arg, fx_arg):
        if isinstance(arg, ir.IRNode):
            stride_order = ir.get_stride_order(fx_arg.meta["val"].stride())
            return ir.ExternKernel.require_stride_order(arg, stride_order)
        return arg

    args = tuple(
        apply_constraint(arg, fx_arg) for arg, fx_arg in zip(args, fx_node.args)
    )
    kwargs = {k: apply_constraint(v, fx_node.kwargs[k]) for k, v in kwargs.items()}
    return args, kwargs


# TODO(jansel): we should implement decomps or lowerings for these
# https://github.com/pytorch/torchdynamo/issues/327
FALLBACK_ALLOW_LIST = {
    "torchvision::roi_align",
}


def sdpa_constraint(fx_node, *args, **kwargs):
    # sdpa requires dense last dimension]

    def apply_constraint(arg, fx_arg):
        if not isinstance(arg, ir.IRNode):
            return arg

        meta_val = fx_arg.meta["val"]
        if not meta_val.is_cuda:
            return arg

        stride_order = ir.get_stride_order(meta_val.stride())
        if stride_order and stride_order[-1] != 0:
            # contiguous stride order
            stride_order = list(reversed(range(len(arg.get_size()))))

        # This is the minimum alignment required by SDPA kernels for attention_bias.
        # This value can be found in pytorch/aten/src/ATen/native/transformers/attention.cpp preprocess_mask
        ALIGNMENT = 8

        assert isinstance(arg, TensorBox)
        if len(arg.get_size()) not in (3, 4):
            return arg

        def is_aligned_realized_tensor(x):
            aligned_strides = all(
                (V.graph.sizevars.size_hint(x.get_stride()[i]) % ALIGNMENT) == 0
                for i in range(len(x.get_stride()) - 1)
            )
            return (
                V.graph.sizevars.size_hint(x.get_stride()[-1])
            ) == 1 and aligned_strides

        try:
            arg.get_stride()
            if is_aligned_realized_tensor(arg):
                return arg
        except AttributeError:
            pass

        def is_aligned(x):
            return (V.graph.sizevars.size_hint(x.get_size()[-1]) % ALIGNMENT) == 0

        if isinstance(arg.data, ir.BaseView):
            if not is_aligned(arg):
                if is_aligned(arg.unwrap_view()):
                    return arg

        return ir.ExternKernel.require_stride_order(arg, stride_order)

    args = tuple(
        apply_constraint(arg, fx_arg) for arg, fx_arg in zip(args, fx_node.args)
    )
    kwargs = {k: apply_constraint(v, fx_node.kwargs[k]) for k, v in kwargs.items()}
    return args, kwargs


# WIP
make_fallback(aten.index_reduce)  # @pearu
make_fallback(aten._adaptive_avg_pool3d)  # @isuruf
make_fallback(aten.adaptive_max_pool3d)  # @isuruf
make_fallback(aten.fractional_max_pool3d)  # @isuruf
make_fallback(aten.max_pool3d_with_indices)  # @isuruf (can this one be implemented?)


# 1) Easy
make_fallback(aten.uniform, warn=False)
make_fallback(aten.exponential.default, warn=False)  # (fails accuracy on test_torch.py)
make_fallback(aten._pdist_forward)  # Has decomp. Needs benchmarks
make_fallback(aten.soft_margin_loss_backward, warn=False)  # py_impl?
make_fallback(aten.searchsorted)  # bucketized is implemented (see eager impl)


# 1.5) Easy or Impossible
make_fallback(aten._cdist_forward)  # p=2 should be feasible
make_fallback(aten._cdist_backward)
# See resize_storage_bytes
make_fallback(aten.resize)
make_fallback(aten.resize_)
make_fallback(aten.resize_as)
make_fallback(aten.resize_as_)


# 2) Medium
make_fallback(aten.max_unpool2d)
make_fallback(aten.max_unpool3d)
make_fallback(aten._trilinear)


# 3) Difficult
# Scans
# See the discussion at
# https://dev-discuss.pytorch.org/t/pytorch-sparse-gnn-compiler-rfc/1644/19
make_fallback(aten.segment_reduce.default)
make_fallback(aten._segment_reduce_backward.default)

# Histogram (need to implement Histogram IR)
make_fallback(aten.histc)
make_fallback(aten.histogram.bin_ct)
make_fallback(aten._histogramdd_bin_edges.default)
make_fallback(aten._histogramdd_from_bin_cts.default)

# Need templated kernel
make_fallback(aten.addbmm)
make_fallback(aten.addmv, warn=False)
make_fallback(aten._addmm_activation, warn=False)

# Need templated kernel. Probably impossible to write efficiently
make_fallback(aten.convolution_backward, constrain_to_fx_strides)
make_fallback(aten._cudnn_rnn, require_dense)
make_fallback(aten._cudnn_rnn_backward, require_contiguous)

# Haven't checked but sound difficult / impossible
make_fallback(aten._embedding_bag, require_contiguous)
make_fallback(aten._embedding_bag_forward_only, require_contiguous)
make_fallback(aten._embedding_bag_dense_backward)
make_fallback(aten._embedding_bag_per_sample_weights_backward)
make_fallback(aten._embedding_bag_per_sample_weights_backward)
make_fallback(aten._fused_moving_avg_obs_fq_helper)
make_fallback(aten._fused_moving_avg_obs_fq_helper_functional)


# 4) Backwards (try py_impl'ing them) when fwd is written as a decomp
make_fallback(aten.avg_pool3d_backward)
make_fallback(aten.max_pool3d_with_indices_backward)
make_fallback(aten._adaptive_avg_pool2d_backward, require_dense)
make_fallback(aten._adaptive_avg_pool3d_backward)
make_fallback(aten.adaptive_max_pool2d_backward)
make_fallback(aten.adaptive_max_pool3d_backward)
make_fallback(aten.fractional_max_pool2d_backward)
make_fallback(aten.fractional_max_pool3d_backward)
make_fallback(aten.replication_pad1d_backward)
make_fallback(aten.replication_pad2d_backward)
make_fallback(aten.upsample_linear1d_backward)
make_fallback(aten.upsample_bicubic2d_backward, require_contiguous)
make_fallback(aten.upsample_trilinear3d_backward)
make_fallback(aten.grid_sampler_2d_backward, require_dense)
make_fallback(aten._pdist_backward)


# 5) Impossible (missing triton/CPU features)

# Sorting / Sorting-like
make_fallback(aten.sort)
make_fallback(aten.sort.stable)
make_fallback(aten.kthvalue)
make_fallback(aten.topk)
make_fallback(aten.mode)
make_fallback(aten.median)
make_fallback(aten.nanmedian)
make_fallback(aten.randperm)

# Linalg
make_fallback(aten._linalg_det)
make_fallback(aten.linalg_householder_product)
make_fallback(aten.linalg_inv_ex)
make_fallback(aten.linalg_ldl_factor_ex)
make_fallback(aten.linalg_ldl_solve)
make_fallback(aten.linalg_lu)
make_fallback(aten.linalg_lu_factor_ex)
make_fallback(aten.linalg_lu_solve)
make_fallback(aten.linalg_matrix_exp)
make_fallback(aten.linalg_qr)
make_fallback(aten._linalg_slogdet)
make_fallback(aten._linalg_solve_ex)
make_fallback(aten.linalg_solve_triangular)
make_fallback(aten._linalg_svd)
make_fallback(aten.lu_unpack)
make_fallback(aten.ormqr)
make_fallback(aten._linalg_check_errors)
make_fallback(aten.linalg_pinv.atol_rtol_tensor)
make_fallback(aten._linalg_eigh)
make_fallback(aten.triangular_solve)
make_fallback(aten.linalg_cholesky_ex)
make_fallback(aten.cholesky_inverse)
make_fallback(aten.cholesky_solve)
make_fallback(aten.geqrf)
make_fallback(aten._fft_r2c)  # needs complex as well

# Data dependent (are these necessary?)
make_fallback(aten.nonzero.default)

# Misc
make_fallback(aten.gcd.default, warn=False)
make_fallback(aten._thnn_fused_lstm_cell, require_dense)
make_fallback(torch._prims.rng_prims.run_and_save_rng_state)
make_fallback(torch._prims.rng_prims.run_with_rng_state)

# Implmented / Half implemented
# Scans. Implemented for CUDA, missing CPU
make_fallback(aten.masked_scatter)
make_fallback(aten.masked_scatter_backward)

# Complex number support
make_fallback(aten.view_as_complex, require_contiguous)
make_fallback(aten.angle)  # needs complex

# Needs efficentzerotensor
make_fallback(aten._efficientzerotensor)

# Needs Sparse
make_fallback(aten._sparse_coo_tensor_with_dims_and_tensors)
make_fallback(aten.to_sparse)
make_fallback(aten._to_sparse)

# Needs dimname support
make_fallback(aten.zeros.names)


# 6) Pattern-matched
make_fallback(
    aten._scaled_dot_product_efficient_attention.default,
    sdpa_constraint,
    warn=False,
)
make_fallback(
    aten._scaled_dot_product_efficient_attention_backward.default,
    sdpa_constraint,
    warn=False,
)
make_fallback(
    aten._scaled_dot_product_flash_attention.default,
    sdpa_constraint,
    warn=False,
)
make_fallback(
    aten._scaled_dot_product_flash_attention_backward.default,
    sdpa_constraint,
    warn=False,
)
make_fallback(
    aten._scaled_dot_product_flash_attention_for_cpu.default,
    sdpa_constraint,
    warn=False,
)
make_fallback(
    aten._scaled_dot_product_flash_attention_for_cpu_backward.default,
    sdpa_constraint,
    warn=False,
)
make_fallback(aten._flash_attention_forward.default, sdpa_constraint)
make_fallback(aten._flash_attention_backward.default, sdpa_constraint)
make_fallback(aten._efficient_attention_forward.default, sdpa_constraint)
make_fallback(aten._efficient_attention_backward.default, sdpa_constraint)
make_fallback(aten._scaled_mm.default, constrain_to_fx_strides)


# Register with type_promotion_kind None.
# For example, fp16.copy_(fp32) should **not** promote the first input's dtype.
@register_lowering(aten.copy, type_promotion_kind=None)
def copy(self, src, non_blocking=False):
    x = src
    if self.get_device() != src.get_device():
        x = to_device(x, self.get_device())
    if self.get_dtype() != src.get_dtype():
        x = to_dtype(x, self.get_dtype())

    if self.get_size() != src.get_size():
        out = expand(x, self.get_size())
        return clone(out)
    return clone(x)


@register_lowering(aten.clone)
def clone(x, *, memory_format=None):
    # TODO(jansel): memory format
    return Pointwise.create(
        device=x.get_device(),
        dtype=x.get_dtype(),
        inner_fn=x.make_loader(),
        ranges=list(x.get_size()),
    )


def clone_preserve_reinterpret_view(x):
    reinterpret_view_layouts = []
    if isinstance(x, TensorBox) and isinstance(x.data, ir.ReinterpretView):
        x = x.data  # unwrap TensorBox
        while isinstance(x, ir.ReinterpretView):
            reinterpret_view_layouts.append(x.get_layout())
            x = x.data
        x = TensorBox(x)

    x = clone(x)

    if reinterpret_view_layouts:
        x = x.data  # unwrap TensorBox
        for layout in reinterpret_view_layouts[::-1]:
            x = ir.ReinterpretView(x, layout)
        x = TensorBox(x)

    return x


if hasattr(aten, "lift_fresh_copy"):
    register_lowering(aten.lift_fresh_copy)(clone)


@register_lowering(prims.iota)
def iota(
    length,
    *,
    start,
    step,
    dtype,
    device,
    requires_grad,
):
    def fn(index):
        return ops.index_expr(step * index[0] + start, dtype=dtype)

    return Pointwise.create(
        device=decode_device(device),
        dtype=dtype,
        inner_fn=fn,
        ranges=[length],
    )


@register_lowering(aten.select_scatter, type_promotion_kind=None)
def select_scatter(x, src, dim: int, index: int):
    assert x.get_dtype() == src.get_dtype()
    x_loader = x.make_loader()
    dim = _validate_dim(x, dim, 0)
    if V.graph.sizevars.evaluate_expr(sympy.Lt(index, 0)):
        index = index + x.get_size()[dim]
    V.graph.sizevars.guard_leq(0, index)  # type: ignore[arg-type]
    V.graph.sizevars.guard_lt(index, x.get_size()[dim])  # type: ignore[arg-type]
    src = expand(unsqueeze(src, dim), x.get_size())
    src_loader = src.make_loader()

    def inner_fn(idx):
        return ops.where(
            ops.eq(
                ops.index_expr(idx[dim], torch.int32),
                ops.index_expr(index, torch.int32),
            ),
            src_loader(idx),
            x_loader(idx),
        )

    return Pointwise.create(
        device=x.get_device(),
        dtype=x.get_dtype(),
        inner_fn=inner_fn,
        ranges=list(x.get_size()),
    )


@register_lowering(aten.slice_scatter, type_promotion_kind=None)
def slice_scatter(x, src, dim=0, start=None, end=None, step=1):
    assert x.get_dtype() == src.get_dtype()
    x_loader = x.make_loader()
    dim = _validate_dim(x, dim, 0)
    dim_size = x.get_size()[dim]

    start, end = ir.SliceView.normalize_start_end(x, dim, start, end)

    src_size = list(x.get_size())
    src_size[dim] = FloorDiv(end - start + (step - 1), step)
    src = expand(src, src_size)
    src_loader = src.make_loader()

    def inner_fn(idx):
        if start == 0 and end == dim_size and step == 1:
            # selecting every element is the same as just src.clone()
            return src_loader(idx)

        idx_dim = ops.index_expr(idx[dim], torch.int64)
        src_idx = list(idx)
        src_idx[dim] = FloorDiv(idx[dim] - start, step)

        mask = []
        if start != 0:
            mask.append(
                ops.ge(
                    idx_dim,
                    ops.index_expr(sympy.expand(start), torch.int64),
                )
            )
        if end != dim_size:
            mask.append(
                ops.lt(
                    idx_dim,
                    ops.index_expr(sympy.expand(end), torch.int64),
                )
            )
        if step != 1:
            mask.append(
                ops.eq(
                    ops.index_expr(
                        ModularIndexing(idx[dim] - start, 1, step), torch.int64
                    ),
                    ops.constant(0, torch.torch.int64),
                )
            )
        assert mask
        mask = functools.reduce(ops.and_, mask)
        src_val = ops.masked(
            mask,
            lambda: src_loader(src_idx),
            0 if is_integer_type(x) else 0.0,
        )
        return ops.where(
            mask,
            src_val,
            x_loader(idx),
        )

    return Pointwise.create(
        device=x.get_device(),
        dtype=x.get_dtype(),
        inner_fn=inner_fn,
        ranges=list(x.get_size()),
    )


def _unwrap(x):
    if isinstance(x, (list, tuple)) and len(x) > 0:
        return _unwrap(x[0])
    return x


@register_lowering([torch.tensor, aten.scalar_tensor])
def tensor(data, *, dtype=None, device=None, layout=None, pin_memory=False):
    assert_nyi(layout in (None, torch.strided), f"layout={layout}")
    assert_nyi(not pin_memory, "pin_memory")
    if isinstance(_unwrap(data), int):
        dtype = dtype or torch.int64
    else:
        dtype = dtype or torch.get_default_dtype()

    ranges: List[sympy.Expr] = []

    if isinstance(data, sympy.Expr):

        def inner_fn(index):
            return ops.index_expr(data, dtype)

    elif isinstance(data, (float, int)):

        def inner_fn(index):
            return ops.constant(data, dtype)

    elif len(data) == 0 or isinstance(data[0], (float, int)) and len(data) <= 8:
        # inline small tensors
        ranges.append(sympy.Integer(len(data)))

        def inner_fn(index):
            def binary_search(start, end):
                assert start < end
                if end - start == 1:
                    return ops.constant(data[start], dtype)
                mid = (end - start) // 2 + start
                return ops.where(
                    ops.lt(
                        ops.index_expr(index[0], torch.int64),
                        ops.constant(mid, torch.int64),
                    ),
                    binary_search(start, mid),
                    binary_search(mid, end),
                )

            if len(data) == 0:
                return ops.constant(0, dtype)
            return binary_search(0, len(data))

    else:
        return V.graph.add_tensor_constant(
            torch.tensor(data, dtype=dtype, device=device)
        )

    return Pointwise.create(
        device=decode_device(device),
        dtype=dtype,
        inner_fn=inner_fn,
        ranges=ranges,
    )


@register_lowering(torch.as_tensor)
def as_tensor(data, dtype=None, device=None):
    if isinstance(data, TensorBox):
        if dtype is not None:
            data = to_dtype(data, dtype)
        if device is not None:
            data = to_device(data, device)
        return data
    return tensor(data, dtype=dtype, device=device)


@register_lowering(torch.LongTensor)
def long_tensor(data):
    return tensor(data, dtype=torch.int64)


@register_lowering(aten._local_scalar_dense)
def _local_scalar_dense(data):
    # This is interesting!  Most lowerings return tensors, so you can just
    # return the buffer you allocated and it will get used (or not used, if
    # it's dead.)  But _local_scalar_dense (aka item) returns an int,
    # not a Tensor, so you would have a type mismatch if you return a buffer;
    # we are obligated to return a sympy expression instead.  However,
    # we need to actually codegen the .item() call somehow.  We do this
    # by registering a faux buffer for the DynamicScalar IR node, which is
    # solely responsible for generating this .item().  The buffer is
    # not used for anything (notice we discard it); at codegen time,
    # the "buffer" just gets assigned None.
    sym = V.graph.current_node.meta["val"].node.expr
    buffer = ir.DynamicScalar(sym, data)
    buffer.name = V.graph.register_buffer(buffer)
    return sym


@register_lowering(aten._assert_scalar)
def _assert_scalar(data, msg):
    buffer = ir.AssertScalar(data, msg)
    # This buffer isn't used by anyone (it returns None), so we must explicitly register it
    buffer.name = V.graph.register_buffer(buffer)
    return buffer


def _full(fill_value, device, dtype, size):
    value = fill_value
    if not isinstance(fill_value, (int, float)) and hasattr(value, "value"):
        value = value.value

    if isinstance(value, (int, float)):

        def inner_fn(index):
            return ops.constant(value, dtype)

    elif isinstance(value, sympy.Expr):

        def inner_fn(index):
            return ops.index_expr(value, dtype)

    else:
        assert len(value.get_size()) == 0
        value_loader = value.make_loader()

        def inner_fn(index):
            return value_loader([])

    return Pointwise.create(
        device=device,
        dtype=dtype,
        inner_fn=inner_fn,
        ranges=list(size),
    )


@register_lowering(aten.full_like, type_promotion_kind=None)
def full_like(x, fill_value, **kwargs):
    return create_tensor_like(tensor_constructor(fill_value))(x, **kwargs)


def tensor_constructor(fill_value):
    # torch.zeros, torch.ones, etc
    def inner(
        *size,
        names=None,
        dtype=None,
        device=None,
        layout=None,
        pin_memory=False,
        memory_format=None,
    ):
        assert_nyi(names is None, "named tensors")
        assert_nyi(layout in (None, torch.strided), f"layout={layout}")
        assert_nyi(not pin_memory, "pin_memory")
        device = decode_device(device)
        dtype = dtype or torch.get_default_dtype()
        if len(size) == 1 and isinstance(size[0], (list, tuple, torch.Size)):
            size = tuple(size[0])
        # See https://github.com/pytorch/pytorch/issues/118102
        # All sizes at lowering time should be sympy.Symbol, not SymInt!
        for s in size:
            assert not isinstance(s, torch.SymInt)
        size = [sympy.expand(s) for s in size]
        return _full(fill_value, device, dtype, size)

    return inner


@register_lowering([torch.empty, aten.empty])
def empty(
    *size,
    names=None,
    dtype=None,
    layout=None,
    device=None,
    pin_memory=None,
    memory_format=None,
):
    assert_nyi(names is None, "named tensors")
    device = decode_device(device)
    if len(size) == 1 and isinstance(size[0], (list, tuple, torch.Size)):
        size = tuple(size[0])
    return empty_strided(
        size, None, dtype=dtype, layout=layout, device=device, pin_memory=pin_memory
    )


def create_tensor_like(creation_fn):
    """
    Shim to convert X_like(...) into X(...).  For example zeros_like() into zeros().
    """

    def _constant_like(
        x, *, dtype=None, device=None, layout=None, pin_memory=False, memory_format=None
    ):
        assert_nyi(not pin_memory, "pin_memory")
        assert_nyi(layout in (None, torch.strided), f"layout={layout}")
        if dtype is None:
            dtype = x.get_dtype()
        else:
            dtype = decode_dtype(dtype)
        device = device or x.get_device()
        size = list(x.get_size())
        return creation_fn(
            size, dtype=dtype, device=device, layout=layout, pin_memory=pin_memory
        )

    return _constant_like


def constant_like(fill_value):
    return create_tensor_like(tensor_constructor(fill_value))


empty_like = register_lowering(aten.empty_like)(create_tensor_like(empty))
ones_like = create_tensor_like(tensor_constructor(1))
zeros_like = create_tensor_like(tensor_constructor(0))


def new_constant(fill_value):
    def _new_constant(
        x, size, *, dtype=None, layout=None, device=None, pin_memory=None
    ):
        assert isinstance(size, (list, tuple))
        assert_nyi(not pin_memory, "pin_memory")
        assert_nyi(layout in (None, torch.strided), f"layout={layout}")
        dtype = decode_dtype(dtype) or x.get_dtype()
        device = device or x.get_device()
        size = [sympy.Integer(s) for s in size]
        return _full(fill_value, device, dtype, size)

    return _new_constant


@register_lowering(aten.new_empty)
def new_empty(x, size, *, dtype=None, layout=None, device=None, pin_memory=None):
    if dtype is None:
        dtype = x.get_dtype()
    if device is None:
        device = x.get_device()
    return empty_strided(
        size, None, dtype=dtype, layout=layout, device=device, pin_memory=pin_memory
    )


@register_lowering(aten.empty_strided)
def empty_strided(
    size, stride, *, dtype=None, layout=None, device=None, pin_memory=None
):
    assert isinstance(size, (list, tuple))
    assert isinstance(stride, (list, tuple, type(None)))
    assert_nyi(not pin_memory, "pin_memory")
    assert_nyi(layout in (None, torch.strided), f"layout={layout}")
    dtype = decode_dtype(dtype) or torch.get_default_dtype()
    device = device or torch.tensor(0.0).device
    pointwise = _full(fill_value=0, device=device, dtype=dtype, size=size)
    pointwise.realize()
    buffer = pointwise.data.data
    # explicitly set ranges to zeros in order to make a NopKernelSchedulerNode
    buffer.data.ranges = [0] * len(size)
    assert isinstance(buffer, ir.ComputedBuffer)
    size = [sympy.expand(s) for s in size]
    stride = (
        [sympy.expand(s) for s in stride]
        if stride
        else ir.FlexibleLayout.contiguous_strides(size)
    )
    buffer.layout = ir.FixedLayout(
        device=device,
        dtype=dtype,
        size=size,
        stride=stride,
    )
    return pointwise


@register_lowering(aten.new_empty_strided)
def new_empty_strided(
    x, size, stride, *, dtype=None, layout=None, device=None, pin_memory=None
):
    if dtype is None:
        dtype = x.get_dtype()
    if device is None:
        device = x.get_device()
    return empty_strided(
        size, stride, dtype=dtype, layout=layout, device=device, pin_memory=pin_memory
    )


@register_lowering(prims.copy_strided.default)
def copy_strided(x, stride):
    stride = [V.graph.sizevars.size_hint(s) for s in stride]
    stride_order = sorted(range(len(stride)), key=stride.__getitem__)
    return ir.ExternKernel.require_stride_order(x, stride_order)


@register_lowering([torch.full, aten.full])
def full(size, fill_value, **kwargs):
    assert kwargs.get("dtype") is not None, "dtype should be handled by decomposition"
    return tensor_constructor(fill_value)(size, **kwargs)


@register_lowering(aten.gather, type_promotion_kind=None)
def gather(x, dim, index, sparse_grad=False):
    # sparse_grad doesn't affect forward computation,
    # and backward tracing is taken care of by AOT Autograd
    assert isinstance(x, TensorBox)
    assert index.get_dtype() == torch.int64
    size = x.get_size()
    offset = len(size) == 0
    dim = _validate_dim(x, dim, offset)

    x_loader = x.make_loader()
    index_loader = index.make_loader()

    def fn(idx):
        idx = list(idx)
        if len(idx) != 0:
            idx[dim] = ops.indirect_indexing(index_loader(idx), size[dim])
        return x_loader(idx)

    return Pointwise.create(
        device=x.get_device(),
        dtype=x.get_dtype(),
        inner_fn=fn,
        ranges=index.get_size(),
    )


@register_lowering(aten.embedding, type_promotion_kind=None)
def embedding(weight, indices, padding_idx=-1, scale_grad_by_freq=False, sparse=False):
    assert not sparse
    assert isinstance(weight, TensorBox)
    assert isinstance(indices, TensorBox)
    assert "int" in str(indices.get_dtype())

    weight_loader = weight.make_loader()
    indices_loader = indices.make_loader()
    indices_ndim = len(indices.get_size())
    weight_size = weight.get_size()
    new_size = [*indices.get_size(), *weight_size[1:]]

    def fn(idx):
        assert len(idx) == len(new_size), f"{idx} != {new_size}"
        var_index = indices_loader(idx[:indices_ndim])
        weight_idx = [ops.indirect_indexing(var_index, weight_size[0])] + [
            *idx[indices_ndim:]
        ]
        return weight_loader(weight_idx)

    return Pointwise.create(
        device=weight.get_device(),
        dtype=weight.get_dtype(),
        inner_fn=fn,
        ranges=new_size,
    )


def check_and_broadcast_indices(indices, device):
    assert all(
        i.get_dtype() in (torch.int64, torch.int32, torch.bool, torch.uint8)
        for i in indices
        if i is not None
    ), f"indices must be int64, byte or bool. Got {[i.get_dtype() for i in indices if i is not None]}"
    if any(
        i.get_dtype() in (torch.bool, torch.uint8) for i in indices if i is not None
    ):
        raise NotImplementedError("Fallback for bool indices")

    valid_idxs = [i for i, x in enumerate(indices) if isinstance(x, TensorBox)]
    assert len(valid_idxs) > 0, "requires at least 1 non-None index"
    new_indices = [None] * len(indices)
    for i, x in zip(valid_idxs, broadcast_tensors(*[indices[i] for i in valid_idxs])):
        # Eager allows indices to be CPU tensor when running on CUDA
        # FIXME: Calling to_device(x, device) should work but
        # test_advancedindex_mixed_cpu_devices still fails
        if x.get_device() != device:
            raise NotImplementedError("Fallback when indices is on a different device")
        new_indices[i] = x
    return new_indices, valid_idxs


def index_output_size_and_inner_fn(
    x_size,
    indices,
    tensor_indices,
    tensor_size,
    indices_loaders,
    indexed_size,
    x_loader,
    check,
):
    # Note that behavior of indexing differs when there are non consecutive
    # tensors. In this case, the tensor index is pulled to the beginning.
    #
    # Suppose a = torch.arange(3 * 4 * 5 * 6 * 7).view(3, 4, 5, 6, 7)
    #         x = torch.tensor[1,2]
    # Then, a[:,x,:,x,:] will have shape 2,3,5,7 as due to x,:,x then 2 will
    # be pulled to the front.
    non_consecutive_tensors = False
    for previous, current in zip(tensor_indices, tensor_indices[1:]):
        if current - previous != 1:
            non_consecutive_tensors = True

    output_size = [x_size[i] for i, val in enumerate(indices) if val is None]
    output_size = [*output_size, *x_size[len(output_size) + len(tensor_indices) :]]

    first_tensor_index = tensor_indices[0]
    if non_consecutive_tensors:
        output_size = tensor_size + output_size
    else:
        output_size = (
            output_size[:first_tensor_index]
            + tensor_size
            + output_size[first_tensor_index:]
        )

    def fn(idx):
        assert len(idx) == len(output_size)
        assert len(indices_loaders) == len(indexed_size)

        rank = len(tensor_size)
        new_index = []
        first_tensor_index = tensor_indices[0]
        start_offset = 0 if non_consecutive_tensors else first_tensor_index
        next_idx = 0
        for i in range(tensor_indices[-1] + 1):
            if i == start_offset:
                next_idx += rank
            if indices[i] is None:
                assert next_idx < len(idx)
                new_index.append(idx[next_idx])
                next_idx += 1
            else:
                loader = indices_loaders[i]
                assert loader is not None
                size = indexed_size[i]
                new_index.append(
                    ops.indirect_indexing(
                        loader(idx[start_offset : start_offset + rank]),
                        size,
                        check=check,
                    )
                )
        new_index = [
            *new_index,
            *idx[next_idx:],
        ]
        return new_index if x_loader is None else x_loader(new_index)

    return output_size, fn


def index_impl(x, indices, check):
    assert isinstance(indices, (list, tuple))
    x_loader = x.make_loader()
    indices, tensor_indices = check_and_broadcast_indices(indices, x.get_device())
    assert len(tensor_indices) > 0, "Must have at least one valid idx"

    indices_loaders = [i.make_loader() if i is not None else None for i in indices]
    # no guards on output size, all the guards are set in broadcast_tensors

    # We can use the first one since they are all required to be the same size
    tensor_size = list(indices[tensor_indices[0]].get_size())

    x_size = x.get_size()

    indexed_size = [x_size[i] for i in range(len(indices)) if indices[i] is not None]
    if 0 in indexed_size and 0 not in tensor_size:
        raise IndexError("index is out of bounds for dimension with size 0")

    indexed_size = [x_size[i] for i in range(len(indices))]
    output_size, inner_fn = index_output_size_and_inner_fn(
        x_size,
        indices,
        tensor_indices,
        tensor_size,
        indices_loaders,
        indexed_size,
        x_loader,
        check=check,
    )

    return Pointwise.create(
        device=x.get_device(),
        dtype=x.get_dtype(),
        inner_fn=inner_fn,
        ranges=output_size,
    )


@register_lowering(aten.index, type_promotion_kind=None)
def index(x, indices):
    try:
        return index_impl(x, indices, check=True)
    except NotImplementedError:
        # Fallback to ATen for boolean indexing
        x.realize()
        return fallback_handler(aten.index.Tensor, add_to_fallback_set=False)(
            x, indices
        )


@register_lowering(aten._unsafe_index, type_promotion_kind=None)
def _unsafe_index(x, indices):
    return index_impl(x, indices, check=False)


# All the indexing decompositions are written in terms of index, index_put, and index_put_
# We cannot have this lowering as a decomposition as it introduces
# mutation in the graph, which is bad for Aot Autograd. Aot Autograd runs dead
# code elimination and common subexpression elimination optimizations, which
# assume graphs to be side-effect free. More details at
# https://github.com/pytorch/torchdynamo/issues/1235
# and
# https://github.com/pytorch/torchdynamo/issues/1863
@register_lowering(aten.index_put)
def index_put(x, indices, values, accumulate=False):
    return index_put_(clone(x), indices, values, accumulate)


@register_lowering(aten._unsafe_index_put)
def _unsafe_index_put(x, indices, values, accumulate=False):
    return index_put_impl_(clone(x), indices, values, accumulate, check=False)


def index_put_as_masked_fill(self, indices, value, accumulate):
    if value.get_device() != self.get_device():
        value = to_device(value, self.get_device())
    if accumulate:
        value = add(self, value)
    return mutate_to(self, where(indices[0], value, self))


def index_put_fallback(self, indices, values, accumulate):
    deterministic = torch.are_deterministic_algorithms_enabled()
    if is_triton(values) and (accumulate or deterministic):
        msg = (
            "index put with accumulate."
            if not deterministic
            else "deterministic index put."
        )
        if stack_trace := V.graph.current_node.meta.get("stack_trace", None):
            msg = f"{msg} Found from : \n {stack_trace}"
        V.graph.disable_cudagraphs_reason = msg

    ir.IndexPutFallback(V.graph.current_node.target, self, indices, values, accumulate)
    return self


@register_lowering(aten.index_put_, type_promotion_kind=None)
def index_put_(self, indices, values, accumulate=False):
    return index_put_impl_(self, indices, values, accumulate, check=True)


@register_lowering(inductor_prims._unsafe_index_put_, type_promotion_kind=None)
def _unsafe_index_put_(self, indices, values, accumulate=False):
    return index_put_impl_(self, indices, values, accumulate, check=False)


def needs_fallback_due_to_atomic_add_limitations(dtype):
    # tl.atomic_add does NOT support the following types
    return dtype in {torch.int64, torch.bool, torch.bfloat16}


def index_put_impl_(self, indices, values, accumulate, check):
    # Dispatch to masked fill for single boolean index with single value
    if (
        values.get_numel() == 1
        and len(indices) == 1
        and indices[0].get_dtype() in {torch.bool, torch.uint8}
    ):
        mask = indices[0]
        for _ in range(len(mask.get_size()), len(self.get_size())):
            mask = unsqueeze(mask, -1)
        return index_put_as_masked_fill(self, [mask], values, accumulate)

    # Fallback in torch deterministic mode
    if torch.are_deterministic_algorithms_enabled():
        return index_put_fallback(self, indices, values, accumulate)

    # Fallback if there is a boolean index
    for index in indices:
        if index is not None and index.get_dtype() in {torch.bool, torch.uint8}:
            return index_put_fallback(self, indices, values, accumulate)

    x_size = self.get_size()
    x_ndim = len(x_size)

    if accumulate and needs_fallback_due_to_atomic_add_limitations(self.get_dtype()):
        # self is an scalar Tensor
        if x_ndim == 0:
            self = view(self, [1])
        self = index_put_fallback(self, indices, values, accumulate)
        if x_ndim == 0:
            self = view(self, [])
        return self

    values = to_dtype(values, self.get_dtype())

    try:
        # Note that code will only get here when dtype is uint32
        indices, tensor_indices = check_and_broadcast_indices(
            indices, self.get_device()
        )
    except NotImplementedError:
        return index_put_fallback(self, indices, values, accumulate)

    indices_loaders = [i.make_loader() if i is not None else None for i in indices]

    assert isinstance(self, TensorBox)
    self.realize()

    # self is an scalar Tensor
    if x_ndim == 0:
        self = view(self, [1])

    # We can use the first one since they are all required to be the same size
    tensor_size = list(indices[tensor_indices[0]].get_size())
    indexed_size = [x_size[i] for i in range(len(indices))]

    expected_vals_size, inner_fn = index_output_size_and_inner_fn(
        x_size,
        indices,
        tensor_indices,
        tensor_size,
        indices_loaders,
        indexed_size,
        None,
        check=check,
    )

    values = expand(values, expected_vals_size)
    # all guards are set above during broadcast_tensors and expand

    scatter = ir.Scatter(
        device=self.get_device(),
        dtype=self.get_dtype(),
        inner_fn=values.make_loader(),
        ranges=expected_vals_size,  # iter_ranges,
        output_indexer=inner_fn,
        scatter_mode="atomic_add" if accumulate else None,
    )
    buffer = ir.ComputedBuffer(
        None,
        ir.MutationLayout(self),
        scatter,
    )
    buffer.name = V.graph.register_buffer(buffer)

    if x_ndim == 0:
        self = view(self, [])
    return self


@register_lowering(
    inductor_prims.masked_scatter_with_index, type_promotion_kind=None, broadcast=False
)
def masked_scatter_with_index(self, mask, source_idx, source):
    self_flat, mask_flat, source_flat = (view(x, (-1,)) for x in (self, mask, source))

    assert self.get_size() == mask.get_size()
    assert mask.get_dtype() in {torch.bool, torch.uint8}

    self_loader = self_flat.make_loader()
    mask_loader = mask_flat.make_loader()
    source_idx_loader = source_idx.make_loader()
    source_loader = source_flat.make_loader()
    source_numel = source.get_numel()

    def inner_fn(idx):
        self_val = self_loader(idx)
        mask_val = ops.to_dtype(mask_loader(idx), torch.bool)

        def load_source_val():
            source_idx_val = source_idx_loader(idx)
            i = ops.indirect_indexing(source_idx_val, source_numel)
            return source_loader([i])

        source_val = ops.masked(mask_val, load_source_val, 0)
        return ops.where(mask_val, source_val, self_val)

    result_flat = Pointwise.create(
        device=self.get_device(),
        dtype=self.get_dtype(),
        inner_fn=inner_fn,
        ranges=self_flat.get_size(),
    )
    return view(result_flat, self.get_size())


@register_lowering(aten.as_strided_scatter, type_promotion_kind=None)
def as_strided_scatter(self, src, size, stride, storage_offset=None):
    output = clone(self)
    output_view = as_strided(output, size, stride, storage_offset)
    copy_(output_view, src)
    return output


@register_lowering(aten.scatter, type_promotion_kind=None)
def scatter(x, dim: int, index, src, **kwargs):
    return scatter_(clone(x), dim, index, src, **kwargs)


def scatter_fallback(
    fn,
    self,
    dim: int,
    index,
    src,
    *,
    reduce: Optional[str] = None,
    include_self: bool = True,
):
    reduce_ty = "add" if fn == "aten.scatter_" else "sum"
    if (
        reduce not in {None, reduce_ty}
        or (
            isinstance(src, TensorBox)
            and src.get_device().type == torch.device("cuda").type
            and needs_fallback_due_to_atomic_add_limitations(src.get_dtype())
        )
        or (
            fn == "aten.scatter_reduce_"
            and reduce == "sum"
            and isinstance(src, TensorBox)
            and src.get_device() == torch.device("cpu")
            and config.cpp.fallback_scatter_reduce_sum
            and (config.cpp.dynamic_threads or parallel_num_threads() != 1)
        )
        or (reduce == reduce_ty and self.get_dtype() in {torch.bool, torch.int64})
        or torch.are_deterministic_algorithms_enabled()
    ):
        ir.ScatterFallback(
            V.graph.current_node.target,
            fn,
            self,
            dim,
            index,
            src,
            reduce=reduce,
            include_self=include_self,
        )
        return self

    return None


@register_lowering(aten.scatter_, type_promotion_kind=None)
def scatter_(self, dim: int, index, src, *, reduce: Optional[str] = None):
    assert reduce in {None, "add", "multiply"}

    fallback_result = scatter_fallback(
        "aten.scatter_", self, dim, index, src, reduce=reduce
    )

    if fallback_result:
        return fallback_result

    if reduce == "add":
        reduce = "sum"
    elif reduce == "multiply":
        reduce = "prod"

    return scatter_reduce_(self, dim, index, src, reduce)


@register_lowering(aten.scatter_add, type_promotion_kind=None)
def scatter_add(x, dim: int, index, src):
    return scatter_add_(clone(x), dim, index, src)


@register_lowering(aten.scatter_add_, type_promotion_kind=None)
def scatter_add_(x, dim: int, index, src):
    return scatter_reduce_(x, dim, index, src, "sum")


@register_lowering(aten.scatter_reduce, type_promotion_kind=None)
def scatter_reduce(x, dim: int, index, src, reduction_type, **kwargs):
    return scatter_reduce_(clone(x), dim, index, src, reduction_type, **kwargs)


@register_lowering(aten.scatter_reduce_, type_promotion_kind=None)
def scatter_reduce_(self, dim: int, index, src, reduce, *, include_self: bool = True):
    assert reduce in {None, "sum", "prod", "mean", "amax", "amin"}

    fallback_result = scatter_fallback(
        "aten.scatter_reduce_",
        self,
        dim,
        index,
        src,
        reduce=reduce,
        include_self=include_self,
    )

    if fallback_result:
        return fallback_result

    assert isinstance(self, TensorBox)
    assert "int" in str(index.get_dtype())

    ndim = len(self.get_size())
    if ndim == 0:
        self = view(self, [1])

    if isinstance(src, TensorBox) and len(src.get_size()) == 0:
        src = view(src, [1])

    if isinstance(index, TensorBox) and len(index.get_size()) == 0:
        index = view(index, [1])

    dim = _validate_dim(self, dim)

    self.realize()
    index_loader = index.make_loader()
    src_loader = src.make_loader() if isinstance(src, TensorBox) else None

    def output_indexer(idx):
        # self is captured from the end of the function, so it may have 0 dim
        shape = self.get_size()
        ndim = len(shape)
        indirect_idx = list(idx)
        indirect_idx[dim] = ops.indirect_indexing(
            index_loader(idx), 1 if ndim == 0 else shape[dim]
        )
        return indirect_idx

    def fn(idx):
        if src_loader:
            return src_loader(idx)
        else:
            # src is a scalar
            return ops.constant(src, self.get_dtype())

    def backend_reduce_str(reduce):
        if reduce == "sum":
            return "atomic_add"
        else:
            # TODO: Need to support more reduction type
            assert reduce is None
            return None

    if not include_self:
        # zero out the corresponding elements first
        zero_out = ir.Scatter(
            device=self.get_device(),
            dtype=self.get_dtype(),
            inner_fn=lambda index: ops.constant(0, self.get_dtype()),
            ranges=index.get_size(),
            output_indexer=output_indexer,
            scatter_mode=None,
        )
        buffer = ir.ComputedBuffer(
            None,
            ir.MutationLayout(self),
            zero_out,
        )
        buffer.name = V.graph.register_buffer(buffer)

    # self[index[i][j][k]][j][k] += src[i][j][k]  # if dim == 0
    # self[i][index[i][j][k]][k] += src[i][j][k]  # if dim == 1
    # self[i][j][index[i][j][k]] += src[i][j][k]  # if dim == 2
    scatter = ir.Scatter(
        device=self.get_device(),
        dtype=self.get_dtype(),
        inner_fn=fn,
        ranges=index.get_size(),
        output_indexer=output_indexer,
        scatter_mode=backend_reduce_str(reduce),
    )
    buffer = ir.ComputedBuffer(
        None,
        ir.MutationLayout(self),
        scatter,
    )
    buffer.name = V.graph.register_buffer(buffer)

    if ndim == 0:
        self = view(self, [])
    return self


def upsample_nearestnd(
    x,
    output_size,
    scales_x: Tuple[Optional[float], ...],
    n: int = 2,
    exact: bool = False,
):
    x.realize_hint()  # elements are reused
    x_loader = x.make_loader()
    i_sizes = x.get_size()[-n:]
    batch = x.get_size()[:-n]
    i_sizes = [V.graph.sizevars.evaluate_static_shape(i) for i in i_sizes]

    assert len(scales_x) == n
    o_sizes = output_size

    inv_scales = [i / o for i, o in zip(i_sizes, o_sizes)]
    for i, scale in enumerate(scales_x):
        if scale is not None:
            inv_scales[i] = 1.0 / scale

    def scale_fn(x, scale, size):
        # Nearest Exact: input_index = round(scale * (output_index + 0.5) - 0.5)
        #                            = floor(scale * (output_index + 0.5))
        # Nearest: input_index = floor(scale * output_index)
        x = ops.index_expr(x, torch.float32)
        if exact:
            x = ops.add(x, ops.constant(0.5, torch.float32))
        x = ops.mul(x, ops.constant(scale, torch.float32))
        x = ops.to_dtype(x, torch.int32)
        return ops.indirect_indexing(x, size, check=False)

    def fn(idx):
        x = idx[-n:]
        b = idx[:-n]
        return x_loader(
            [*b, *[scale_fn(i, s, size) for i, s, size in zip(x, inv_scales, i_sizes)]]
        )

    return Pointwise.create(
        device=x.get_device(),
        dtype=x.get_dtype(),
        inner_fn=fn,
        ranges=[*batch, *o_sizes],
    )


@register_lowering(aten.upsample_nearest1d.default)
def upsample_nearest1d(x, output_size, scales: Optional[float] = None):
    return upsample_nearestnd(x, output_size, (scales,), n=1)


@register_lowering(aten._upsample_nearest_exact1d.default)
def _upsample_nearest_exact1d(x, output_size, scales: Optional[float] = None):
    return upsample_nearestnd(x, output_size, (scales,), n=1, exact=True)


@register_lowering(aten.upsample_nearest2d.default)
def upsample_nearest2d(
    x, output_size, scales_h: Optional[float] = None, scales_w: Optional[float] = None
):
    return upsample_nearestnd(x, output_size, (scales_h, scales_w), n=2)


@register_lowering(aten._upsample_nearest_exact2d.default)
def _upsample_nearest_exact2d(
    x, output_size, scales_h: Optional[float] = None, scales_w: Optional[float] = None
):
    return upsample_nearestnd(x, output_size, (scales_h, scales_w), n=2, exact=True)


@register_lowering(aten.upsample_nearest3d.default)
def upsample_nearest3d(
    x,
    output_size,
    scales_d: Optional[float] = None,
    scales_h: Optional[float] = None,
    scales_w: Optional[float] = None,
):
    return upsample_nearestnd(x, output_size, (scales_d, scales_h, scales_w), n=3)


@register_lowering(aten._upsample_nearest_exact3d.default)
def _upsample_nearest_exact3d(
    x,
    output_size,
    scales_d: Optional[float] = None,
    scales_h: Optional[float] = None,
    scales_w: Optional[float] = None,
):
    return upsample_nearestnd(
        x, output_size, (scales_d, scales_h, scales_w), n=3, exact=True
    )


def _create_constants(*args, dtype):
    return tuple(ops.constant(a, dtype) for a in args)


@register_lowering(aten.upsample_bicubic2d.default)
def upsample_bicubic2d_default(
    x,
    output_size,
    align_corners: bool,
    scales_h: Optional[float] = None,
    scales_w: Optional[float] = None,
):
    x.realize_hint()
    x_loader = x.make_loader()

    N, C, iH, iW = x.get_size()
    oH, oW = output_size

    iH = V.graph.sizevars.evaluate_static_shape(iH)
    iW = V.graph.sizevars.evaluate_static_shape(iW)

    def get_int_dtype(maxval):
        if maxval > torch.iinfo(torch.int32).max:
            return torch.int64
        return torch.int32

    def compute_scale(in_size, out_size, align_corners, scale=None):
        if align_corners:
            return (in_size - 1) / (out_size - 1) if out_size > 1 else 0
        else:
            return 1 / scale if scale is not None and scale > 0 else in_size / out_size

    def compute_source_index(scale, dst_index, align_corners):
        dst_index_ie = ops.index_expr(dst_index, torch.float32)
        scale = ops.constant(scale, torch.float32)
        if align_corners:
            return ops.mul(scale, dst_index_ie)
        else:
            half = ops.constant(0.5, torch.float32)
            return scale * (dst_index_ie + half) - half

    def cubic_convolution1(x, A):
        _Ap2, _Ap3, _1 = _create_constants(A + 2, A + 3, 1, dtype=torch.float32)
        return (_Ap2 * x - _Ap3) * x * x + _1

    def cubic_convolution2(x, A):
        _A, _4A, _5A, _8A = _create_constants(
            A, 4 * A, 5 * A, 8 * A, dtype=torch.float32
        )
        return ((_A * x - _5A) * x + _8A) * x - _4A

    def get_cubic_upsample_coefficients(t):
        A = -0.75
        _1 = ops.constant(1.0, torch.float32)
        c0 = cubic_convolution2(ops.add(t, _1), A)
        c1 = cubic_convolution1(t, A)

        x2 = ops.sub(_1, t)
        c2 = cubic_convolution1(x2, A)
        c3 = cubic_convolution2(ops.add(x2, _1), A)
        return (c0, c1, c2, c3)

    def cubic_interp1d(xs, t):
        cs = get_cubic_upsample_coefficients(t)
        # dot product between xs and cs
        return xs[0] * cs[0] + xs[1] * cs[1] + xs[2] * cs[2] + xs[3] * cs[3]

    height_scale = compute_scale(iH, oH, align_corners, scales_h)
    width_scale = compute_scale(iW, oW, align_corners, scales_h)

    def clamp(v, min, max):
        return ops.maximum(min, ops.minimum(max, v))

    def fn(idx):
        n, c, oy, ox = idx

        real_x = compute_source_index(width_scale, ox, align_corners)
        in_x = ops.floor(real_x)
        t_x = ops.sub(real_x, in_x)

        real_y = compute_source_index(height_scale, oy, align_corners)
        in_y = ops.floor(real_y)
        t_y = ops.sub(real_y, in_y)

        def load_bounded(fy, fx):
            # TODO(Lezcano) Here we may not need to set-up a device_size
            _0 = ops.constant(0, torch.int32)
            iHm1 = ops.constant(iH - 1, torch.int32)
            iWm1 = ops.constant(iW - 1, torch.int32)
            iy = ops.indirect_indexing(clamp(fy, _0, iHm1), iH, check=False)
            ix = ops.indirect_indexing(clamp(fx, _0, iWm1), iW, check=False)
            return x_loader([n, c, iy, ix])

        iy = ops.to_dtype(in_y, get_int_dtype(iH + 1))
        ix = ops.to_dtype(in_x, get_int_dtype(iW + 1))
        iys_ofs = tuple(ops.add(iy, ofs) for ofs in (-1, 0, 1, 2))
        ixs_ofs = tuple(ops.add(ix, ofs) for ofs in (-1, 0, 1, 2))

        def get_x_interp(y):
            coeffs_x = tuple(load_bounded(y, x) for x in ixs_ofs)
            return cubic_interp1d(coeffs_x, t_x)

        coeffs_y = tuple(get_x_interp(y) for y in iys_ofs)
        return cubic_interp1d(coeffs_y, t_y)

    return Pointwise.create(
        device=x.get_device(),
        dtype=x.get_dtype(),
        inner_fn=fn,
        ranges=[N, C, sympy.Integer(oH), sympy.Integer(oW)],
    )


@register_lowering(aten.reflection_pad1d_backward)
@register_lowering(aten.reflection_pad2d_backward)
@register_lowering(aten.reflection_pad3d_backward)
def _reflection_padnd_backward(grad_output, x, padding):
    dim = len(padding) // 2

    dhw = [h - 1 for h in x.get_size()[-dim:]]
    grad_loader = grad_output.make_loader()

    padding_left = [padding[2 * (dim - 1 - i)] for i in range(dim)]
    padding_right = [padding[2 * (dim - 1 - i) + 1] for i in range(dim)]

    def fn(idx):
        b = idx[:-dim]
        xyz = idx[-dim:]

        def load_from_output(x):
            return grad_loader([*b, *x])

        def index_range_condition(index_range):
            i, lb, ub = index_range
            i = ops.index_expr(i, torch.int32)
            lb = ops.index_expr(lb, torch.int64)
            ub = ops.index_expr(ub, torch.int64)
            return ops.and_(ops.ge(i, lb), ops.le(i, ub))

        # Areas after reflection:
        #
        #   top-left    |   top     |   top-right
        # -----------------------------------------
        #   left        |   center  |   right
        # -----------------------------------------
        #   bottom-left |   bottom  |   bottom-right
        #
        # The center area is the original matrix. Other areas are reflections.

        center = [xyz[i] + padding_left[i] for i in range(dim)]
        left_reflect = [padding_left[i] - xyz[i] for i in range(dim)]
        right_reflect = [2 * dhw[i] + padding_left[i] - xyz[i] for i in range(dim)]

        # Accumulate gradients from different areas
        # If some of the padding is negative, center load is not always valid
        range_c = [
            (center[i], 0, dhw[i] + padding_left[i] + padding_right[i])
            for i in range(dim)
        ]
        cond = functools.reduce(
            ops.and_, [index_range_condition(range_c[i]) for i in range(dim)]
        )
        grad = ops.masked(cond, lambda: load_from_output(center), 0.0)

        def accumulate(grad, out, index_ranges):
            # If the upper bound is less than the lower bound, we can get rid of one accumulation.
            # This happens when the padding size is zero.
            for i in range(dim):
                upper_less_than_lower = index_ranges[i][2] < index_ranges[i][1]
                if isinstance(upper_less_than_lower, bool) and upper_less_than_lower:
                    return grad
            cond = functools.reduce(
                ops.and_,
                [index_range_condition(index_range) for index_range in index_ranges],
            )
            g = ops.masked(cond, lambda: load_from_output(out), 0.0)
            return ops.add(grad, g)

        for area in itertools.product(*[[-1, 0, 1] for _ in range(dim)]):
            if area == tuple([0] * dim):
                # center, this is already done.
                continue

            outs = []
            index_ranges = []

            for i in range(dim):
                if area[i] == 0:
                    out = center[i]
                    index_range = range_c[i]
                elif area[i] == -1:
                    out = left_reflect[i]
                    index_range = (xyz[i], 1, padding_left[i])
                elif area[i] == 1:
                    out = right_reflect[i]
                    index_range = (xyz[i], dhw[i] - padding_right[i], dhw[i] - 1)

                outs.append(out)  # type: ignore[possibly-undefined]
                index_ranges.append(index_range)  # type: ignore[possibly-undefined]

            grad = accumulate(grad, outs, index_ranges)

        return grad

    return Pointwise.create(
        device=grad_output.get_device(),
        dtype=grad_output.get_dtype(),
        inner_fn=fn,
        ranges=list(x.get_size()),
    )


@register_lowering(prims.rev.default)
def rev(x, dims):
    # note - dims pre-canonicalized
    x_loader = x.make_loader()
    sizes = x.get_size()

    def loader(idx):
        idx = list(idx)
        assert len(idx) == len(sizes)
        for dim in dims:
            idx[dim] = (sizes[dim] - 1) - idx[dim]

        return x_loader(idx)

    return Pointwise.create(
        device=x.get_device(),
        dtype=x.get_dtype(),
        inner_fn=loader,
        ranges=sizes,
    )


@register_lowering(aten.constant_pad_nd, type_promotion_kind=None)
def constant_pad_nd(x, padding, fill_value=0):
    assert (len(padding) % 2) == 0
    if all(p == 0 for p in padding):
        return clone(x)

    sizes = x.get_size()

    bounds = list(reversed(list(zip(padding[::2], padding[1::2]))))
    n = len(sizes) - len(bounds)

    # if padding is a complicated expression, hoist it
    bounds_precomp: List[Tuple[sympy.Symbol, Any]] = []
    for l, h in bounds:
        bounds_precomp.append((V.graph.sizevars.lookup_precomputed_size(l), h))  # type: ignore[arg-type]

    output_size = list(sizes[:n])
    mask_sizes = []
    for (low, high), size in zip(bounds, sizes[n:]):
        mask_sizes.append(size)
        output_size.append(sympy.expand(size + low + high))
    assert len(output_size) == len(sizes)
    fill_value = dtype_to_type(x.get_dtype())(fill_value)

    def mask(index):
        mask = []
        for idx, (low, high), length in zip(index[n:], bounds, mask_sizes):
            if low != 0:
                mask.append(range_mask_low(idx, 0))
            if high != 0:
                mask.append(range_mask_high(idx, length))
        mask = functools.reduce(ops.and_, mask)
        return ops.masked(mask, lambda: x_loader(index), fill_value)

    def offset_fn(index):
        new_index = list(index[:n])
        for idx, (low, high) in zip(index[n:], bounds_precomp):
            new_index.append(idx - low)
        assert len(new_index) == len(index)
        return mask(new_index)

    x_loader = x.make_loader()
    return Pointwise.create(
        device=x.get_device(),
        dtype=x.get_dtype(),
        inner_fn=offset_fn,
        ranges=output_size,
    )


def range_mask_low(i: sympy.Expr, low: Union[sympy.Expr, int]):
    return ops.ge(
        ops.index_expr(i, torch.int64),
        ops.index_expr(sympy.Integer(low), torch.int64),
    )


def range_mask_high(i: sympy.Expr, high: sympy.Expr):
    return ops.lt(
        ops.index_expr(i, torch.int64),
        ops.index_expr(high, torch.int64),
    )


def range_mask(i: sympy.Expr, high: sympy.Expr, low: sympy.Expr):
    return ops.and_(
        range_mask_low(i, low),
        range_mask_high(i, high),
    )


def constant_boundary_condition(
    x, fill_value, padding=None, pad_fill_value=1.0, dim=None
):
    h = x.get_size()[-dim:]
    x_loader = x.make_loader()
    padding_h = padding or [0] * dim

    def load(index):
        prefix = index[:-dim]
        ih = index[-dim:]

        mask = functools.reduce(
            ops.and_,
            [range_mask(ih[i], h[i] + padding_h[i], -padding_h[i]) for i in range(dim)],
        )
        return (
            ops.masked(
                mask,
                lambda: constant_boundary_condition(x, pad_fill_value, dim=dim)(
                    [*prefix, *ih]
                ),
                fill_value,
            )
            if padding
            else ops.masked(mask, lambda: x_loader([*prefix, *ih]), fill_value)
        )

    return load


def pooling_size(x, i, kernel_size, stride, padding, ceil_mode):
    x_out = FloorDiv(
        x + 2 * padding[i] - (kernel_size[i] - 1) + (stride[i] - 1), stride[i]
    )

    if ceil_mode:
        x_alt = FloorDiv(
            x + 2 * padding[i] - (kernel_size[i] - 1) + 2 * (stride[i] - 1), stride[i]
        )
        if V.graph.sizevars.size_hint((x_alt - 1) * stride[i] - x - padding[i]) >= 0:
            # Sliding windows must start within the input or left padding
            x_alt -= 1  # type: ignore[assignment]
            V.graph.sizevars.guard_leq(0, x_alt * stride[i] - x - padding[i])  # type: ignore[arg-type]
        if V.graph.sizevars.size_hint(x_out - x_alt) == 0:
            # ceil mode is actually a no-op, lets guard on that
            V.graph.sizevars.guard_equals(x_out, x_alt)
            ceil_mode = False
        else:
            x_out = x_alt
    return x_out, ceil_mode


fallback_max_pool2d_with_indices = fallback_handler(
    aten.max_pool2d_with_indices.default,
    add_to_fallback_set=False,
)


@register_lowering(aten.max_pool2d_with_indices, type_promotion_kind=None)
def max_pool2d_with_indices(
    x, kernel_size, stride=None, padding=0, dilation=1, ceil_mode=False
):
    if padding == 0:
        padding = [0, 0]
    if dilation == 1:
        dilation = [1, 1]
    if not stride:
        stride = kernel_size
    kernel_size = pad_listlike(kernel_size, 2)
    stride = pad_listlike(stride, 2)
    padding = pad_listlike(padding, 2)
    dilation = pad_listlike(dilation, 2)

    assert isinstance(x, TensorBox)
    assert len(kernel_size) == 2
    assert len(stride) == 2
    assert len(padding) == 2
    assert len(dilation) == 2
    assert len(x.get_size()) in (3, 4)

    x.realize_hint()
    *batch, h, w = x.get_size()

    h_out, ceil_mode1 = pooling_size(h, 0, kernel_size, stride, padding, ceil_mode)
    w_out, ceil_mode2 = pooling_size(w, 1, kernel_size, stride, padding, ceil_mode)

    if padding[0] or padding[1] or ceil_mode1 or ceil_mode2:
        x_loader = constant_boundary_condition(x, float("-inf"), dim=2)
    else:
        x_loader = x.make_loader()

    new_size = list(batch) + [h_out, w_out]
    window_size = kernel_size[0] * kernel_size[1]

    if window_size > 25 or any(d != 1 for d in dilation):
        # Kernel size too big. Results in hard-to-optimize Triton code. Use fallback.
        return fallback_max_pool2d_with_indices(
            x, kernel_size, stride, padding, dilation, ceil_mode
        )

    def fn(idx, return_index):
        *prefix, bh, bw = idx
        maxval = None
        maxindex = None
        for ih, iw in itertools.product(range(kernel_size[0]), range(kernel_size[1])):
            ih = bh * stride[0] + ih - padding[0]
            iw = bw * stride[1] + iw - padding[1]
            val = x_loader([*prefix, ih, iw])
            if return_index:
                index = ops.index_expr(ih * w + iw, torch.int64)
                if maxindex is None:
                    maxindex = index
                else:
                    maxindex = ops.where(ops.gt(val, maxval), index, maxindex)
            if maxval is None:
                maxval = val
            else:
                maxval = ops.maximum(val, maxval)
        if return_index:
            return maxindex
        else:
            return maxval

    r1 = Pointwise.create(
        device=x.get_device(),
        dtype=x.get_dtype(),
        inner_fn=functools.partial(fn, return_index=False),
        ranges=new_size,
    )
    r2 = Pointwise.create(
        device=x.get_device(),
        dtype=torch.int64,
        inner_fn=functools.partial(fn, return_index=True),
        ranges=new_size,
    )
    # TODO(jansel): should we force these to be realized?
    return r1, r2


fallback_max_pool2d_with_indices_backward = fallback_handler(
    aten.max_pool2d_with_indices_backward.default,
    add_to_fallback_set=False,
)


@register_lowering(aten.max_pool2d_with_indices_backward, type_promotion_kind=None)
def max_pool2d_with_indices_backward(
    grad_output, x, kernel_size, stride, padding, dilation, ceil_mode, indices
):
    if padding == 0:
        padding = [0, 0]
    if dilation == 1:
        dilation = [1, 1]
    if not stride:
        stride = kernel_size

    assert isinstance(x, TensorBox)
    assert len(kernel_size) == 2
    assert len(stride) == 2
    assert len(padding) == 2
    assert len(dilation) == 2
    assert len(x.get_size()) in (3, 4)

    # we will read this many times, so make sure it is computed
    grad_output.realize_hint()
    try:
        gO_stride = grad_output.get_stride()
    except AttributeError:
        # some classes don't have `get_stride`
        # TODO will need a better way of determining if inputs are channels-last
        gO_stride = None
    if isinstance(x, TensorBox) and isinstance(x.data.data, Pointwise):  # type: ignore[attr-defined]
        data = x.data.data  # type: ignore[attr-defined]
        x_buffer = ir.ComputedBuffer(
            name=None,
            layout=ir.FlexibleLayout(
                device=data.get_device(),
                dtype=data.get_dtype(),
                size=data.get_size(),
            ),
            data=data,
        )
        x_buffer.decide_layout()
        x_stride = x_buffer.get_stride()
    else:
        try:
            x_stride = x.get_stride()
        except AttributeError:
            x_stride = None

    is_channels_last = (x_stride is not None and x_stride[1] == 1) or (
        gO_stride is not None and gO_stride[1] == 1
    )
    autotune = (
        config.coordinate_descent_tuning
        or config.max_autotune
        or config.max_autotune_pointwise
    )
    if any(d != 1 for d in dilation) or (is_channels_last and not autotune):
        # don't codegen channels-last when autotune is not enabled, it's very slow
        return fallback_max_pool2d_with_indices_backward(
            grad_output, x, kernel_size, stride, padding, dilation, ceil_mode, indices
        )

    indices.realize_hint()

    *batch, height, width = x.get_size()
    *_, pooled_height, pooled_width = grad_output.get_size()

    indices_loader = indices.make_loader()
    grad_loader = grad_output.make_loader()
    new_size = list(x.get_size())

    h_window_size = max(
        [
            max(h // stride[0] - max(0, (h - kernel_size[0]) // stride[0]), 1)
            for h in range(kernel_size[0] * 2)
        ]
    )
    w_window_size = max(
        [
            max(w // stride[1] - max(0, (w - kernel_size[1]) // stride[1]), 1)
            for w in range(kernel_size[1] * 2)
        ]
    )

    window_size = h_window_size * w_window_size

    if window_size > 25:
        # Kernel size too big. Results in hard-to-optimize Triton code. Use fallback.
        return fallback_max_pool2d_with_indices_backward(
            grad_output, x, kernel_size, stride, padding, dilation, ceil_mode, indices
        )

    indices_size = indices.get_size()

    def fn(idx):
        *prefix, h, w = idx
        index_test = ops.index_expr(h * width + w, torch.int32)
        h = h + padding[0]
        w = w + padding[1]
        phstart = ops.index_expr(
            FloorDiv(h - kernel_size[0] + stride[0], stride[0]), torch.int32
        )
        pwstart = ops.index_expr(
            FloorDiv(w - kernel_size[1] + stride[1], stride[1]), torch.int32
        )
        phend = ops.index_expr(FloorDiv(h, stride[0]) + 1, torch.int32)
        pwend = ops.index_expr(FloorDiv(w, stride[1]) + 1, torch.int32)

        phstart = ops.maximum(phstart, ops.constant(0, torch.int32))
        pwstart = ops.maximum(pwstart, ops.constant(0, torch.int32))
        phend = ops.minimum(phend, ops.index_expr(pooled_height, torch.int32))
        pwend = ops.minimum(pwend, ops.index_expr(pooled_width, torch.int32))

        gradient = None
        for ph_ in range(h_window_size):
            for pw_ in range(w_window_size):
                ph = ops.add(phstart, ops.constant(ph_, torch.int32))
                pw = ops.add(pwstart, ops.constant(pw_, torch.int32))
                grad_index = [
                    *prefix,
                    ops.indirect_indexing(
                        ops.minimum(ph, ops.sub(phend, ops.constant(1, torch.int32))),
                        indices_size[-2],
                        check=False,
                    ),
                    ops.indirect_indexing(
                        ops.minimum(pw, ops.sub(pwend, ops.constant(1, torch.int32))),
                        indices_size[-1],
                        check=False,
                    ),
                ]

                index_actual = indices_loader(grad_index)
                grad_part = grad_loader(grad_index)
                check = ops.eq(index_actual, index_test)

                if gradient is None:
                    # don't need mask for 0, 0
                    gradient = ops.where(
                        check, grad_part, ops.constant(0.0, torch.float32)
                    )
                else:
                    mask = ops.and_(
                        ops.and_(
                            ops.lt(ph, phend),
                            ops.lt(pw, pwend),
                        ),
                        check,
                    )
                    gradient = ops.where(mask, ops.add(gradient, grad_part), gradient)
        assert gradient is not None
        return gradient

    return Pointwise.create(
        device=grad_output.get_device(),
        dtype=grad_output.get_dtype(),
        inner_fn=fn,
        ranges=new_size,
    )


def pad_adaptive_loader(x, pad_val=0.0):
    *_, h, w = x.get_size()
    x_loader = x.make_loader()

    def load(prefix, increments, start_indices, end_indices):
        ih, iw = increments
        h_start_index, w_start_index = start_indices
        h_end_index, w_end_index = end_indices

        mask = ops.and_(
            ops.lt(
                ops.index_expr(h_start_index + ih, torch.int64),
                ops.index_expr(h_end_index, torch.int64),
            ),
            ops.lt(
                ops.index_expr(w_start_index + iw, torch.int64),
                ops.index_expr(w_end_index, torch.int64),
            ),
        )

        return ops.masked(
            mask,
            lambda: x_loader([*prefix, h_start_index + ih, w_start_index + iw]),
            pad_val,
        )

    return load


def _adaptive_pooling_idx_sum(kernel_maxes, start_index_fns, end_index_fns):
    h_start_index_fn, w_start_index_fn = start_index_fns
    h_end_index_fn, w_end_index_fn = end_index_fns

    def fn_sum(idx, loader):
        *prefix, bh, bw = idx

        h_start_index = h_start_index_fn(bh)
        h_end_index = h_end_index_fn(bh)

        w_start_index = w_start_index_fn(bw)
        w_end_index = w_end_index_fn(bw)

        total = None
        for ih, iw in itertools.product(range(kernel_maxes[0]), range(kernel_maxes[1])):
            val = loader(
                prefix,
                [ih, iw],
                [h_start_index, w_start_index],
                [h_end_index, w_end_index],
            )
            if total is None:
                total = val
            else:
                total = ops.add(val, total)
        return total

    return fn_sum


fallback_adaptive_avg_pool2d = fallback_handler(
    aten._adaptive_avg_pool2d.default, add_to_fallback_set=False
)


@register_lowering(aten._adaptive_avg_pool2d)
def _adaptive_avg_pool2d(x, output_size):
    assert isinstance(x, TensorBox)
    assert len(output_size) == 2
    x.realize_hint()

    *batch, h_in, w_in = x.get_size()

    h_in = V.graph.sizevars.evaluate_static_shape(h_in)
    w_in = V.graph.sizevars.evaluate_static_shape(w_in)

    h_out, w_out = output_size

    # no-op if the same input and output
    if h_in == h_out and w_in == w_out:
        return clone(x)

    if h_out == 0 or w_out == 0:
        o_size = [*batch, h_out, w_out]
        return empty(o_size, dtype=x.get_dtype(), device=x.get_device())
    if h_in % h_out == 0 and w_in % w_out == 0:
        kernel_size = [h_in // h_out, w_in // w_out]
        return avg_pool2d(x, kernel_size)

    h_kernel_max = ceildiv((h_in + h_out - 1), h_out)
    w_kernel_max = ceildiv((w_in + w_out - 1), w_out)

    new_size = list(batch) + [h_out, w_out]
    dtype = x.get_dtype()

    def start_index(index, out_dim, inp_dim):
        return FloorDiv((index * inp_dim), out_dim)

    def end_index(index, out_dim, inp_dim):
        return FloorDiv((index + 1) * inp_dim + out_dim - 1, out_dim)

    h_start_index = functools.partial(start_index, out_dim=h_out, inp_dim=h_in)
    h_end_index = functools.partial(end_index, out_dim=h_out, inp_dim=h_in)

    w_start_index = functools.partial(start_index, out_dim=w_out, inp_dim=w_in)
    w_end_index = functools.partial(end_index, out_dim=w_out, inp_dim=w_in)

    window_size = h_kernel_max * w_kernel_max
    if window_size > 25:
        # Kernel size too big. Results in hard-to-optimize Triton code. Use fallback.
        return fallback_adaptive_avg_pool2d(x, output_size)

    fn_sum = _adaptive_pooling_idx_sum(
        [h_kernel_max, w_kernel_max],
        [h_start_index, w_start_index],
        [h_end_index, w_end_index],
    )

    ones_loader = pad_adaptive_loader(ones_like(x))

    def fn(idx):
        return ops.truediv(
            fn_sum(idx, pad_adaptive_loader(x)), fn_sum(idx, ones_loader)
        )

    rv = Pointwise.create(
        device=x.get_device(),
        dtype=dtype,
        inner_fn=fn,
        ranges=new_size,
    )
    # TODO: should we force these to be realized?
    return rv


def _adaptive_pooling_idx_max(kernel_maxes, in_sizes, out_sizes, return_index, loader):
    # NOTE: There is some duplication between this and addaptive_avg_pool2d and max_pool2d
    # Look into refactoring/deduplication after #116418 is merged.
    h_in, w_in = in_sizes
    h_out, w_out = out_sizes

    def start_index(index, out_dim, inp_dim):
        return FloorDiv((index * inp_dim), out_dim)

    def end_index(index, out_dim, inp_dim):
        return FloorDiv((index + 1) * inp_dim + out_dim - 1, out_dim)

    h_start_index_fn = functools.partial(start_index, out_dim=h_out, inp_dim=h_in)
    h_end_index_fn = functools.partial(end_index, out_dim=h_out, inp_dim=h_in)
    w_start_index_fn = functools.partial(start_index, out_dim=w_out, inp_dim=w_in)
    w_end_index_fn = functools.partial(end_index, out_dim=w_out, inp_dim=w_in)

    def fn_max(idx):
        *prefix, bh, bw = idx

        h_start_index = h_start_index_fn(bh)
        h_end_index = h_end_index_fn(bh)

        w_start_index = w_start_index_fn(bw)
        w_end_index = w_end_index_fn(bw)
        maxval = None
        maxindex = None
        for ih, iw in itertools.product(range(kernel_maxes[0]), range(kernel_maxes[1])):
            val = loader(
                prefix,
                [ih, iw],
                [h_start_index, w_start_index],
                [h_end_index, w_end_index],
            )
            index = ops.index_expr(
                (h_start_index + ih) * w_in + w_start_index + iw, torch.int64
            )
            if return_index:
                if maxindex is None:
                    maxindex = index
                else:
                    maxindex = ops.where(ops.gt(val, maxval), index, maxindex)
            if maxval is None:
                maxval = val
            else:
                maxval = ops.maximum(val, maxval)
        if return_index:
            return maxindex
        else:
            return maxval

    return fn_max


fallback_adaptive_max_pool2d = fallback_handler(
    aten.adaptive_max_pool2d.default, add_to_fallback_set=False
)


@register_lowering(aten.adaptive_max_pool2d)
def adaptive_max_pool2d(x, output_size):
    assert isinstance(x, TensorBox)
    assert len(output_size) == 2
    x.realize_hint()

    *batch, h_in, w_in = x.get_size()

    h_in = V.graph.sizevars.evaluate_static_shape(h_in)
    w_in = V.graph.sizevars.evaluate_static_shape(w_in)

    h_out, w_out = output_size

    if h_out == 0 or w_out == 0:
        o_size = [*batch, h_out, w_out]
        return empty(o_size, dtype=x.get_dtype(), device=x.get_device()), empty(
            o_size, dtype=torch.int64, device=x.get_device()
        )
    if h_in % h_out == 0 and w_in % w_out == 0:
        kernel_size = [h_in // h_out, w_in // w_out]
        return max_pool2d_with_indices(x, kernel_size)

    h_kernel_max = ceildiv((h_in + h_out - 1), h_out)
    w_kernel_max = ceildiv((w_in + w_out - 1), w_out)

    new_size = list(batch) + [h_out, w_out]
    dtype = x.get_dtype()

    window_size = h_kernel_max * w_kernel_max
    if window_size > 25:
        # Kernel size too big. Results in hard-to-optimize Triton code. Use fallback.
        return fallback_adaptive_max_pool2d(x, output_size)

    inner_func_max_val = _adaptive_pooling_idx_max(
        kernel_maxes=[h_kernel_max, w_kernel_max],
        in_sizes=[h_in, w_in],
        out_sizes=[h_out, w_out],
        return_index=False,
        loader=pad_adaptive_loader(x, float("-inf")),
    )

    inner_func_max_idx = _adaptive_pooling_idx_max(
        kernel_maxes=[h_kernel_max, w_kernel_max],
        in_sizes=[h_in, w_in],
        out_sizes=[h_out, w_out],
        return_index=True,
        loader=pad_adaptive_loader(x, float("-inf")),
    )

    rv = Pointwise.create(
        device=x.get_device(),
        dtype=dtype,
        inner_fn=inner_func_max_val,
        ranges=new_size,
    )
    ri = Pointwise.create(
        device=x.get_device(),
        dtype=torch.int64,
        inner_fn=inner_func_max_idx,
        ranges=new_size,
    )
    return rv, ri


fallback_fractional_max_pool2d = fallback_handler(
    aten.fractional_max_pool2d.default, add_to_fallback_set=False
)


def _fractional_pooling_offsets(samples, in_sz, out_sz, kernel_sz, dim):
    out_sz = out_sz[dim]
    in_sz = in_sz[dim]
    kernel_sz = kernel_sz[dim]
    alpha = (in_sz - kernel_sz) / (out_sz - 1)
    samples_loader = samples.make_loader()

    def load(prefix, i):
        sample = samples_loader([*prefix, dim])
        i_expr = ops.index_expr(i, samples.get_dtype())
        alpha_expr = ops.index_expr(alpha, samples.get_dtype())
        seq_i = ops.floor((i_expr + sample) * alpha_expr) - ops.floor(
            sample * alpha_expr
        )
        seq_i = ops.to_dtype(seq_i, torch.int64)

        mask = ops.lt(
            i_expr,
            ops.index_expr(out_sz - 1, torch.int64),
        )
        return ops.where(mask, seq_i, ops.index_expr(in_sz - kernel_sz, torch.int64))

    return load


@register_lowering(aten.fractional_max_pool2d)
def fractional_max_pool2d(x, kernel_size, output_size, random_samples):
    x.realize_hint()
    *batch, inp_h, inp_w = x.get_size()
    kernel_h, kernel_w = kernel_size
    h_out, w_out = output_size

    if kernel_h * kernel_w >= 25:
        return fallback_fractional_max_pool2d(
            x, kernel_size, output_size, random_samples
        )

    gen_offsets_for_dim = functools.partial(
        _fractional_pooling_offsets,
        samples=random_samples,
        in_sz=[inp_h, inp_w],
        out_sz=output_size,
        kernel_sz=kernel_size,
    )

    h_index_fn = gen_offsets_for_dim(dim=0)
    w_index_fn = gen_offsets_for_dim(dim=1)
    x_loader = x.make_loader()

    def fn(idx, return_index):
        *prefix, bh, bw = idx

        h_start_index = ops.indirect_indexing(h_index_fn(prefix, bh), inp_h)
        w_start_index = ops.indirect_indexing(w_index_fn(prefix, bw), inp_w)

        maxval = None
        maxindex = None
        for ih, iw in itertools.product(range(kernel_size[0]), range(kernel_size[1])):
            val = x_loader([*prefix, h_start_index + ih, w_start_index + iw])
            if return_index:
                index = ops.index_expr(
                    (h_start_index + ih) * inp_w + w_start_index + iw, torch.int64
                )
                if maxindex is None:
                    maxindex = index
                else:
                    maxindex = ops.where(
                        ops.or_(ops.gt(val, maxval), ops.isnan(val)), index, maxindex
                    )
            if maxval is None:
                maxval = val
            else:
                maxval = ops.maximum(val, maxval)
        if return_index:
            return maxindex
        else:
            return maxval

    new_size = list(batch) + [h_out, w_out]
    rv = Pointwise.create(
        device=x.get_device(),
        dtype=x.get_dtype(),
        inner_fn=functools.partial(fn, return_index=False),
        ranges=new_size,
    )

    ri = Pointwise.create(
        device=x.get_device(),
        dtype=torch.int64,
        inner_fn=functools.partial(fn, return_index=True),
        ranges=new_size,
    )
    return rv, ri


@register_lowering(aten.upsample_nearest2d_backward.default)
def upsample_nearest2d_backward(
    x, output_size=None, input_size=None, scales_h=None, scales_w=None
):
    x.realize_hint()

    *batch, inp_h, inp_w = x.get_size()
    inp_h = V.graph.sizevars.evaluate_static_shape(inp_h)
    inp_w = V.graph.sizevars.evaluate_static_shape(inp_w)

    *batch, out_h, out_w = input_size

    if inp_h % out_h == 0 and inp_w % out_w == 0:
        return avg_pool2d(x, [inp_h // out_h, inp_w // out_w], divisor_override=1)

    h_kernel_max = ceildiv(inp_h, out_h)
    w_kernel_max = ceildiv(inp_w, out_w)

    def start_index(index, out_dim, inp_dim):
        return CeilDiv(index * inp_dim, out_dim)

    def end_index(index, out_dim, inp_dim):
        return start_index((index + 1), out_dim, inp_dim)

    h_start_index = functools.partial(start_index, out_dim=out_h, inp_dim=inp_h)
    h_end_index = functools.partial(end_index, out_dim=out_h, inp_dim=inp_h)

    w_start_index = functools.partial(start_index, out_dim=out_w, inp_dim=inp_w)
    w_end_index = functools.partial(end_index, out_dim=out_w, inp_dim=inp_w)

    fn_sum = _adaptive_pooling_idx_sum(
        [h_kernel_max, w_kernel_max],
        [h_start_index, w_start_index],
        [h_end_index, w_end_index],
    )

    def fn(idx):
        return fn_sum(idx, pad_adaptive_loader(x))

    rv = Pointwise.create(
        device=x.get_device(),
        dtype=x.get_dtype(),
        inner_fn=fn,
        ranges=list(input_size),
    )

    return rv


fallback_avg_pool2d = fallback_handler(
    aten.avg_pool2d.default, add_to_fallback_set=False
)
fallback_avg_pool3d = fallback_handler(
    aten.avg_pool3d.default, add_to_fallback_set=False
)


@register_lowering(aten.avg_pool2d, type_promotion_kind=None)
def avg_pool2d(
    x,
    kernel_size,
    stride=(),
    padding=0,
    ceil_mode=False,
    count_include_pad=True,
    divisor_override=None,
):
    return _avg_poolnd(
        x,
        kernel_size,
        stride,
        padding,
        ceil_mode,
        count_include_pad,
        divisor_override,
        dim=2,
    )


@register_lowering(aten.avg_pool3d, type_promotion_kind=None)
def avg_pool3d(
    x,
    kernel_size,
    stride=(),
    padding=0,
    ceil_mode=False,
    count_include_pad=True,
    divisor_override=None,
):
    return _avg_poolnd(
        x,
        kernel_size,
        stride,
        padding,
        ceil_mode,
        count_include_pad,
        divisor_override,
        dim=3,
    )


def _avg_poolnd(
    x,
    kernel_size,
    stride,
    padding,
    ceil_mode,
    count_include_pad,
    divisor_override,
    dim,
):
    if not stride:
        stride = kernel_size
    if not padding:
        padding = [0] * dim
    kernel_size = pad_listlike(kernel_size, dim)
    stride = pad_listlike(stride, dim)
    padding = pad_listlike(padding, dim)

    assert isinstance(x, TensorBox)
    assert len(kernel_size) == dim
    assert len(stride) == dim
    assert len(padding) == dim
    assert len(x.get_size()) in (dim + 1, dim + 2)

    x.realize_hint()
    batch = x.get_size()[:-dim]
    h = x.get_size()[-dim:]

    h_out, ceil_modes = zip(
        *[
            pooling_size(h[i], i, kernel_size, stride, padding, ceil_mode)
            for i in range(dim)
        ]
    )

    if any(padding) or any(ceil_modes):
        x_loader = constant_boundary_condition(x, 0.0, dim=dim)
        had_padding = True
    else:
        x_loader = x.make_loader()
        had_padding = False

    new_size = list(batch) + list(h_out)
    dtype = x.get_dtype()

    window_size = functools.reduce(operator.mul, kernel_size)
    if window_size > 25:
        # Kernel size too big. Results in hard-to-optimize Triton code. Use fallback.
        if dim == 2:
            fallback = fallback_avg_pool2d
        elif dim == 3:
            fallback = fallback_avg_pool3d
        else:
            raise ValueError(f"Unknown dim: {dim}")

        return fallback(
            x,
            kernel_size,
            stride,
            padding,
            ceil_mode,
            count_include_pad,
            divisor_override,
        )

    def fn_sum(idx, loader):
        prefix = idx[:-dim]
        b = idx[-dim:]
        total = None
        for ih in itertools.product(*[range(kernel_size[i]) for i in range(dim)]):
            inp = [b[i] * stride[i] + ih[i] - padding[i] for i in range(dim)]
            val = loader([*prefix, *inp])
            if total is None:
                total = val
            else:
                total = ops.add(val, total)
        return total

    if not had_padding or divisor_override:
        if divisor_override:
            scale = 1 / divisor_override
        else:
            scale = 1.0 / window_size

        def fn(idx):
            return ops.mul(fn_sum(idx, x_loader), ops.constant(scale, dtype))

    else:

        def fn(idx):
            prefix = idx[:-dim]
            bh = idx[-dim:]

            divide_factors = []
            for i in range(dim):
                hstart = bh[i] * stride[i] - padding[i]
                hend = sympy.Min(hstart + kernel_size[i], h[i] + padding[i])
                if not count_include_pad:
                    hstart = sympy.Max(hstart, 0)
                    hend = sympy.Min(hend, h[i])
                factor = ops.index_expr(hend - hstart, torch.int32)
                divide_factors.append(factor)
            divide_factor = functools.reduce(ops.mul, divide_factors)
            return ops.div(fn_sum(idx, x_loader), divide_factor)

    rv = Pointwise.create(
        device=x.get_device(),
        dtype=dtype,
        inner_fn=fn,
        ranges=new_size,
    )
    # TODO(jansel): should we force these to be realized?
    return rv


fallback_avg_pool2d_backward = fallback_handler(
    aten.avg_pool2d_backward.default, add_to_fallback_set=False
)


@register_lowering(aten.avg_pool2d_backward, type_promotion_kind=None)
def avg_pool2d_backward(
    grad_output,
    x,
    kernel_size,
    stride,
    padding,
    ceil_mode,
    count_include_pad,
    divisor_override=None,
):
    assert divisor_override is None or divisor_override != 0, "divisor must be not zero"
    if not stride:
        stride = kernel_size
    if not padding:
        padding = [0, 0]

    assert isinstance(grad_output, TensorBox)
    assert isinstance(x, TensorBox)
    assert len(kernel_size) == 2
    assert len(stride) == 2
    assert len(padding) == 2
    assert len(x.get_size()) in (3, 4)

    grad_output.realize_hint()  # we will read this many times, so make sure it is computed

    *batch, height, width = x.get_size()

    h_out, ceil_mode1 = pooling_size(height, 0, kernel_size, stride, padding, ceil_mode)
    w_out, ceil_mode2 = pooling_size(width, 1, kernel_size, stride, padding, ceil_mode)

    grad_loader = grad_output.make_loader()

    had_padding = padding[0] or padding[1] or ceil_mode1 or ceil_mode2

    *_, pooled_height, pooled_width = grad_output.get_size()
    new_size = list(x.get_size())
    dtype = x.get_dtype()

    h_window_size = max(
        [
            max(h // stride[0] - max(0, (h - kernel_size[0]) // stride[0]), 1)
            for h in range(kernel_size[0] * 2)
        ]
    )
    w_window_size = max(
        [
            max(w // stride[1] - max(0, (w - kernel_size[1]) // stride[1]), 1)
            for w in range(kernel_size[1] * 2)
        ]
    )

    window_size = h_window_size * w_window_size
    if window_size > 25:
        # Kernel size too big. Results in hard-to-optimize Triton code. Use fallback.
        return fallback_avg_pool2d_backward(
            grad_output,
            x,
            kernel_size,
            stride,
            padding,
            ceil_mode,
            count_include_pad,
            divisor_override,
        )

    def compute_pool_size_without_padding(ph, pw):
        """
        This computes the scaling factor that we will divide an element
        by when `count_include_pad=False`
        """
        stride_h = ops.constant(stride[0], torch.int32)
        stride_w = ops.constant(stride[1], torch.int32)
        pad_h = ops.constant(padding[0], torch.int32)
        pad_w = ops.constant(padding[1], torch.int32)
        kernel_h = ops.constant(kernel_size[0], torch.int32)
        kernel_w = ops.constant(kernel_size[1], torch.int32)
        hstart = ops.sub(ops.mul(ph, stride_h), pad_h)
        wstart = ops.sub(ops.mul(pw, stride_w), pad_w)
        hend = ops.minimum(
            ops.add(hstart, kernel_h),
            ops.add(ops.index_expr(height, torch.int32), pad_h),
        )
        wend = ops.minimum(
            ops.add(wstart, kernel_w),
            ops.add(ops.index_expr(width, torch.int32), pad_w),
        )
        hstart = ops.maximum(hstart, ops.constant(0, torch.int32))
        wstart = ops.maximum(wstart, ops.constant(0, torch.int32))
        hend = ops.minimum(hend, ops.index_expr(height, torch.int32))
        wend = ops.minimum(wend, ops.index_expr(width, torch.int32))
        divide_factor = ops.mul(ops.sub(hend, hstart), ops.sub(wend, wstart))
        return divide_factor

    def fn(idx):
        *prefix, h, w = idx
        h = h + padding[0]
        w = w + padding[1]
        phstart = ops.index_expr(
            FloorDiv(h - kernel_size[0] + stride[0], stride[0]), torch.int32
        )
        pwstart = ops.index_expr(
            FloorDiv(w - kernel_size[1] + stride[1], stride[1]), torch.int32
        )
        phend = ops.index_expr(FloorDiv(h, stride[0]) + 1, torch.int32)
        pwend = ops.index_expr(FloorDiv(w, stride[1]) + 1, torch.int32)

        phstart = ops.maximum(phstart, ops.constant(0, torch.int32))
        pwstart = ops.maximum(pwstart, ops.constant(0, torch.int32))
        phend = ops.minimum(phend, ops.index_expr(pooled_height, torch.int32))
        pwend = ops.minimum(pwend, ops.index_expr(pooled_width, torch.int32))

        gradient = None
        for ph_ in range(h_window_size):
            for pw_ in range(w_window_size):
                ph = ops.add(phstart, ops.constant(ph_, torch.int32))
                pw = ops.add(pwstart, ops.constant(pw_, torch.int32))

                if divisor_override is not None:
                    scale = divisor_override
                elif count_include_pad or not had_padding:
                    scale = kernel_size[0] * kernel_size[1]
                else:
                    scale = compute_pool_size_without_padding(ph, pw)

                part = ops.truediv(
                    grad_loader(
                        [
                            *prefix,
                            ops.indirect_indexing(
                                ops.minimum(
                                    ph, ops.sub(phend, ops.constant(1, torch.int32))
                                ),
                                pooled_height,
                                check=False,
                            ),
                            ops.indirect_indexing(
                                ops.minimum(
                                    pw, ops.sub(pwend, ops.constant(1, torch.int32))
                                ),
                                pooled_width,
                                check=False,
                            ),
                        ]
                    ),
                    scale,
                )

                mask = ops.and_(
                    ops.lt(ph, phend),
                    ops.lt(pw, pwend),
                )
                if gradient is None:
                    gradient = ops.where(mask, part, ops.constant(0.0, torch.float32))
                else:
                    gradient = ops.where(mask, ops.add(gradient, part), gradient)
        assert gradient is not None
        return gradient

    rv = Pointwise.create(
        device=grad_output.get_device(),
        dtype=dtype,
        inner_fn=fn,
        ranges=new_size,
    )
    return rv


def _validate_reduction_axis(x, axis):
    size = x.get_size()
    if isinstance(axis, int):
        axis = [axis]
    elif not axis:
        axis = range(len(size))
    if len(size) == 0:
        assert tuple(axis) in [(), (0,), (-1,)], f"invalid axis: {axis}"
        return []
    axis = list(axis)
    for i in range(len(axis)):
        if axis[i] < 0:
            axis[i] += len(size) if len(size) else 1
        assert 0 <= axis[i] < len(size) or (len(size) == 0 and axis[i] == 0)
    assert len(set(axis)) == len(axis), "reduction axis not unique"
    return axis


def _make_reduction_inner(x, *, axis, keepdims, dtype, override_return_dtype):
    if dtype is not None:
        x = to_dtype(x, dtype)
    size = x.get_size()
    axis = set(_validate_reduction_axis(x, axis))

    kept_sizes = []
    kept_idx = []
    reduced_sizes = []
    reduced_idx = []
    for i in range(len(size)):
        if i in axis:
            reduced_idx.append(i)
            reduced_sizes.append(size[i])
        else:
            kept_idx.append(i)
            kept_sizes.append(size[i])

    def loader(index, reduction_index):
        assert len(reduction_index) == len(reduced_idx)
        if keepdims:
            assert len(index) == len(size)
            index = [index[i] for i in kept_idx]
        assert len(index) == len(kept_idx)
        new_index = [None] * (len(index) + len(reduction_index))
        for idx, var in itertools.chain(
            zip(kept_idx, index), zip(reduced_idx, reduction_index)
        ):
            new_index[idx] = var
        return inner_loader(new_index)

    if keepdims:
        new_size = list(size)
        for i in reduced_idx:
            new_size[i] = sympy.Integer(1)
    else:
        new_size = kept_sizes

    inner_loader = x.make_loader()
    return dict(
        device=x.get_device(),
        dst_dtype=override_return_dtype or x.get_dtype(),
        src_dtype=x.get_dtype(),
        inner_fn=loader,
        ranges=new_size,
        reduction_ranges=reduced_sizes,
    )


def make_reduction(reduction_type: str, override_return_dtype=None):
    def inner(x, axis=None, keepdims=False, *, dtype=None):
        kwargs = _make_reduction_inner(
            x,
            axis=axis,
            keepdims=keepdims,
            dtype=dtype,
            override_return_dtype=override_return_dtype,
        )
        result = Reduction.create(reduction_type=reduction_type, input_node=x, **kwargs)
        if isinstance(
            result.data.data, Reduction
        ):  # Only realize if reduction isn't unrolled
            result.realize()
        return result

    return inner


def _make_scan_inner(x, *, axis, dtype):
    if dtype is not None:
        x = to_dtype(x, dtype)
    size = x.get_size()
    axis = _validate_dim(x, axis)

    return dict(
        device=x.get_device(),
        dtypes=(x.get_dtype(),),
        inner_fns=(x.make_loader(),),
        size=x.get_size(),
        axis=axis,
    )


@register_lowering(aten.mean)
def mean(x, axis=None, keepdim=False, *, dtype=None):
    if dtype is not None:
        x = to_dtype(x, dtype)
    size = x.get_size()
    axis = _validate_reduction_axis(x, axis)
    # compute in higher-precision until end of mean lowering
    output_dtype = x.get_dtype()
    if output_dtype in (torch.float16, torch.bfloat16):
        x = to_dtype(x, torch.float)
    sum_result = sum_(x, axis, keepdim)
    denom = sympy_product(size[i] for i in axis)
    denom = ir.IndexingConstant(denom, x.get_dtype(), x.get_device())
    denom = ExpandView.create(denom, list(sum_result.get_size()))
    return to_dtype(div(sum_result, denom), output_dtype)


def var_mean_sum_(x, axis, correction, keepdim, return_mean):
    if correction is None:
        correction = 1

    size = x.get_size()
    axis = _validate_reduction_axis(x, axis)
    x_mean = mean(x, axis, keepdim=True)
    if return_mean:
        x_mean.realize()

    diffs = square(sub(x, x_mean))
    sum_result = sum_(diffs, axis, keepdim)

    denom = sympy_product(size[i] for i in axis)
    if correction:
        denom = sympy.Max(denom - correction, 0)
    denom = ir.IndexingConstant(denom, x.get_dtype(), x.get_device())
    denom = ExpandView.create(denom, list(sum_result.get_size()))
    x_var = div(sum_result, denom)
    if not return_mean:
        return (x_var,)

    x_mean = x_mean if keepdim else squeeze(x_mean, axis)
    return x_var, x_mean


def use_two_step_variance(x, axis, keepdim):
    # Instead of unrolling welford, just unroll the simpler two-step var
    axis = _validate_reduction_axis(x, axis)
    kwargs = _make_reduction_inner(
        x, axis=axis, keepdims=keepdim, dtype=None, override_return_dtype=None
    )

    ranges = kwargs["ranges"]
    reduction_numel = sympy_product(kwargs["reduction_ranges"])
    return (
        isinstance(reduction_numel, sympy.Integer)
        and int(reduction_numel) < config.unroll_reductions_threshold
        and sympy_product(ranges) != 1
    )


def var_mean_welford_(x, axis, *, correction, keepdim, return_mean):
    if correction is None:
        correction = 1

    kwargs = _make_reduction_inner(
        x, axis=axis, keepdims=keepdim, dtype=None, override_return_dtype=None
    )
    loader = kwargs.pop("inner_fn")
    kwargs.pop("dst_dtype")
    kwargs.pop("src_dtype")

    mean, m2, _ = ir.WelfordReduction.create(
        inner_fns=(loader,),
        reduction_type="welford_reduce",
        dtype=x.get_dtype(),
        **kwargs,
    )
    m2.realize()

    dtype = x.get_dtype()
    size = x.get_size()
    axis = _validate_reduction_axis(x, axis)
    rnumel = sympy_product(size[i] for i in axis)

    def get_constant_or_index_expr(x, dtype):
        if isinstance(x, sympy.Expr) and not x.is_number:
            return ops.to_dtype(ops.index_expr(x, torch.int64), dtype)
        return ops.constant(x, dtype)

    def scale_fn(data):
        c = get_constant_or_index_expr(correction, dtype)
        N = get_constant_or_index_expr(rnumel, dtype)
        zero = ops.constant(0, dtype)
        return data / ops.maximum(zero, N - c)

    var = make_pointwise(scale_fn)(m2)

    if return_mean:
        mean.realize()
        return var, mean
    return (var,)


def var_mean_helper_(x, *, axis, correction, keepdim, return_mean):
    out_dtype = x.get_dtype()
    compute_dtype = get_computation_dtype(out_dtype)
    x = to_dtype(x, compute_dtype, copy=False)
    kwargs = dict(
        x=x,
        axis=axis,
        correction=correction,
        keepdim=keepdim,
        return_mean=return_mean,
    )
    output = (
        var_mean_sum_(**kwargs)
        if use_two_step_variance(x, axis=axis, keepdim=keepdim)
        else var_mean_welford_(**kwargs)
    )
    output = tuple(to_dtype(x, out_dtype, copy=False) for x in output)
    return output[0] if not return_mean else output


@register_lowering([aten.var, prims.var])
def var_(x, axis=None, *, correction=None, keepdim=False):
    return var_mean_helper_(
        x, axis=axis, correction=correction, keepdim=keepdim, return_mean=False
    )


@register_lowering(aten.var_mean)
def var_mean(x, axis=None, *, correction=None, keepdim=False):
    return var_mean_helper_(
        x, axis=axis, correction=correction, keepdim=keepdim, return_mean=True
    )


def pow_recursive(x, y, dtype):
    if y < 0:
        return pow_recursive(ops.reciprocal(x), -y, dtype)
    if y == 0:
        return ops.constant(1, dtype)
    if y == 1:
        return x

    result = pow_recursive(x, y // 2, dtype)
    result = ops.mul(result, result)
    if (y % 2) == 1:
        result = ops.mul(result, x)
    return result


@make_pointwise
def pow_native(a, b):
    return ops.pow(a, b)


fallback_pow_tensor_tensor = fallback_handler(
    aten.pow.Tensor_Tensor, add_to_fallback_set=False
)
fallback_pow_scalar = fallback_handler(aten.pow.Scalar, add_to_fallback_set=False)
fallback_pow_tensor_scalar = fallback_handler(
    aten.pow.Tensor_Scalar, add_to_fallback_set=False
)


@register_lowering(aten.pow, broadcast=True)
def pow(a, b):
    if isinstance(b, float) and b == int(b):
        return pow(a, int(b))
    elif isinstance(b, float) and b == 0.5:
        return sqrt(a)
    elif isinstance(b, int) and b == 1:
        return clone(a)

    # Type promotion ensures all tensor arguments have the same type
    dtype = next(x.get_dtype() for x in (a, b) if isinstance(x, ir.TensorBox))
    is_integer_pow = is_integer_dtype(dtype)

    # Optimize away small fixed powers, or for integers avoid falling back to ATen
    embed_exponent = isinstance(b, int) and (
        -32 < b < 32 or (is_integer_pow and b >= 0)
    )
    if embed_exponent:
        loader = a.make_loader()

        def fn(idx):
            return pow_recursive(loader(idx), b, a.get_dtype())

        return Pointwise.create(
            device=a.get_device(),
            dtype=a.get_dtype(),
            inner_fn=fn,
            ranges=a.get_size(),
        )

    if isinstance(a, Number):
        if a == 1:
            return full_like(b, 1)
        if a == 2 and is_float_dtype(b.get_dtype()):
            return exp2(b)

    if is_integer_pow:
        # ops.pow doesn't work for integers
        if isinstance(a, Number):
            return fallback_pow_scalar(a, b)
        elif isinstance(b, Number):
            return fallback_pow_tensor_scalar(a, b)
        else:
            return fallback_pow_tensor_tensor(a, b)

    return pow_native(a, b)


def mutate_to(changed, val, unsafe_alias=False):
    if isinstance(changed, TensorBox):
        changed_data = changed.data
    else:
        changed_data = changed
    if isinstance(val, TensorBox):
        val = val.data

    if not isinstance(val, ir.StorageBox):
        # introduce a copy to handle views
        val = Pointwise.create(
            device=changed.get_device(),
            dtype=changed.get_dtype(),
            inner_fn=val.make_loader(),
            ranges=changed.get_size(),
        ).data
        assert isinstance(val, ir.StorageBox)

    if isinstance(changed_data, ir.StorageBox) and not (
        changed_data.is_input_buffer() or isinstance(changed_data.data, ir.NopKernel)
    ):
        # Fast path, just swing the data pointer
        val.realize()
        changed_data.data = val.data
        return changed

    ir.MutationLayout.realize_into(val, changed_data, unsafe_alias=unsafe_alias)
    return changed


@register_lowering(aten.fill_)
def fill_(x, fill_value):
    return mutate_to(x, full_like(x, fill_value))


@register_lowering(aten.copy_, type_promotion_kind=None)
def copy_(dst, src, non_blocking=False):
    src = to_device(src, dst.get_device())
    src = to_dtype(src, dst.get_dtype())
    src = expand(src, dst.get_size())
    return mutate_to(dst, src)


@make_pointwise
def floordiv(a, b):
    return ops.floordiv(a, b)


@make_pointwise
def truncdiv(a, b):
    return ops.truncdiv(a, b)


@register_lowering(aten.div, broadcast=True)
def div_mode(a, b, rounding_mode=None):
    both_integer = is_integer_type(a) and is_integer_type(b)
    both_boolean = is_boolean_type(a) and is_boolean_type(b)

    # floordiv and truncdiv need special handling for integer tensors on Triton,
    # see the discussion at https://github.com/openai/triton/issues/605
    if rounding_mode == "floor":
        assert not both_boolean, "floordiv operands can not be boolean at the same time"
        return floordiv(a, b) if both_integer else floor(div(a, b))
    if rounding_mode == "trunc":
        assert not both_boolean, "truncdiv operands can not be boolean at the same time"
        return truncdiv(a, b) if both_integer else trunc(div(a, b))
    return div(a, b)


@register_lowering([aten.mul], broadcast=True)
def mul(a, b):
    both_bool = is_boolean_type(a) and is_boolean_type(b)
    if both_bool:
        return logical_and(a, b)
    else:
        fn = ops_wrapper(aten.mul.__name__)
        return make_pointwise(fn)(a, b)


# NOTE: prims.div maps to a / b in C, so performs truncation division on
#   integer inputs and true division for floating and complex inputs.
@register_lowering([prims.div], broadcast=True)
def div_prim(a, b):
    is_integral = all(is_boolean_type(x) or is_integer_type(x) for x in [a, b])

    if is_integral:
        return truncdiv(a, b)

    def fn(*args):
        return ops.truediv(*args)

    return make_pointwise(fn)(a, b)


@register_lowering(
    [aten.true_divide, aten.div.Tensor],
    broadcast=True,
    type_promotion_kind=ELEMENTWISE_TYPE_PROMOTION_KIND.INT_TO_FLOAT,
)
def div(a, b):
    a, b = promote_constants(
        (a, b), type_promotion_kind=ELEMENTWISE_TYPE_PROMOTION_KIND.INT_TO_FLOAT
    )
    return div_prim(a, b)


@register_lowering([aten.fmod, prims.fmod], broadcast=True)
def fmod(a, b):
    is_integral = is_boolean_type(a) or is_integer_type(a)

    if is_integral:

        def fn(a, b):
            return ops.mod(a, b)

    else:

        def fn(a, b):
            return ops.fmod(a, b)

    return make_pointwise(fn)(a, b)


@register_lowering(aten.rsqrt)
def rsqrt(x):
    dtype = x.get_dtype()
    if is_integer_dtype(dtype) or is_boolean_dtype(dtype):
        x = to_dtype(x, torch.get_default_dtype())

    def _rsqrt(x):
        return ops.rsqrt(x)

    return make_pointwise(_rsqrt)(x)


@register_lowering([aten.sum, prims.sum])
def sum_(x, axis=None, keepdims=False, *, dtype=None):
    if (
        is_integer_dtype(x.get_dtype()) or is_boolean_dtype(x.get_dtype())
    ) and dtype is None:
        dtype = torch.int64

    fn = make_reduction("sum", override_return_dtype=dtype)
    return fn(x, axis, keepdims, dtype=dtype)


fallback_cumsum = fallback_handler(aten.cumsum.default)
fallback_cumprod = fallback_handler(aten.cumprod.default)
fallback_logcumsumexp = fallback_handler(aten.logcumsumexp.default)
fallback_cummax = fallback_handler(aten.cummax.default)
fallback_cummin = fallback_handler(aten.cummin.default)


@register_lowering(aten.cumsum)
def cumsum(x, axis=None, dtype=None):
    if (
        is_integer_dtype(x.get_dtype()) or is_boolean_dtype(x.get_dtype())
    ) and dtype is None:
        dtype = torch.int64

    if len(x.get_size()) == 0:
        assert axis in [0, -1]
        dtype = dtype or x.get_dtype()
        return to_dtype(x, dtype, copy=True)

    def combine_fn(a_tuple, b_tuple):
        (a,) = a_tuple
        (b,) = b_tuple
        return (ops.add(a, b),)

    kwargs = _make_scan_inner(x, axis=axis, dtype=dtype)
    (result,) = ir.Scan.create(**kwargs, combine_fn=combine_fn)
    if result is None:
        return fallback_cumsum(x, dim=axis, dtype=dtype)
    return result


@register_lowering(aten.cumprod)
def cumprod(x, axis=None, dtype=None):
    if (
        is_integer_dtype(x.get_dtype()) or is_boolean_dtype(x.get_dtype())
    ) and dtype is None:
        dtype = torch.int64

    if len(x.get_size()) == 0:
        assert axis in [0, -1]
        dtype = dtype or x.get_dtype()
        return to_dtype(x, dtype, copy=True)

    def combine_fn(a_tuple, b_tuple):
        (a,) = a_tuple
        (b,) = b_tuple
        return (ops.mul(a, b),)

    kwargs = _make_scan_inner(x, axis=axis, dtype=dtype)
    (result,) = ir.Scan.create(**kwargs, combine_fn=combine_fn)
    if result is None:
        return fallback_cumprod(x, dim=axis, dtype=dtype)
    return result


@register_lowering(aten.logcumsumexp)
def logcumsumexp(x, dim):
    def log_add_exp_helper(a_tuple, b_tuple):
        (a,) = a_tuple
        (b,) = b_tuple
        min_v = ops.minimum(a, b)
        max_v = ops.maximum(a, b)
        mask = (min_v != max_v) | (~ops.isinf(min_v))
        return (ops.where(mask, ops.log1p(ops.exp(min_v - max_v)) + max_v, a),)

    dtype = x.get_dtype()
    if len(x.get_size()) == 0:
        assert dim in [0, -1]
        return clone(x)

    kwargs = _make_scan_inner(x, axis=dim, dtype=dtype)
    (result,) = ir.Scan.create(**kwargs, combine_fn=log_add_exp_helper)
    if result is None:
        return fallback_logcumsumexp(x, dim=dim)
    return result


@register_lowering(aten.cummax, type_promotion_kind=None)
def cummax(x, axis=None):
    if len(x.get_size()) == 0:
        assert axis in [0, -1]
        return clone(x), torch.empty_like(x, dtype=torch.int64)

    dtype = x.get_dtype()
    combine_fn = ir.get_reduction_combine_fn(
        "argmax", dtype=dtype, arg_break_ties_left=False
    )

    min_value = (
        False
        if dtype is torch.bool
        else (
            torch.finfo(dtype).min
            if dtype.is_floating_point
            else torch.iinfo(dtype).min
        )
    )

    kwargs = _make_scan_inner(x, axis=axis, dtype=dtype)
    kwargs["dtypes"] = (dtype, torch.int64)
    kwargs["inner_fns"] = (x.make_loader(), lambda _: "rindex")
    values, indices = ir.Scan.create(**kwargs, combine_fn=combine_fn)
    if values is None:
        return fallback_cummax(x, dim=axis)
    return values, indices


@register_lowering(aten.cummin, type_promotion_kind=None)
def cummin(x, axis=None):
    if len(x.get_size()) == 0:
        assert axis in [0, -1]
        return clone(x), torch.empty_like(x, dtype=torch.int64)

    dtype = x.get_dtype()
    combine_fn = ir.get_reduction_combine_fn(
        "argmin", dtype=dtype, arg_break_ties_left=False
    )

    max_value = (
        True
        if dtype is torch.bool
        else (
            torch.finfo(dtype).max
            if dtype.is_floating_point
            else torch.iinfo(dtype).max
        )
    )

    kwargs = _make_scan_inner(x, axis=axis, dtype=dtype)
    kwargs["dtypes"] = (dtype, torch.int64)
    kwargs["inner_fns"] = (x.make_loader(), lambda _: "rindex")
    values, indices = ir.Scan.create(**kwargs, combine_fn=combine_fn)
    if values is None:
        return fallback_cummin(x, dim=axis)
    return values, indices


@register_lowering(aten.prod)
def prod(x, axis=None, keepdims=False, *, dtype=None):
    if (
        is_integer_dtype(x.get_dtype()) or is_boolean_dtype(x.get_dtype())
    ) and dtype is None:
        dtype = torch.int64

    fn = make_reduction("prod", override_return_dtype=dtype)
    return fn(x, axis, keepdims, dtype=dtype)


@register_lowering(aten.any)
def reduce_any(x, dim=None, keepdim=False):
    x = to_dtype(x, torch.bool)
    return make_reduction("any")(x, axis=dim, keepdims=keepdim)


@register_lowering(aten.max, type_promotion_kind=None)
def reduce_max(x, dim=None, keepdim=False):
    if dim is not None:
        return (
            reduce_amax(x, axis=dim, keepdims=keepdim),
            reduce_argmax(x, axis=dim, keepdims=keepdim),
        )

    return reduce_amax(x, axis=None, keepdims=keepdim)


@register_lowering(aten.min, type_promotion_kind=None)
def reduce_min(x, dim=None, keepdim=False):
    if dim is not None:
        return (
            reduce_amin(x, axis=dim, keepdims=keepdim),
            reduce_argmin(x, axis=dim, keepdims=keepdim),
        )

    return reduce_amin(x, axis=None, keepdims=keepdim)


register_lowering(prims.xor_sum)(make_reduction("xor_sum"))
reduce_amax = register_lowering(aten.amax)(make_reduction("max"))
reduce_amin = register_lowering(aten.amin)(make_reduction("min"))
reduce_argmax = register_lowering(aten.argmax)(
    make_reduction("argmax", override_return_dtype=torch.int64)
)
reduce_argmin = register_lowering(aten.argmin)(
    make_reduction("argmin", override_return_dtype=torch.int64)
)

add = register_pointwise(
    aten.add, allow_alpha=True, override_fn_when_input_bool="logical_or"
)


def register_pointwise_numeric(op, name=None, triton_fallback=None):
    return register_pointwise(
        op,
        name=name,
        type_promotion_kind=ELEMENTWISE_TYPE_PROMOTION_KIND.INT_TO_FLOAT,
        triton_fallback=triton_fallback,
    )


def register_pointwise_numeric_ldf64(op):
    return register_pointwise(
        op,
        type_promotion_kind=ELEMENTWISE_TYPE_PROMOTION_KIND.INT_TO_FLOAT,
        use_libdevice_for_f64=True,
    )


exp = register_pointwise_numeric_ldf64(aten.exp)
exp2 = register_pointwise_numeric(aten.exp2)
expm1 = register_pointwise_numeric(aten.expm1)
relu = register_pointwise(aten.relu)
sigmoid = register_pointwise_numeric_ldf64(aten.sigmoid)
sqrt = register_pointwise_numeric_ldf64(aten.sqrt)
square = register_pointwise(aten.square)
sub = register_pointwise(aten.sub, allow_alpha=True)
register_pointwise_numeric_ldf64(aten.cos)
register_pointwise_numeric_ldf64(aten.sin)
abs = register_pointwise(aten.abs)
bitwise_and = register_pointwise(aten.bitwise_and)
bitwise_left_shift = register_pointwise(aten.bitwise_left_shift)
bitwise_not = register_pointwise(
    aten.bitwise_not, override_fn_when_input_bool="logical_not"
)
bitwise_or = register_pointwise(aten.bitwise_or)
bitwise_right_shift = register_pointwise(aten.bitwise_right_shift)
bitwise_xor = register_pointwise(aten.bitwise_xor)
register_pointwise_numeric(aten.lgamma)
erf = register_pointwise_numeric(aten.erf)
register_lowering(
    aten.special_erf, type_promotion_kind=ELEMENTWISE_TYPE_PROMOTION_KIND.INT_TO_FLOAT
)(erf)

register_pointwise_numeric(aten.log1p)
register_pointwise_numeric(aten.tan)
register_pointwise_numeric(aten.tanh)
register_pointwise_numeric_ldf64(aten.log)
logical_and = register_pointwise(
    aten.logical_and,
    type_promotion_kind=None,
    convert_input_to_bool=True,
    override_return_dtype=torch.bool,
)
logical_not = register_pointwise(
    aten.logical_not,
    type_promotion_kind=None,
    convert_input_to_bool=True,
    override_return_dtype=torch.bool,
)
logical_or = register_pointwise(
    aten.logical_or,
    type_promotion_kind=None,
    convert_input_to_bool=True,
    override_return_dtype=torch.bool,
)
logical_xor = register_pointwise(
    aten.logical_xor,
    type_promotion_kind=None,
    convert_input_to_bool=True,
    override_return_dtype=torch.bool,
)
maximum = register_pointwise(aten.maximum)
minimum = register_pointwise(aten.minimum)
register_lowering(aten.clamp_min)(maximum)
register_lowering(aten.clamp_max)(minimum)
neg = register_pointwise(aten.neg)
abs = register_pointwise(aten.abs)
reciprocal = register_pointwise_numeric(aten.reciprocal)
register_pointwise(aten.remainder)
sign = register_pointwise(aten.sign, override_fn_when_input_bool="identity")
register_pointwise(aten.ceil)
register_pointwise(aten.signbit, override_return_dtype=torch.bool)

register_lowering(aten._neg_view)(neg)

register_pointwise(aten.le, override_return_dtype=torch.bool)
register_pointwise(aten.lt, override_return_dtype=torch.bool)
register_pointwise(aten.ge, override_return_dtype=torch.bool)
gt = register_pointwise(aten.gt, override_return_dtype=torch.bool)
register_pointwise(aten.eq, override_return_dtype=torch.bool)
register_pointwise(aten.ne, override_return_dtype=torch.bool)

register_pointwise_numeric(aten.cosh)
register_pointwise_numeric(aten.sinh)
register_pointwise_numeric(aten.acos)
register_pointwise_numeric(aten.acosh)
register_pointwise_numeric(aten.asin)
register_pointwise_numeric(aten.asinh)
register_pointwise_numeric(aten.atan2)
register_pointwise_numeric(aten.atan)
register_pointwise_numeric(aten.atanh)
register_pointwise_numeric(aten.copysign)
register_pointwise_numeric(aten.erfc)
register_pointwise_numeric(aten.erfinv)
register_pointwise_numeric(aten.hypot)
register_pointwise_numeric(aten.log10)
register_pointwise_numeric(aten.nextafter)

from .codegen.common import pointwise_overrides_data


def _get_pointwise_overrides(ns, name):
    data = pointwise_overrides_data[name]
    op = getattr(ns, data.name, None)
    if op is None:
        return

    def make_triton_fallback(op):
        if data.triton is None:
            return fallback_handler(op)

    if isinstance(op, torch._ops.OpOverloadPacket):
        for olname in op.overloads():
            ol = getattr(op, olname)
            yield ol, data.type_promotion_kind, make_triton_fallback(ol)
    else:
        yield op, data.type_promotion_kind, make_triton_fallback(op)


for name in pointwise_overrides_data:
    for op, type_promotion_kind, triton_fallback in _get_pointwise_overrides(
        aten, name
    ):
        register_pointwise(
            op,
            name=name,
            type_promotion_kind=type_promotion_kind,
            triton_fallback=triton_fallback,
        )

    for op, type_promotion_kind, triton_fallback in _get_pointwise_overrides(
        prims, name
    ):
        register_pointwise(
            op,
            name=name,
            type_promotion_kind=type_promotion_kind,
            triton_fallback=triton_fallback,
        )


foreach_add_list = register_foreach_pointwise(
    aten._foreach_add.List, add, allow_alpha=True
)
foreach_add_scalar = register_foreach_pointwise(
    aten._foreach_add.Scalar, add, allow_alpha=True
)
register_foreach_pointwise(aten._foreach_add.Tensor, add, allow_alpha=True)
foreach_mul_list = register_foreach_pointwise(aten._foreach_mul.List, mul)
foreach_mul_scalar = register_foreach_pointwise(aten._foreach_mul.Scalar, mul)
register_foreach_pointwise(aten._foreach_sub.List, sub)
register_foreach_pointwise(aten._foreach_sub.Scalar, sub)
register_foreach_pointwise(aten._foreach_neg.default, neg)
register_foreach_pointwise(aten._foreach_abs.default, abs)
register_foreach_pointwise(aten._foreach_pow.Scalar, pow)
register_foreach_pointwise(aten._foreach_pow.ScalarAndTensor, pow)
foreach_div_list = register_foreach_pointwise(aten._foreach_div.List, div)
foreach_div_scalar = register_foreach_pointwise(aten._foreach_div.Scalar, div)
register_foreach_pointwise(aten._foreach_sqrt, sqrt)
register_foreach_pointwise(aten._foreach_maximum.List, maximum)
register_foreach_pointwise(aten._foreach_maximum.Scalar, maximum)
register_foreach_pointwise(aten._foreach_minimum.List, minimum)
register_foreach_pointwise(aten._foreach_minimum.Scalar, minimum)
register_foreach_pointwise(aten._foreach_clamp_min.List, maximum)
register_foreach_pointwise(aten._foreach_clamp_min.Scalar, maximum)
register_foreach_pointwise(aten._foreach_clamp_max.List, minimum)
register_foreach_pointwise(aten._foreach_clamp_max.Scalar, minimum)
register_foreach_pointwise(aten._foreach_reciprocal, reciprocal)
register_foreach_pointwise(aten._foreach_sign, sign)
register_foreach_pointwise(aten._foreach_copy, copy)


# these are only encountered as outputs of the graph
# reinplacing epilogue copies improves compile time
# by removing extra buffers sent to the scheduler.
def register_foreach_inplace(aten_op, outplace_aten_op, outplace_op):
    inplaceable_foreach_ops[outplace_aten_op] = aten_op
    inplace_foreach_ops.add(aten_op)

    def fn(*args, **kwargs):
        results = outplace_op(*args, **kwargs)
        mut_results = []
        for arg, result in zip(args[0], results):
            mut_results.append(mutate_to(arg, result, unsafe_alias=True))

        return mut_results

    _register_foreach_lowering(aten_op, fn)


register_foreach_inplace(
    aten._foreach_add_.List, aten._foreach_add.List, foreach_add_list
)
register_foreach_inplace(
    aten._foreach_add_.Scalar, aten._foreach_add.Scalar, foreach_add_scalar
)
register_foreach_inplace(
    aten._foreach_mul_.List, aten._foreach_mul.List, foreach_mul_list
)
register_foreach_inplace(
    aten._foreach_mul_.Scalar, aten._foreach_mul.Scalar, foreach_mul_scalar
)
register_foreach_inplace(
    aten._foreach_div_.List, aten._foreach_div.List, foreach_div_list
)
register_foreach_inplace(
    aten._foreach_div_.Scalar, aten._foreach_div.Scalar, foreach_div_scalar
)


def register_inplace(aten_op, outplace_op):
    @register_lowering(aten_op, type_promotion_kind=None)
    def fn(*args, **kwargs):
        result = outplace_op(*args, **kwargs)
        result = to_dtype(result, args[0].get_dtype())
        return mutate_to(args[0], result)

    return fn


register_inplace(aten.add_, add)
register_inplace(aten.bitwise_and_, bitwise_and)
register_inplace(aten.bitwise_left_shift_, bitwise_left_shift)
register_inplace(aten.bitwise_not_, bitwise_not)
register_inplace(aten.bitwise_or_, bitwise_or)
register_inplace(aten.bitwise_right_shift_, bitwise_right_shift)
register_inplace(aten.bitwise_xor_, bitwise_xor)
register_inplace(aten.mul_, mul)
register_inplace(aten.div_.Tensor, div)
register_inplace(aten.div_.Tensor_mode, div_mode)
register_inplace(aten.logical_and_, logical_and)
register_inplace(aten.logical_not_, logical_not)
register_inplace(aten.logical_or_, logical_or)
register_inplace(aten.logical_xor_, logical_xor)
register_inplace(aten.sub_, sub)
register_inplace(aten.relu_, relu)
register_inplace(aten.sigmoid_, sigmoid)


register_lowering(aten.__and__)(bitwise_and)
register_lowering(aten.__lshift__)(bitwise_left_shift)
register_lowering(aten.__or__)(bitwise_or)
register_lowering(aten.__rshift__)(bitwise_right_shift)
register_lowering(aten.__xor__)(bitwise_xor)

register_inplace(aten.__iand__, aten.__and__)
register_inplace(aten.__ilshift__, aten.__lshift__)
register_inplace(aten.__ior__, aten.__or__)
register_inplace(aten.__irshift__, aten.__rshift__)
register_inplace(aten.__ixor__, aten.__xor__)


@register_lowering(aten.sym_constrain_range)
def sym_constrain_range(a, min=None, max=None):
    tracing_context = torch._guards.TracingContext.try_get()
    assert (
        tracing_context is None or a in tracing_context.fake_mode.shape_env.var_to_range
    )
    return a


@register_lowering(aten.sym_size.int)
def sym_size(a, dim):
    val = V.graph.current_node.meta["val"]
    # Note [Can val be an int?]
    # ~~~~~~~~~~~~~~~~~~~~~~~~~
    # In principle, someone could construct an FX graph where
    # a call to size/stride has a val that is a plain int (not
    # SymInt).  However, we will maintain the invariant that
    # this is not possible: if you are constructing an FX graph
    # where there is a call to size/stride that returns an
    # int, but you KNOW that int must always be a constant,
    # then you do not need trace that call at all (and just
    # constant propagate the integer as is.)
    assert isinstance(val, torch.SymInt)
    return val.node.expr


@register_lowering(aten.sym_stride.int)
def sym_stride(a, dim):
    val = V.graph.current_node.meta["val"]
    # See Note [Can val be an int?]
    assert isinstance(val, torch.SymInt)
    return val.node.expr


@register_lowering(aten.sym_numel)
def sym_numel(a):
    return a.get_numel()


for method, func in magic_methods.items():
    register_lowering(method_to_operator(method))(func)


@register_lowering(aten._foobar)
def foobar(self, *args, **kwargs):
    raise NotImplementedError("Helpful for debugging")


@register_lowering(torch.ops._inductor_test.realize)
def _realize(x):
    x.realize()
    return clone(x)


@register_lowering(torch.ops.inductor.resize_storage_bytes_)
def resize_storage_bytes_(variable, new_size):
    variable.realize()
    ir.ResizeStorageBytes(variable, new_size)
    return variable


@register_lowering(_bind_nn_parameter)
def create_nn_parameter(self, placeholder):
    self.realize()
    return TensorBox.create(ir.BindNNParameter(self, placeholder))


from torch._higher_order_ops.auto_functionalize import auto_functionalized

make_fallback(auto_functionalized)


@register_lowering(triton_kernel_wrapper_mutation)
def triton_kernel_wrap_(*, kernel_idx, grid, kwargs):
    ir.UserDefinedTritonKernel(kernel_idx=kernel_idx, grid=grid, kernel_args=kwargs)
    return {key: val for key, val in kwargs.items() if isinstance(val, TensorBox)}


@register_lowering(triton_kernel_wrapper_functional)
def triton_kernel_wrap(*, kernel_idx, grid, kwargs, tensors_to_clone):
    new_kwargs = {}
    for name, value in kwargs.items():
        if isinstance(value, ir.TensorBox):
            x = value.data
            has_non_rv_views = False
            while isinstance(x, ir.BaseView):
                if not isinstance(x, ir.ReinterpretView):
                    has_non_rv_views = True
                    break
                x = x.data
            if has_non_rv_views:
                # we realize the inputs wrapped into any view which is not
                # ReinterpretView to convert them into ReinterpretView during
                # realization; all views being ReinterpretView is assumed by
                # the downstream code (e.g., preserving ReinterpretView in
                # cloning; layout should be available in mutation marking)
                value = ir.TensorBox(ir.ExternKernel.realize_input(value))
            if name in tensors_to_clone:
                value = clone_preserve_reinterpret_view(value)
        new_kwargs[name] = value

    return triton_kernel_wrap_(kernel_idx=kernel_idx, grid=grid, kwargs=new_kwargs)


<<<<<<< HEAD
@register_lowering(associative_scan_op, type_promotion_kind=None)
def associative_scan(input, dim: int, combine_fn: torch.fx.GraphModule):
    from .subgraph_lowering import InputDescriptor, lower_pointwise_subgraph

    subgraph_inputs = [
        InputDescriptor(dtype=input.get_dtype(), device=input.get_device())
        for _ in range(2)
    ]
    lowered_combine_fn = lower_pointwise_subgraph(combine_fn, subgraph_inputs)
    kwargs = _make_scan_inner(input, axis=dim, dtype=None)
    result = ir.Scan.create(**kwargs, combine_fn=lowered_combine_fn)
    assert result is not None
    return result
=======
@register_lowering(torch.ops.higher_order.cond)
def cond(pred, true_fn, false_fn, operands):
    if is_triton(pred) or any(map(is_triton, operands)):
        msg = "control flow operator: torch.cond."
        if stack_trace := V.graph.current_node.meta.get("stack_trace", None):
            msg = f"{msg} Found from : \n {stack_trace}"
        V.graph.disable_cudagraphs_reason = msg

    result = ir.Conditional.create(pred, true_fn, false_fn, operands)
    return list(map(TensorBox.create, result))
>>>>>>> 043a20b6


try:
    import torch.distributed._functional_collectives

    c10d_functional = torch.ops.c10d_functional

    @register_lowering(c10d_functional.wait_tensor)
    def wait(input):
        return TensorBox.create(ir.Wait.create(input))

    @register_lowering(c10d_functional.broadcast)
    def broadcast(input, src, tag, ranks, group_size):
        return ir.Broadcast.create(input, src, tag, ranks, group_size)

    @register_lowering(c10d_functional.all_reduce)
    def allreduce(input, reduce_op, tag, ranks, group_size):
        return ir.AllReduce.create(input, reduce_op, tag, ranks, group_size)

    @register_lowering(c10d_functional.all_gather_into_tensor)
    def all_gather_into_tensor(shard, tag, ranks, group_size):
        return TensorBox.create(
            ir.AllGatherIntoTensor.create(
                ir.ExternKernel.require_contiguous(shard), tag, ranks, group_size
            )
        )

    @register_lowering(c10d_functional.reduce_scatter_tensor)
    def reduce_scatter_tensor(input, reduce_op, tag, ranks, group_size):
        return TensorBox.create(
            ir.ReduceScatterTensor.create(input, reduce_op, tag, ranks, group_size)
        )

    @register_lowering(c10d_functional.all_reduce_coalesced)
    def all_reduce_coalesced(input, reduce_op, tag, ranks, group_size):
        return ir.AllReduceCoalesced.create(input, reduce_op, tag, ranks, group_size)

    @register_lowering(c10d_functional.all_gather_into_tensor_coalesced)
    def all_gather_into_tensor_coalesced(self, tag, ranks, group_size):
        result = ir.AllGatherIntoTensorCoalesced.create(self, tag, ranks, group_size)
        return list(map(TensorBox.create, result))

    @register_lowering(c10d_functional.reduce_scatter_tensor_coalesced)
    def reduce_scatter_tensor_coalesced(self, reduceOp, tag, ranks, group_size):
        result = ir.ReduceScatterTensorCoalesced.create(
            self, reduceOp, tag, ranks, group_size
        )
        return list(map(TensorBox.create, result))

    @register_lowering(c10d_functional.all_to_all_single)
    def all_to_all_single(
        self, output_split_sizes, input_split_sizes, tag, ranks, group_size
    ):
        return TensorBox.create(
            ir.AllToAllSingle.create(
                self, output_split_sizes, input_split_sizes, tag, ranks, group_size
            )
        )

    _c10d_functional = torch.ops._c10d_functional

    @register_lowering(_c10d_functional.all_reduce)
    def _all_reduce(inp, reduce_op, group_name):
        inp = clone(inp)
        ir._CollectiveKernel.create_inplace(
            _c10d_functional.all_reduce_.default, inp, reduce_op, group_name
        )
        return inp

    @register_lowering(_c10d_functional.all_reduce_)
    def _all_reduce_(inp, reduce_op, group_name):
        ir._CollectiveKernel.create_inplace(
            _c10d_functional.all_reduce_.default, inp, reduce_op, group_name
        )
        return inp

    @register_lowering(_c10d_functional.all_reduce_coalesced)
    def _all_reduce_coalesced(inputs, reduce_op, group_name):
        inputs = [clone(inp) for inp in inputs]
        ir._CollectiveKernel.create_inplace(
            _c10d_functional.all_reduce_coalesced_.default,
            inputs,
            reduce_op,
            group_name,
        )
        return inputs

    @register_lowering(_c10d_functional.all_reduce_coalesced_)
    def _all_reduce_coalesced_(inputs, reduce_op, group_name):
        ir._CollectiveKernel.create_inplace(
            _c10d_functional.all_reduce_coalesced_.default,
            inputs,
            reduce_op,
            group_name,
        )
        return inputs

    @register_lowering(_c10d_functional.all_gather_into_tensor)
    def _all_gather_into_tensor(inp, group_size, group_name):
        return ir.TensorBox.create(
            ir._CollectiveKernel.create_out_of_place(
                _c10d_functional.all_gather_into_tensor.default,
                inp,
                group_size,
                group_name,
            )
        )

    @register_lowering(_c10d_functional.all_gather_into_tensor_coalesced)
    def _all_gather_into_tensor_coalesced(inputs, group_size, group_name):
        return pytree.tree_map(
            ir.TensorBox.create,
            ir._CollectiveKernel.create_out_of_place(
                _c10d_functional.all_gather_into_tensor_coalesced.default,
                inputs,
                group_size,
                group_name,
            ),
        )

    @register_lowering(_c10d_functional.reduce_scatter_tensor)
    def _reduce_scatter_tensor(inp, reduce_op, group_size, group_name):
        return ir.TensorBox.create(
            ir._CollectiveKernel.create_out_of_place(
                _c10d_functional.reduce_scatter_tensor.default,
                inp,
                reduce_op,
                group_size,
                group_name,
            )
        )

    @register_lowering(_c10d_functional.reduce_scatter_tensor_coalesced)
    def _reduce_scatter_tensor_coalesced(inputs, reduce_op, group_size, group_name):
        return pytree.tree_map(
            ir.TensorBox.create,
            ir._CollectiveKernel.create_out_of_place(
                _c10d_functional.reduce_scatter_tensor_coalesced.default,
                inputs,
                reduce_op,
                group_size,
                group_name,
            ),
        )

    @register_lowering(_c10d_functional.all_to_all_single)
    def _all_to_all_single(inp, output_split_sizes, input_split_sizes, group_name):
        return ir.TensorBox.create(
            ir._CollectiveKernel.create_out_of_place(
                _c10d_functional.all_to_all_single.default,
                inp,
                output_split_sizes,
                input_split_sizes,
                group_name,
            )
        )

    @register_lowering(_c10d_functional.broadcast)
    def _broadcast(inp, src, group_name):
        inp = clone(inp)
        ir._CollectiveKernel.create_inplace(
            _c10d_functional.broadcast_.default, inp, src, group_name
        )
        return inp

    @register_lowering(_c10d_functional.broadcast_)
    def _broadcast_(inp, src, group_name):
        ir._CollectiveKernel.create_inplace(
            _c10d_functional.broadcast_.default, inp, src, group_name
        )
        return inp

    @register_lowering(_c10d_functional.wait_tensor)
    def _wait_tensor(inp):
        ir._WaitKernel.create_wait(_c10d_functional.wait_tensor.default, inp)
        return inp

except ImportError:
    log.info(
        "Inductor support for distributed collectives depends on building torch.distributed"
    )

# populate lowerings defined in kernel/*
from . import kernel

import_submodule(kernel)

from . import quantized_lowerings

quantized_lowerings.register_quantized_ops()<|MERGE_RESOLUTION|>--- conflicted
+++ resolved
@@ -13,11 +13,8 @@
 import torch.ao.quantization.fx._decomposed
 import torch.fx
 import torch.utils._pytree as pytree
-<<<<<<< HEAD
+from torch._dynamo.create_parameter_op import _bind_nn_parameter
 from torch._higher_order_ops.associative_scan import associative_scan_op
-=======
-from torch._dynamo.create_parameter_op import _bind_nn_parameter
->>>>>>> 043a20b6
 from torch._higher_order_ops.triton_kernel_wrap import (
     triton_kernel_wrapper_functional,
     triton_kernel_wrapper_mutation,
@@ -5966,7 +5963,18 @@
     return triton_kernel_wrap_(kernel_idx=kernel_idx, grid=grid, kwargs=new_kwargs)
 
 
-<<<<<<< HEAD
+@register_lowering(torch.ops.higher_order.cond)
+def cond(pred, true_fn, false_fn, operands):
+    if is_triton(pred) or any(map(is_triton, operands)):
+        msg = "control flow operator: torch.cond."
+        if stack_trace := V.graph.current_node.meta.get("stack_trace", None):
+            msg = f"{msg} Found from : \n {stack_trace}"
+        V.graph.disable_cudagraphs_reason = msg
+
+    result = ir.Conditional.create(pred, true_fn, false_fn, operands)
+    return list(map(TensorBox.create, result))
+
+
 @register_lowering(associative_scan_op, type_promotion_kind=None)
 def associative_scan(input, dim: int, combine_fn: torch.fx.GraphModule):
     from .subgraph_lowering import InputDescriptor, lower_pointwise_subgraph
@@ -5980,18 +5988,6 @@
     result = ir.Scan.create(**kwargs, combine_fn=lowered_combine_fn)
     assert result is not None
     return result
-=======
-@register_lowering(torch.ops.higher_order.cond)
-def cond(pred, true_fn, false_fn, operands):
-    if is_triton(pred) or any(map(is_triton, operands)):
-        msg = "control flow operator: torch.cond."
-        if stack_trace := V.graph.current_node.meta.get("stack_trace", None):
-            msg = f"{msg} Found from : \n {stack_trace}"
-        V.graph.disable_cudagraphs_reason = msg
-
-    result = ir.Conditional.create(pred, true_fn, false_fn, operands)
-    return list(map(TensorBox.create, result))
->>>>>>> 043a20b6
 
 
 try:
