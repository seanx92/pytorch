--- conflicted
+++ resolved
@@ -6000,31 +6000,6 @@
     return list(map(TensorBox.create, result))
 
 
-<<<<<<< HEAD
-@register_lowering(torch.ops.prims._sink_tokens.default)
-def _sink_tokens(tokens):
-    return None
-
-
-@register_lowering(torch.ops.higher_order.with_effects)
-def with_effects(token, op, *args, **kwargs):
-    result = ir.EffectfulKernel.create(op, *args, **kwargs)
-
-    from torch._higher_order_ops.effects import get_effect_key
-
-    effect_type = get_effect_key(op, args, kwargs)
-    assert effect_type is not None
-    effectful_kernel = V.graph.effectful_ops[effect_type]
-
-    if result is None:
-        return (effectful_kernel,)
-
-    result = pytree.tree_map_only(ir.MultiOutput, TensorBox.create, result)
-    if not isinstance(result, (list, tuple)):
-        return (effectful_kernel, result)
-    else:
-        return (effectful_kernel, *result)
-=======
 @register_lowering(torch.ops.higher_order.templated_attention)
 def templated_attention(*args, **kwargs):
     from torch._prims_common import make_contiguous_strides_for
@@ -6134,7 +6109,31 @@
                 "sdpa", choices, [query, key, value], layout
             )
     raise ValueError("TemplatedAttention was passed a subgraph with no output node!")
->>>>>>> 26bf05cc
+
+
+@register_lowering(torch.ops.prims._sink_tokens.default)
+def _sink_tokens(tokens):
+    return None
+
+
+@register_lowering(torch.ops.higher_order.with_effects)
+def with_effects(token, op, *args, **kwargs):
+    result = ir.EffectfulKernel.create(op, *args, **kwargs)
+
+    from torch._higher_order_ops.effects import get_effect_key
+
+    effect_type = get_effect_key(op, args, kwargs)
+    assert effect_type is not None
+    effectful_kernel = V.graph.effectful_ops[effect_type]
+
+    if result is None:
+        return (effectful_kernel,)
+
+    result = pytree.tree_map_only(ir.MultiOutput, TensorBox.create, result)
+    if not isinstance(result, (list, tuple)):
+        return (effectful_kernel, result)
+    else:
+        return (effectful_kernel, *result)
 
 
 try:
