import functools
import os
import sys
from itertools import count
from typing import List, Optional, Tuple

import sympy
from sympy import Expr

import torch
import torch._ops
from .. import config, ir

from ..codecache import CudaKernelParamCache
from ..utils import cache_on_self, sympy_product
from ..virtualized import V
from .common import IndentedBuffer
from .wrapper import EnterSubgraphLine, ExitSubgraphLine, pexpr, WrapperCodeGen


class CppWrapperCpu(WrapperCodeGen):
    """
    Generates cpp wrapper for running on CPU and calls cpp kernels
    """

    def __init__(self):
        if not hasattr(self, "device"):
            self.device = "cpu"
        super().__init__()
        self.declare = "auto "
        self.declare_maybe_reference = "decltype(auto) "
        self.ending = ";"
        self.open_bracket = "{"
        self.closed_bracket = "}"
        self.comment = "//"
        self.namespace = "at::"
        self.none_str = "nullptr" if config.abi_compatible else "at::Tensor()"
        self.extern_call_ops = set()
        self.size = "sizes()"
        self.stride = "strides()"
        self.cuda = False
        self.supports_intermediate_hooks = False
        self.outputs_need_copy = set()
        self.kernel_callsite_id = count()
        self.int_array_id = count()  # for int array local variable declarations
        self.declared_int_array_vars = set()
        self.tmp_tensor_id = count()  # for tmp tensor local variable declarations
        self.arg_var_id = count()
        self.used_cached_devices = set()
        self.used_cached_dtypes = set()
        self.cached_output_id = count()
        self.scalar_to_tensor_id = count()

        from .cpp import cexpr, CppPrinter

        self.expr_printer = cexpr

        # CppPrinter sometimes calls at::native functions which causes problems in
        # the ABI-compatible mode. Currently we are hitting this problem when codegen
        # Grid computation expressions, but we my need to fix other size computation
        # as well.
        class GridExprCppPrinter(CppPrinter):
            def _print_FloorDiv(self, expr):
                x, div = expr.args
                x = self.paren(self.doprint(x))
                div = self.paren(self.doprint(div))
                assert expr.is_integer, "Expect integers in GridExprPrinter"
                return f"({x}/{div})"

        self.grid_expr_printer = GridExprCppPrinter().doprint

    def generate_kernel_call(
        self,
        name,
        call_args,
        grid=None,
        device_index=None,
        cuda=True,
        triton=True,
        arg_types=None,
        grid_fn: str = "grid",
        triton_meta=None,
    ):
        """
        Generates kernel call code.

        cuda: Defines whether the backend is GPU. Otherwise the backend is CPU.

        triton: Defines whether the GPU backend uses Triton for codegen.
                Otherwise it uses the CUDA language for codegen.
                Only valid when cuda == True.
        """
        if cuda:
            return super().generate_kernel_call(
                name,
                call_args,
                grid,
                device_index,
                cuda,
                triton,
                arg_types,
                grid_fn,
            )
        else:
            if config.abi_compatible:
                assert arg_types is not None and len(call_args) == len(
                    arg_types
                ), "Mismatch call_args and arg_types in generate_kernel_call"
                new_args = []
                for idx, arg in enumerate(call_args):
                    if "*" in arg_types[idx]:
                        var_name = f"var_{next(self.arg_var_id)}"
                        self.writeline(
                            f"auto* {var_name} = get_data_ptr_wrapper({arg});"
                        )
                        new_args.append(f"({arg_types[idx]})({var_name})")
                    else:
                        # arg is a scalar
                        new_args.append(arg)
                self.writeline(self.wrap_kernel_call(name, new_args))
            else:
                self.writeline(self.wrap_kernel_call(name, call_args))

    def write_constant(self, name, hashed):
        # include a hash so our code cache gives different constants different files
        self.header.writeline(f"// {name} {hashed}")

    def write_header(self):
        if V.graph.is_const_graph:
            # We do not write header for constant graph, it will be written by main module.
            return

        if V.graph.aot_mode:
            for header_cpp_file in ("interface.cpp", "implementation.cpp"):
                with open(
                    os.path.join(
                        os.path.dirname(__file__), "aoti_runtime", header_cpp_file
                    )
                ) as f:
                    self.header.splice(f.read())
        else:
            self.header.splice(
                """
                import torch
                from torch._inductor.codecache import CppWrapperCodeCache

                cpp_wrapper_src = (
                '''
                """
            )

        if config.abi_compatible:
            if config.c_shim_version == "1":
                self.header.splice("#include <torch/csrc/inductor/aoti_torch/c/shim.h>")
            else:
                self.header.splice(
                    f"#include <torch/csrc/inductor/aoti_torch/generated/c_shim_{self.device}.h>"
                )
<<<<<<< HEAD
=======
            self.header.splice(
                """
                #include <torch/csrc/inductor/aoti_runtime/arrayref_tensor.h>
                #include <torch/csrc/inductor/aoti_runtime/thread_local.h>
                #include <torch/csrc/inductor/aoti_runtime/scalar_to_tensor.h>
                """
            )
            if V.graph.aot_mode:
                self.header.splice(
                    """
                    #include <torch/csrc/inductor/aoti_runtime/model.h>
                    """
                )
>>>>>>> 5b900745
        else:
            self.header.splice(
                """
                #include <ATen/ATen.h>
                #include <ATen/core/dispatch/Dispatcher.h>
                #include <ATen/native/BinaryOps.h>
                #include <torch/csrc/inductor/aoti_runtime/utils.h>
                #include <torch/csrc/inductor/aoti_torch/tensor_converter.h>
                #include <torch/csrc/inductor/inductor_ops.h>
                #include <torch/types.h>
                #include <ATen/ops/bernoulli_native.h>

                #define reinterpret_tensor torch::inductor::_reinterpret_tensor
                #define alloc_from_pool torch::inductor::_alloc_from_pool
                """
            )

        self.header.splice("#include <c10/util/generic_math.h>")

        if not V.graph.aot_mode:
            self.header.splice(
                """
                #include <pybind11/pybind11.h>

                using namespace torch::aot_inductor;
                """
            )

        from .memory_planning import ALIGN_BYTES

        # Round up to the nearest multiple of ALIGN_BYTES
        # ALIGN_BYTES must be a power of 2
        self.header.splice(
            f"""
            [[maybe_unused]] static int64_t align(int64_t nbytes) {{
              return (nbytes + {ALIGN_BYTES} - 1) & -{ALIGN_BYTES};
            }}
            """
        )

    def mark_output_type(self):
        # mark output type to unwrap tensor back to python scalar
        from ..ir import ShapeAsConstantBuffer

        output_is_tensor = dict()
        for idx, x in enumerate(V.graph.graph_outputs):
            if isinstance(x, ShapeAsConstantBuffer):
                output_is_tensor[idx] = False
            else:
                output_is_tensor[idx] = True

        self.output_is_tensor = output_is_tensor

    def write_prefix(self):
        if V.graph.is_const_graph:
            # We do not write prefix for constant graph, it will be written by main module.
            return

        if V.graph.aot_mode:
            self.prefix.writeline("namespace torch {")
            self.prefix.writeline("namespace aot_inductor {")

    def write_input_output_info(
        self,
        info_kind: str,
        idx: int,
        name: str,
    ):
        self.prefix.writeline(f"""{info_kind}[{idx}].name = "{name}";""")

    @staticmethod
    def get_input_cpp_type(input):
        assert config.use_minimal_arrayref_interface
        from .cpp import DTYPE_TO_CPP

        if isinstance(input, sympy.Expr):
            from ..graph import may_get_constant_buffer_dtype

            dtype = may_get_constant_buffer_dtype(input)
            assert dtype is not None, f"Failed to get the dtype of sympy.Expr: {input}"
            return DTYPE_TO_CPP[dtype]
        return f"ArrayRefTensor<{DTYPE_TO_CPP[input.get_dtype()]}>"

    def write_wrapper_decl(self):
        inputs_len = len(V.graph.graph_inputs.keys())
        if V.graph.aot_mode:
            if config.use_minimal_arrayref_interface and not V.graph.is_const_graph:
                from .cpp import DTYPE_TO_CPP

                input_cpp_types = ", ".join(
                    f"{CppWrapperCpu.get_input_cpp_type(x)}"
                    for x in V.graph.graph_inputs.values()
                )

                output_arrayref_types = ", ".join(
                    f"ArrayRefTensor<{DTYPE_TO_CPP[x.get_dtype()]}>"
                    for x in V.graph.graph_outputs
                )

                self.prefix.splice(
                    f"""
                    using AOTInductorModelInputs = std::tuple<{input_cpp_types}>;
                    using AOTInductorModelOutputs = std::tuple<{output_arrayref_types}>;
                    """
                )

            if V.graph.const_module:
                self.header.splice(V.graph.const_module.wrapper_code.header)
                self.prefix.splice(V.graph.const_code)

            if V.graph.is_const_graph:
                self.prefix.splice(
                    """
                    void AOTInductorModel::_const_run_impl(
                        std::vector<AtenTensorHandle>& output_handles,
                        DeviceStreamType stream,
                        AOTIProxyExecutorHandle proxy_executor
                    ) {
                    """
                )
            else:
                if not config.aot_inductor.use_runtime_constant_folding:
                    # If we do not split the constant graph, we'll just create
                    # an empty implementation when wrapping the main module.
                    self.prefix.splice(
                        """
                        void AOTInductorModel::_const_run_impl(
                            std::vector<AtenTensorHandle>& output_handles,
                            DeviceStreamType stream,
                            AOTIProxyExecutorHandle proxy_executor
                        ) {}

                        """
                    )

                run_impl_proto = """
                    void AOTInductorModel::run_impl(
                        AtenTensorHandle*
                            input_handles, // array of input AtenTensorHandle; handles
                                            // are stolen; the array itself is borrowed
                        AtenTensorHandle*
                            output_handles, // array for writing output AtenTensorHandle; handles
                                            // will be stolen by the caller; the array itself is
                                            // borrowed
                        DeviceStreamType stream,
                        AOTIProxyExecutorHandle proxy_executor
                    ) {
                    """
                if config.use_minimal_arrayref_interface:
                    self.prefix.splice(
                        """
                        template <>
                        AOTInductorModelOutputs AOTInductorModel::run_impl_minimal_arrayref_interface<
                          AOTInductorModelInputs, AOTInductorModelOutputs>(
                            const AOTInductorModelInputs& inputs,
                            DeviceStreamType stream,
                            AOTIProxyExecutorHandle proxy_executor
                        ) {
                        """
                    )
                    self.suffix.splice(run_impl_proto)
                    self.suffix.splice(
                        """
                            AOTInductorModelInputs inputs;
                            convert_handles_to_inputs(input_handles, inputs);
                            auto outputs = run_impl_minimal_arrayref_interface<AOTInductorModelInputs, AOTInductorModelOutputs>(
                                inputs, stream, proxy_executor);
                            // NOTE: outputs is full of ArrayRef to thread_local storage. If in the future we need this
                            // interface to perform well for a DSO using the minimal arrayref interface, all we need
                            // to do is provide ThreadLocalCachedTensor for each one!
                            convert_outputs_to_handles(outputs, output_handles);
                        }
                    """
                    )

                    self.suffix.splice(
                        """
                        extern "C" AOTIRuntimeError AOTInductorModelRunMinimalArrayrefInterface(
                            AOTInductorModelHandle model_handle,
                            const AOTInductorModelInputs& inputs,
                            AOTInductorModelOutputs& outputs) {
                          auto model = reinterpret_cast<torch::aot_inductor::AOTInductorModel*>(model_handle);
                          CONVERT_EXCEPTION_TO_ERROR_CODE({
                              outputs = model->run_impl_minimal_arrayref_interface<AOTInductorModelInputs, AOTInductorModelOutputs>(
                                  inputs,
                                  (torch::aot_inductor::DeviceStreamType)nullptr,
                                  nullptr);
                          })
                        }
                    """
                    )
                else:
                    self.prefix.splice(run_impl_proto)
        else:
            self.prefix.splice(
                """
                void inductor_entry_impl(
                    AtenTensorHandle*
                        input_handles, // array of input AtenTensorHandle; handles
                                        // are stolen; the array itself is borrowed
                    AtenTensorHandle*
                        output_handles  // array for writing output AtenTensorHandle; handles
                                        // will be stolen by the caller; the array itself is
                                        // borrowed)
                ) {
                """
            )
        with self.prefix.indent():
            # assign inputs and outputs in both cases so the later codegen can be simplified
            if not config.use_minimal_arrayref_interface:
                if not V.graph.is_const_graph:
                    if V.graph.aot_mode:
                        num_args = len(V.graph.graph_inputs)
                    else:
                        # Weights are promoted in the JIT mode
                        num_args = len(V.graph.graph_inputs) + len(V.graph.constants)
                        self.prefix.splice(
                            """
                                pybind11::gil_scoped_release release;
                            """
                        )

                    if config.abi_compatible:
                        self.prefix.splice(
                            f"""
                                auto inputs = steal_from_raw_handles_to_raii_handles(input_handles, {num_args});
                            """
                        )
                    else:
                        # This looks dumb, but can avoid creating two versions of code in the AOTInductor runtime.
                        self.prefix.splice(
                            f"""
                                auto inputs = alloc_tensors_by_stealing_from_handles(input_handles, {num_args});
                            """
                        )

            if inputs_len != 0:
                for idx, input_key in enumerate(V.graph.graph_inputs.keys()):
                    if config.use_minimal_arrayref_interface:
                        self.prefix.writeline(
                            f"auto {input_key} = std::get<{idx}>(inputs);"
                        )
                        continue
                    # unwrap input tensor back to scalar
                    if isinstance(V.graph.graph_inputs[input_key], sympy.Expr):
                        from ..graph import may_get_constant_buffer_dtype
                        from .cpp import DTYPE_TO_CPP

                        dtype = may_get_constant_buffer_dtype(
                            V.graph.graph_inputs[input_key]
                        )
                        assert (
                            dtype is not None
                        ), "Fails to get the dtype of the sympy.Expr"
                        cpp_dtype = DTYPE_TO_CPP[dtype]
                        if config.abi_compatible:
                            self.prefix.writeline(f"{cpp_dtype} {input_key};")
                            dtype_str = str(dtype).split(".")[-1]
                            self.prefix.writeline(
                                f"aoti_torch_item_{dtype_str}(inputs[{idx}], &{input_key});"
                            )
                        else:
                            self.prefix.writeline(
                                f"{cpp_dtype} {input_key} = inputs[{idx}].item<{cpp_dtype}>();"
                            )
                    else:
                        self.prefix.writeline(
                            f"auto {input_key} = std::move(inputs[{idx}]);"
                        )

            assert all(
                isinstance(v, torch.Tensor) for v in list(V.graph.constants.values())
            ), "Expect all constants to be Tensor"
            for idx, constants_key in enumerate(V.graph.constants.keys()):
                if V.graph.aot_mode:
                    # Weights are stored in constants_ and owned by RAIIAtenTensorHandle there.
                    # Don't call std::move here because it will cause constants_ to lose the ownership.
                    if config.abi_compatible:
                        self.prefix.writeline(
                            f"""auto {constants_key} = constants_->at({idx});"""
                        )
                    else:
                        self.prefix.writeline(
                            f"auto {constants_key} = *tensor_handle_to_tensor_pointer("
                            + f"""constants_->at({idx}));"""
                        )
                else:
                    # Append constants as inputs to the graph
                    constants_idx = inputs_len + idx
                    self.prefix.writeline(
                        f"auto {constants_key} = inputs[{constants_idx}];"
                    )

            self.codegen_inputs(self.prefix, V.graph.graph_inputs)

            if V.graph.aot_mode:
                if not V.graph.is_const_graph:
                    if config.use_minimal_arrayref_interface:
                        # TODO: input shape checking for regular tensor interface as well?
                        self.codegen_input_numel_asserts()
                    else:
                        self.prefix.writeline("inputs.clear();")
                self.prefix.writeline(
                    "auto& kernels = static_cast<AOTInductorModelKernels&>(*this->kernels_.get());"
                )

    def codegen_input_numel_asserts(self):
        for name, buf in V.graph.graph_inputs.items():
            if isinstance(buf, sympy.Expr):
                continue

            # comparing strides for 0 size tensor is tricky. Ignore them for now.
            if sympy_product(buf.get_size()) == 0:
                continue
            numel = buf.get_numel()
            self.prefix.writeline(f"assert_numel({name}, {numel});")

    def codegen_input_size_var_decl(self, code: IndentedBuffer, name):
        if config.abi_compatible:
            code.writeline(f"int64_t* {name}_size;")
            code.writeline(
                f"AOTI_TORCH_ERROR_CODE_CHECK(aoti_torch_get_sizes({name}, &{name}_size));"
            )
        else:
            super().codegen_input_size_var_decl(code, name)

    def codegen_input_stride_var_decl(self, code: IndentedBuffer, name):
        if config.abi_compatible:
            code.writeline(f"int64_t* {name}_stride;")
            code.writeline(
                f"AOTI_TORCH_ERROR_CODE_CHECK(aoti_torch_get_strides({name}, &{name}_stride));"
            )
        else:
            super().codegen_input_stride_var_decl(code, name)

    def codegen_model_kernels(self):
        self.prefix.writeline("namespace {")
        self.prefix.writeline(
            "class AOTInductorModelKernels : public AOTInductorModelKernelsBase {"
        )
        self.prefix.writeline("  public:")
        declare_kernel = set(self.src_to_kernel.values())
        declare_kernel.update(
            entry[0] for entry in self.user_defined_kernel_cache.values()
        )
        if V.graph.const_module:
            declare_kernel.update(
                V.graph.const_module.wrapper_code.src_to_kernel.values()
            )
        for kernel in declare_kernel:
            self.prefix.writeline(f"    CUfunction {kernel}{{nullptr}};")
        self.prefix.writeline("};")
        self.prefix.writeline("}  // namespace")

    def codegen_model_constructor(self):
        """
        // Generated code example
        AOTInductorModel::AOTInductorModel()
            : AOTInductorModelBase(4, 1) {
        inputs_info_[0].name = "input0";
        inputs_info_[0].dtype = "torch.float16";
        ...
        constants_info_[0].name = "L__self___weight";
        constants_info_[0].dtype = at::kFloat;
        constants_info_[0].offset = 0;
        constants_info_[0].data_size = 8192;
        constants_info_[0].shape = {64, 32};
        constants_info_[0].stride = {32, 1};
        ...
        outputs_info_[0].name = "output0";
        outputs_info_[0].dtype = "torch.float16";
        }
        """

        num_inputs = len(V.graph.graph_inputs)
        num_outputs = len(V.graph.graph_outputs)
        num_constants = len(V.graph.constants)
        self.prefix.splice(
            f"""
            AOTInductorModel::AOTInductorModel(std::shared_ptr<ConstantMap> constants_map,
                                               std::shared_ptr<std::vector<ConstantHandle>> constants_array,
                                               const std::string& device_str,
                                               std::optional<std::string> cubin_dir)
                : AOTInductorModelBase({num_inputs}, {num_outputs}, {num_constants}, device_str, cubin_dir) {{
            """
        )

        with self.prefix.indent():
            for idx, (name, inp) in enumerate(V.graph.graph_inputs.items()):
                assert not isinstance(
                    inp, sympy.Expr
                ), f"input {name=} cannot be symbolic"
                self.write_input_output_info("inputs_info_", idx, name)

            for idx, (name, tensor) in enumerate(V.graph.constants.items()):
                assert isinstance(tensor, torch.Tensor)
                self.prefix.writeline(f"""constants_info_[{idx}].name = "{name}";""")
                self.prefix.writeline(
                    f"constants_info_[{idx}].dtype = static_cast<int32_t>({self.codegen_dtype(tensor.dtype)});"
                )
                self.prefix.writeline(
                    f"constants_info_[{idx}].offset = {tensor.storage_offset()};"
                )
                self.prefix.writeline(
                    f"constants_info_[{idx}].data_size = {tensor.untyped_storage().nbytes()};"
                )
                from_folded = "true" if name in V.graph.folded_constants else "false"
                self.prefix.writeline(
                    f"constants_info_[{idx}].from_folded = {from_folded};"
                )

                size_str = ", ".join([str(s) for s in tensor.size()])
                self.prefix.writeline(f"constants_info_[{idx}].shape = {{{size_str}}};")

                stride_str = ", ".join([str(s) for s in tensor.stride()])
                self.prefix.writeline(
                    f"constants_info_[{idx}].stride = {{{stride_str}}};"
                )
                if name in V.graph.dynamo_flat_name_to_original_fqn:
                    original_fqn = V.graph.dynamo_flat_name_to_original_fqn.get(
                        name, name
                    )
                elif name in V.graph.allocated_constant_name:
                    original_fqn = V.graph.allocated_constant_name[name]
                else:
                    raise AssertionError("original_fqn must be set for constant")
                self.prefix.writeline(
                    f"""constants_info_[{idx}].original_fqn = "{original_fqn}";"""
                )
            self.prefix.writeline("update_constants_map(std::move(constants_map));")
            self.prefix.writeline("update_constants_array(std::move(constants_array));")

            def escape_string(x):
                return (
                    x.replace("\\", "\\\\")
                    .replace('"', '\\"')
                    .replace("\n", "\\n")
                    .replace("\t", "\\t")
                )

            self.prefix.writeline(
                f'in_spec_ = "{escape_string(config.aot_inductor.serialized_in_spec)}";'
            )
            self.prefix.writeline(
                f'out_spec_ = "{escape_string(config.aot_inductor.serialized_out_spec)}";'
            )

            for idx, output in enumerate(V.graph.graph_outputs):
                assert not isinstance(
                    output, sympy.Expr
                ), f"output {name=} cannot be symbolic"
                name = f"output{idx}"
                self.write_input_output_info("outputs_info_", idx, name)

            self.prefix.writeline(
                "this->kernels_ = std::make_unique<AOTInductorModelKernels>();"
            )

        self.prefix.writeline("}")

    def codegen_const_run_driver(self):
        """
        // Generated code example
        std::unordered_map<std::string, AtenTensorHandle> AOTInductorModel::const_run_impl(
            DeviceStreamType stream,
            AOTIProxyExecutorHandle proxy_executor,
            bool initialization
        ) {
            std::unordered_map<std::string, AtenTensorHandle> folded_constants_map;
            std::vector<AtenTensorHandle> output_handles;
            // build up output_handles over here.
            _const_run_impl(output_handles, stream, proxy_executor);
            // build up folded_constants_map
            return folded_constants_map;
        }
        """

        self.prefix.splice(
            """
            std::unordered_map<std::string, AtenTensorHandle> AOTInductorModel::const_run_impl(
                DeviceStreamType stream,
                AOTIProxyExecutorHandle proxy_executor,
                bool initialization
            ) {
            """
        )
        if not config.aot_inductor.use_runtime_constant_folding:
            self.prefix.splice(
                """
                    if (!initialization) {
                        std::cerr << "[WARNING] Calling constant_folding in model, but compiled with config: "
                                  << "aot_inductor.use_runtime_constant_folding=False\\n";
                    }
                    return {};
                }
                """
            )
            return

        with self.prefix.indent():
            # This is a mapping to the index of constant folding graph's output
            const_index_mapping: List[Optional[Tuple[int, str]]] = [None] * len(
                V.graph.const_output_index
            )
            for idx, (name, _) in enumerate(V.graph.constants.items()):
                if name in V.graph.const_output_index:
                    const_index_mapping[V.graph.const_output_index[name]] = (idx, name)  # type: ignore[call-overload]
            assert (
                None not in const_index_mapping
            ), "Not all constant gets mapped for constant folding graph."

            self.prefix.writeline(
                f"""
                std::unordered_map<std::string, AtenTensorHandle> folded_constants_map;
                folded_constants_map.reserve({len(const_index_mapping)});
                std::vector<AtenTensorHandle> output_handles({len(const_index_mapping)});
                """
            )

            self.prefix.splice(
                """
                // The below assignment of output_handles to constants is not used directly.
                // It's only used to memo the correspondence of handle and constants.
                """
            )

            for output_idx, (const_idx, _) in enumerate(const_index_mapping):  # type: ignore[misc]
                self.prefix.writeline(
                    f"output_handles[{output_idx}] = constants_->at({const_idx});"
                )

            self.prefix.writeline(
                "_const_run_impl(output_handles, stream, proxy_executor);"
            )

            for output_idx, (_, const_name) in enumerate(const_index_mapping):  # type: ignore[misc]
                self.prefix.writeline(
                    f'folded_constants_map["{const_name}"] = output_handles[{output_idx}];'
                )
            self.prefix.writeline("return folded_constants_map;")

        self.prefix.writeline("}")

    def generate(self, is_inference):
        if V.graph.aot_mode and not V.graph.is_const_graph:
            self.codegen_model_kernels()
            self.codegen_model_constructor()
            self.codegen_const_run_driver()
        self.write_wrapper_decl()
        return super().generate(is_inference)

    def finalize_prefix(self):
        cached_dtypes_buffer = IndentedBuffer()
        if config.abi_compatible:
            for dtype in self.used_cached_dtypes:
                cached_dtypes_buffer.writeline(f"CACHE_TORCH_DTYPE({dtype});")
            for device in self.used_cached_devices:
                cached_dtypes_buffer.writeline(f"CACHE_TORCH_DEVICE({device});")
        cached_dtypes_buffer.splice(self.prefix)
        self.prefix = cached_dtypes_buffer

    def define_kernel(
        self, name: str, kernel: str, metadata: Optional[str] = None, cuda=False
    ):
        self.header.splice(f"\n{kernel}\n")

    def codegen_scalar_to_tensor(self, output: str):
        name = f"scalar_to_tensor_{next(self.scalar_to_tensor_id)}"
        self.wrapper_call.writeline(
            f"RAIIAtenTensorHandle {name} = scalar_to_tensor_handle({output});"
        )
        return name

    @cache_on_self
    def get_output_refs(self):
        return [
            f"at::scalar_tensor({x.codegen_reference(self.wrapper_call)})"
            if isinstance(x, ir.ShapeAsConstantBuffer) and not config.abi_compatible
            else x.codegen_reference(self.wrapper_call)
            for x in V.graph.graph_outputs
        ]

    def generate_return(self, output_refs):
        cst_names = V.graph.constants.keys()
        arr_iface = (
            not V.graph.is_const_graph and config.use_minimal_arrayref_interface
        )  # For brevity.

        def use_thread_local_cached_output_tensor(idx, output):
            cached_output_name = f"cached_output_{next(self.cached_output_id)}"
            cache_type = "Array" if arr_iface else "Tensor"
            self.wrapper_call.writeline(
                f"thread_local ThreadLocalCachedOutput{cache_type}<std::decay_t<decltype({output})>> "
                f"{cached_output_name}({output});"
            )
            if arr_iface:
                self.wrapper_call.writeline(
                    f"{cached_output_name}.copy_data_from({output});"
                )
                output_entry = f"std::get<{idx}>(output_arrayref_tensors)"
                element_type = f"std::decay_t<decltype({output_entry}.data()[0])>"
                self.wrapper_call.writeline(
                    f"{output_entry} = {cached_output_name}.arrayref_tensor<{element_type}>();"
                )
            else:
                self.wrapper_call.writeline(
                    f"{cached_output_name}.copy_data_from({output});"
                )
                self.wrapper_call.writeline(
                    f"AOTI_TORCH_ERROR_CODE_CHECK(aoti_torch_new_uninitialized_tensor(&output_handles[{idx}]));"
                )
                self.wrapper_call.writeline(
                    f"AOTI_TORCH_ERROR_CODE_CHECK(aoti_torch_assign_tensors({cached_output_name}.tensor(), "
                    f"output_handles[{idx}]));"
                )

        if arr_iface:
            self.wrapper_call.writeline(
                "AOTInductorModelOutputs output_arrayref_tensors;"
            )
        for idx, output in enumerate(output_refs):
            if config.abi_compatible:
                output_buffer = V.graph.graph_outputs[idx]
                if isinstance(output_buffer, ir.ShapeAsConstantBuffer):
                    # Need to wrap scalar into tensor as the main function returns a vector of tensors
                    output_tensor = self.codegen_scalar_to_tensor(output)
                    self.wrapper_call.writeline(
                        f"output_handles[{idx}] = {output_tensor}.release();"
                    )
                    continue

                output_is_tensor_handle_expr = (
                    f"std::is_same_v<std::decay_t<decltype({output})>,"
                    "RAIIAtenTensorHandle> || "
                    f"std::is_same_v<std::decay_t<decltype({output})>,"
                    "AtenTensorHandle> || "
                    f"std::is_same_v<std::decay_t<decltype({output})>,"
                    "ConstantHandle>"
                )
                self.wrapper_call.writeline(
                    f"if constexpr ({output_is_tensor_handle_expr}) {{"
                )
                with self.wrapper_call.indent():
                    if arr_iface:
                        cached_output_name = (
                            f"cached_output_{next(self.cached_output_id)}"
                        )
                        output_value_type = f"std::decay_t<decltype(std::get<{idx}>(output_arrayref_tensors).data()[0])>"
                        self.wrapper_call.writeline(
                            f"thread_local RAIIAtenTensorHandle {cached_output_name};"
                        )
                        if output in cst_names:
                            # NOTE(return_constant): In some rare cases where we return
                            # a constant, we have to return a copy of this constant,
                            # because (1) constants are not owned by the Model instance
                            # (2) constants remain the same cross inference runs,
                            # assuming they are not updated at runtime Basically, we
                            # cannot release or transfer the ownership of any original
                            # constant to the user.
                            self.wrapper_call.writeline(
                                f"AtenTensorHandle {cached_output_name}_tmp;"
                            )
                            self.wrapper_call.writeline(
                                f"aoti_torch_clone({output}, &{cached_output_name}_tmp);"
                            )
                            self.wrapper_call.writeline(
                                f"{cached_output_name} = {cached_output_name}_tmp;"
                            )
                        else:
                            self.wrapper_call.writeline(
                                f"{cached_output_name} = {output}.release();"
                            )
                        self.wrapper_call.writeline(
                            f"convert_handle_to_arrayref_tensor({cached_output_name}, "
                            f"std::get<{idx}>(output_arrayref_tensors));"
                        )
                    else:
                        if output in cst_names:
                            # See NOTE(return_constant) above.
                            self.wrapper_call.writeline(
                                f"aoti_torch_clone({output}, &output_handles[{idx}]);"
                            )
                        else:
                            self.wrapper_call.writeline(
                                f"output_handles[{idx}] = {output}.release();"
                            )
                self.wrapper_call.writeline("} else {")
                with self.wrapper_call.indent():
                    use_thread_local_cached_output_tensor(idx, output)
                self.wrapper_call.writeline("}")

            else:
                assert (
                    not arr_iface
                ), "minimal ArrayRef interface is only supported in ABI-compatible mode"
                if output in cst_names:
                    output_expr = f"{output}.clone()"
                    # See NOTE(return_constant) above.
                else:
                    output_expr = output
                self.wrapper_call.writeline(
                    f"output_handles[{idx}] = reinterpret_cast<AtenTensorHandle>("
                    + f"new at::Tensor({output_expr}));"
                )
        if arr_iface:
            self.wrapper_call.writeline("return output_arrayref_tensors;")

    def generate_before_suffix(self, result):
        if not V.graph.is_const_graph:
            if V.graph.aot_mode:
                result.writeline("} // AOTInductorModel::run_impl")
            else:
                result.writeline("} // inductor_entry_impl")

    def generate_end(self, result):
        if V.graph.aot_mode:
            if V.graph.is_const_graph:
                result.writeline("} // AOTInductorModel::_const_run_impl")
            else:
                result.writeline("} // namespace aot_inductor")
                result.writeline("} // namespace torch")
            return

        result.writeline("'''\n)")
        result.splice(
            f"""
            inductor_entry = CppWrapperCodeCache.load_pybinding(
                ["std::vector<at::Tensor>"], cpp_wrapper_src, {self.cuda}, {len(V.graph.graph_outputs)})
            """
        )

        # unwrap output tensor back to python scalar
        if all(x for x in self.output_is_tensor.values()):
            # If no ShapeAsConstantBuffer in the output, directly return the output as tensors
            return_str = "return f(args_tensor)"
        else:
            outputs = [
                f"outputs[{i}]" if self.output_is_tensor[i] else f"outputs[{i}].item()"
                for i in range(len(V.graph.graph_outputs))
            ]
            outputs_str = f"[{', '.join(outputs)}]"
            return_str = f"""
                    outputs = f(args_tensor)
                    return {outputs_str}
            """

        args_str = "args_tensor = [arg if isinstance(arg, torch.Tensor) else torch.tensor(arg) for arg in args]"
        if V.graph.constants:
            # Append constants to the input args for cpp wrapper.
            # Python wrapper directly gets the value inside the wrapper call
            # as a global variable passed when calling exec(code, mod.__dict__, mod.__dict__).
            # For cpp wrapper, we need to pass this python value to the inductor_entry_impl function explicitly.
            assert all(
                isinstance(v, torch.Tensor) for v in list(V.graph.constants.values())
            ), "Expect all constants to be Tensor"
            constants_str = f"[{', '.join(V.graph.constants.keys())}]"
            args_str += f"""
                    constants_tensor = {constants_str}
                    args_tensor.extend(constants_tensor)
            """

        # Wrap the func to support setting result._boxed_call = True
        result.splice(
            f"""
            def _wrap_func(f):
                def g(args):
                    {args_str}
                    {return_str}
                return g
            call = _wrap_func(inductor_entry)
            """
        )

    def generate_c_shim_extern_kernel_call(self, kernel, args):
        # In the abi_compatible mode, we call fallback aten ops through a C shim layer
        self.allow_stack_allocation = False
        kernel_tokens = kernel.split("::")
        kernel_suffix = kernel_tokens[-1]
        if kernel_suffix == "call":
            kernel_suffix = kernel_tokens[-2]
        if config.c_shim_version == "1":
            shim_fn = f"aoti_torch_{kernel_suffix}"
        else:
            shim_fn = f"aoti_torch_{self.device}_{kernel_suffix}"

        # HACK: val_to_arg_str jams multiple arguments together using a comma. If that
        # ever breaks, it needs to be reworked to be able to return multiple arguments,
        # and the split-on-comma code here needs to be removed.
        wrapped_args = []
        for x in args:
            pieces = x.split(", ")
            for piece in pieces:
                # We only really *need* convert_arrayref_tensor_to_tensor for
                # ArrayRefTensors. The code flowing into here uses `0` for nullptr,
                # which convert_arrayref_tensor_to_tensor would blindly coerce to int,
                # so just avoid wrapping integers.
                if not piece.isdigit():
                    piece = f"convert_arrayref_tensor_to_tensor({piece})"
                wrapped_args.append(piece)
        self.writeline(
            f"AOTI_TORCH_ERROR_CODE_CHECK({shim_fn}({', '.join(wrapped_args)}));"
        )

    def generate_c_shim_extern_kernel_alloc(self, extern_kernel, args):
        # registered output buffer name
        name = extern_kernel.name
        output_handle_name = f"{name}_handle"
        self.writeline(f"AtenTensorHandle {output_handle_name};")
        output_arg = f"&{output_handle_name}"
        self.generate_c_shim_extern_kernel_call(
            extern_kernel.get_kernel_name(), args + [output_arg]
        )
        self.writeline(f"RAIIAtenTensorHandle {name}({output_handle_name});")

    def generate_extern_kernel_alloc(self, extern_kernel, args):
        if config.abi_compatible:
            self.generate_c_shim_extern_kernel_alloc(extern_kernel, args)
        else:
            super().generate_extern_kernel_alloc(extern_kernel, args)

    def generate_c_shim_fallback_kernel(self, fallback_kernel, args):
        output_args = []
        output_raii_handles = []
        output_name_base = fallback_kernel.get_name()
        for idx, output in enumerate(fallback_kernel.outputs):
            if isinstance(output, ir.MultiOutput):
                name = f"{output.get_name()}"
                output_handle_name = f"{name}_handle"
                if output.indices:
                    assert (
                        output.indices[0][1] == idx
                    ), f"expected {output.indices[0][1]=} == {idx=} for {output_name_base=}"
                self.writeline(f"AtenTensorHandle {output_handle_name};")
                output_args.append(f"&{output_handle_name}")
                output_raii_handles.append(
                    f"RAIIAtenTensorHandle {name}({output_handle_name});"
                )
            elif isinstance(output, int):
                output_name = f"{output_name_base}_{idx}"
                self.writeline(f"int64_t {output_name} = {output};")
                output_args.append(f"&{output_name}")
            elif output is None:
                output_args.append("nullptr")
            else:
                raise NotImplementedError("unsupported type of {output=}")
        args = args + output_args
        assert (
            fallback_kernel.abi_compatible_kernel is not None
        ), f"abi_compatible_kernel is None for {fallback_kernel.python_kernel_name=}"
        self.generate_c_shim_extern_kernel_call(
            fallback_kernel.abi_compatible_kernel, args
        )
        for raii_handle in output_raii_handles:
            self.writeline(raii_handle)

    def generate_fallback_kernel(self, fallback_kernel, args):
        if config.abi_compatible:
            self.generate_c_shim_fallback_kernel(fallback_kernel, args)
        else:
            super().generate_fallback_kernel(fallback_kernel, args)

    def generate_extern_kernel_out(self, output_view, codegen_reference, args, kernel):
        if output_view:
            output_as_strided = f"{output_view.codegen_reference()}"
            output_name = f"{output_view.get_name()}_as_strided"
            self.writeline(f"auto {output_name} = {output_as_strided};")

            args.insert(0, output_name)
        else:
            args.insert(0, f"{codegen_reference}")

        if config.abi_compatible:
            self.generate_c_shim_extern_kernel_call(kernel, args)
        else:
            self.writeline(self.wrap_kernel_call(kernel, args))

    def generate_user_defined_triton_kernel(
        self, kernel_name, grid, configs, args, triton_meta
    ):
        assert len(grid) != 0
        if len(grid) == 1:
            grid_decision = grid[0]
        else:
            meta = CudaKernelParamCache.get(kernel_name)
            assert meta is not None
            grid_decision = None
            for i, c in enumerate(configs):
                if all(arg == meta["meta"][key] for key, arg in c.kwargs.items()):
                    grid_decision = grid[i]
                    break
            assert grid_decision is not None

        self.generate_kernel_call(
            kernel_name,
            args,
            grid=grid_decision,
            device_index=V.graph.scheduler.current_device.index,
            cuda=True,
            triton=True,
            triton_meta=triton_meta,
        )

    def generate_scatter_fallback(
        self, output, inputs, kernel, python_kernel_name, src_is_tensor, reduce, kwargs
    ):
        # TODO: support other overload for cpp wrapper and remove the below assertions
        if config.abi_compatible:
            # call the ABI shim function instead of the ATen one
            kernel = kernel.replace("at::", "aoti_torch_")
        line = f"{kernel}({output}, {','.join(map(str, inputs))}"
        if python_kernel_name == "aten.scatter_":
            if src_is_tensor:
                if reduce:
                    line += f", {V.graph.wrapper_code.val_to_arg_str(reduce)}"
            else:
                assert (
                    reduce is None
                ), "Expect reduce to be None for aten.scatter_ with scalar src"
        else:
            line += f", {','.join(kwargs)}"
        line += f"){self.ending}"
        self.writeline(line)

    def generate_index_put_fallback(self, kernel, x, indices, values, accumulate):
        if V.graph.aot_mode and V.graph.cpp_wrapper and config.abi_compatible:
            # See the comment in codegen_reinterpret_view about why having something like
            # RAIIAtenTensorHandle(tmp_tensor_handle_2) in a tmp array can cause the correponding
            # tensor prematurely deallocated, thus this std::vector().data() trick here.
            indices_str = (
                f"std::vector<AtenTensorHandle>{{{', '.join(indices)}}}.data()"
            )
            args = [x, indices_str, str(len(indices)), values, accumulate]
        else:
            indices_str = (
                f"{self.open_bracket}{', '.join(indices)}{self.closed_bracket}"
            )
            args = [x, indices_str, values, accumulate]

        args.insert(0, x)  # set x as the output tensor, this fallback mutates x.
        self.writeline(self.wrap_kernel_call(kernel, args))

    def add_benchmark_harness(self, output):
        if V.graph.aot_mode:
            return
        super().add_benchmark_harness(output)

    def codegen_sizevar(self, x: Expr) -> str:
        return self.expr_printer(V.graph.sizevars.simplify(x))

    def codegen_tuple_access(self, basename: str, name: str, index: str) -> str:
        if config.abi_compatible:
            # in the abi_compatible mode, outputs are returned via arguments
            return name
        else:
            return f"std::get<{index}>({basename})"

    def codegen_shape_tuple(self, shape: Tuple[Expr, ...]) -> str:
        parts = list(map(self.codegen_sizevar, shape))
        if len(parts) == 0:
            return "{}"
        if len(parts) == 1:
            return f"{{{parts[0]}, }}"
        return f"{{{', '.join(parts)}}}"

    def codegen_dynamic_scalar(self, node):
        from .cpp import DTYPE_TO_ATEN, DTYPE_TO_CPP

        (data,) = (t.codegen_reference() for t in node.inputs)
        if config.abi_compatible:
            dtype = node.inputs[0].get_dtype()
            dtype_str = str(dtype).split(".")[-1]
            self.writeline(f"{DTYPE_TO_CPP[dtype]} {node.sym};")
            self.writeline(f"aoti_torch_item_{dtype_str}({data}, &{node.sym});")
            # record in unbacked_symbol_decls so we won't generate a declaration of the symbol again
            self.unbacked_symbol_decls.add(str(node.sym))
        else:
            if node.is_bool:
                self.writeline(f"bool {node.sym} = {data}.item() ? 1 : 0;")
            else:
                convert_type = DTYPE_TO_ATEN[node.inputs[0].get_dtype()].replace(
                    "at::k", "to"
                )
                self.writeline(f"auto {node.sym} = {data}.item().{convert_type}();")

    def can_stack_allocate_buffer(self, buffer):
        return (
            self.allow_stack_allocation
            and buffer.get_device().type == "cpu"
            and self.can_prove_buffer_has_static_shape(buffer)
            and ir.is_contiguous_strides_for_shape(
                buffer.get_stride(), buffer.get_size()
            )
        )

    def make_buffer_free(self, buffer):
        return (
            ""
            if isinstance(buffer.get_layout(), ir.MultiOutputLayout)
            or (V.graph.aot_mode and buffer.get_name() in self.stack_allocated_buffers)
            or (
                config.use_minimal_arrayref_interface
                and V.graph.aot_mode
                and buffer.get_name() in V.graph.graph_inputs
            )
            else f"{buffer.get_name()}.reset();"
        )

    def make_free_by_names(self, names_to_del: List[str]):
        return " ".join(f"{name}.reset();" for name in names_to_del)

    def codegen_exact_buffer_reuse(self, old_name: str, new_name: str, del_line: str):
        if config.abi_compatible:
            return f"auto {new_name} = std::move({old_name});  // reuse"
        else:
            return super().codegen_exact_buffer_reuse(old_name, new_name, del_line)

    def generate_profiler_mark_wrapper_call(self, stack):
        self.wrapper_call.writeline(
            'RECORD_FUNCTION("inductor_wrapper_call", c10::ArrayRef<c10::IValue>());'
        )

    def write_triton_header_once(self):
        pass

    def generate_start_graph(self):
        pass

    def generate_end_graph(self):
        pass

    def generate_inf_and_nan_checker(self, nodes):
        for buf in nodes.get_names():
            # TODO: Add buf name directly into check_inf_and_nan.
            self.writeline(
                f"AOTI_TORCH_ERROR_CODE_CHECK(aoti_check_inf_and_nan({buf}));"
            )

    def codegen_device(self, device):
        if config.abi_compatible:
            self.used_cached_devices.add(device.type)
            return f"cached_torch_device_type_{device.type},{device.index if device.index else 0}"
        else:
            from .cpp import DEVICE_TO_ATEN

            return (
                f"c10::Device({DEVICE_TO_ATEN[device.type]}, {device.index})"
                if device.index is not None
                else f"{DEVICE_TO_ATEN[device.type]}"
            )

    def codegen_dtype(self, dtype):
        if config.abi_compatible:
            dtype_str = str(dtype).split(".")[-1]
            self.used_cached_dtypes.add(dtype_str)
            return f"cached_torch_dtype_{dtype_str}"
        else:
            from .cpp import DTYPE_TO_ATEN

            return DTYPE_TO_ATEN[dtype]

    @functools.lru_cache(None)
    def codegen_int_array_var(
        self,
        int_array: str,
        writer=None,
        known_statically=False,
        graph=None,  # for per-graph caching
    ):
        # Because the memory planning is done in two passes (see the implementation
        # of self.generate), the writeline behavior is different in the two passes.
        # As a result, the emitted int array declarations may appear in a later
        # position of the generated code, so the second pass codegen should not
        # reuse int array declarations generated in the first pass
        if writer is None:
            # The first pass codegen uses `self` as the writer
            writer = self

        var = f"int_array_{next(self.int_array_id)}"
        if var not in self.declared_int_array_vars:
            self.declared_int_array_vars.add(var)
            if known_statically:
                writer.writeline(f"static constexpr int64_t {var}[] = {int_array};")
            else:
                writer.writeline(f"int64_t {var}[] = {int_array};")
        return var

    def make_buffer_allocation(self, buffer):
        return self.make_allocation(
            buffer.get_name(),
            buffer.get_device(),
            buffer.get_dtype(),
            buffer.get_size(),
            buffer.get_stride(),
            buffer if self.can_stack_allocate_buffer(buffer) else None,
        )

    def make_allocation(
        self, name, device, dtype, shape, stride, buffer_if_can_stack_allocate=None
    ):
        orig_stride = stride
        device_str = self.codegen_device(device)
        dtype_code = self.codegen_dtype(dtype)
        size = self.codegen_shape_tuple(shape)
        stride = self.codegen_shape_tuple(orig_stride)
        if config.abi_compatible:
            size_array_var = self.codegen_int_array_var(
                size,
                self.wrapper_call,
                known_statically=self.is_statically_known_list_of_ints(shape),
                graph=self.get_codegened_graph(),
            )
            stride_array_var = self.codegen_int_array_var(
                stride,
                self.wrapper_call,
                known_statically=self.is_statically_known_list_of_ints(orig_stride),
                graph=self.get_codegened_graph(),
            )
            device_type, device_id = device_str.split(",")
            device_idx = "this->device_idx_" if V.graph.aot_mode else device_id
            if buffer_if_can_stack_allocate is not None:
                from .cpp import DTYPE_TO_CPP

                self.stack_allocated_buffers[name] = buffer_if_can_stack_allocate
                cpp_type = DTYPE_TO_CPP[dtype]
                numel = buffer_if_can_stack_allocate.get_numel()
                # Note: we don't zero storage because empty_strided doesn't zero either.
                self.wrapper_call.writeline(f"{cpp_type} {name}_storage[{numel}];")
                args = [
                    f"{name}_storage",
                    size_array_var,
                    stride_array_var,
                    device_type,
                    device_idx,
                ]
                return f"ArrayRefTensor<{cpp_type}> {name}({', '.join(args)});"

            args = [
                str(len(shape)),
                size_array_var,
                stride_array_var,
                dtype_code,
                device_type,
                device_idx,
                f"&{name}_handle",
            ]

            self.wrapper_call.writeline(f"AtenTensorHandle {name}_handle;")
            self.wrapper_call.writeline(
                f"AOTI_TORCH_ERROR_CODE_CHECK(aoti_torch_empty_strided({', '.join(args)}));"
            )

            return f"RAIIAtenTensorHandle {name}({name}_handle);"

        if V.graph.aot_mode and device_str.startswith("c10::Device("):
            tensor_device = f"{device_str.split(',')[0]}, this->device_idx_)"
        else:
            tensor_device = device_str

        if device.type == "cpu":
            return f"at::Tensor {name} = at::detail::empty_strided_cpu({size}, {stride}, {dtype_code});"
        if device.type == "cuda":
            return (
                f"at::Tensor {name} = at::detail::empty_strided_cuda("
                f"{size}, {stride}, {dtype_code}, c10::DeviceType::CUDA);"
            )
        return (
            f"{self.declare}{name} = {self.namespace}empty_strided("
            f"{size}, {stride}, at::TensorOptions({tensor_device}).dtype({dtype_code})){self.ending}"
        )

    def codegen_alloc_from_pool(self, name, offset, dtype, shape, stride) -> str:
        if config.abi_compatible:
            size = self.codegen_shape_tuple(shape)
            stride = self.codegen_shape_tuple(stride)
            tmp_name = f"tmp_tensor_handle_{next(self.tmp_tensor_id)}"
            args = [
                name,
                pexpr(offset),  # bytes not numel
                self.codegen_dtype(dtype),
                str(len(shape)),
                self.codegen_int_array_var(
                    size, self.wrapper_call, graph=self.get_codegened_graph()
                ),
                self.codegen_int_array_var(
                    stride, self.wrapper_call, graph=self.get_codegened_graph()
                ),
                f"&{tmp_name}",
            ]
            self.wrapper_call.writeline(f"AtenTensorHandle {tmp_name};")
            self.wrapper_call.writeline(
                f"AOTI_TORCH_ERROR_CODE_CHECK(aoti_torch__alloc_from_pool({', '.join(args)}));"
            )
            return f"RAIIAtenTensorHandle({tmp_name})"

        return "alloc_from_pool({})".format(
            ", ".join(
                [
                    name,
                    pexpr(offset),  # bytes not numel
                    self.codegen_dtype(dtype),
                    self.codegen_shape_tuple(shape),
                    self.codegen_shape_tuple(stride),
                ]
            )
        )

    def codegen_reinterpret_view(
        self, data, size_list, stride_list, offset, writer
    ) -> str:
        dim = str(len(size_list))
        size = self.codegen_shape_tuple(size_list)
        stride = self.codegen_shape_tuple(stride_list)
        offset = self.codegen_sizevar(offset)

        if config.abi_compatible:
            tmp_name = f"tmp_tensor_handle_{next(self.tmp_tensor_id)}"
            # Because the memory planning is done in two passes (see the implementation
            # of self.generate), the writeline behavior is different in the two passes.
            if writer is None:
                writer = self

            args = [
                f"{data.get_name()}",
                dim,
                self.codegen_int_array_var(
                    size,
                    writer,
                    known_statically=self.is_statically_known_list_of_ints(size_list),
                    graph=self.get_codegened_graph(),
                ),
                self.codegen_int_array_var(
                    stride,
                    writer,
                    known_statically=self.is_statically_known_list_of_ints(stride_list),
                    graph=self.get_codegened_graph(),
                ),
                offset,
            ]

            def gen_reinterpret_call(writer, args):
                writer.writeline(
                    f"auto {tmp_name} = reinterpret_tensor_wrapper({', '.join(args)});"
                )

            if (
                self.can_stack_allocate_buffer(data)
                and self.is_statically_known_list_of_ints(size_list)
                and self.is_statically_known_list_of_ints(stride_list)
                and ir.is_contiguous_strides_for_shape(stride_list, size_list)
            ):
                gen_reinterpret_call(writer, args)
                return tmp_name

            gen_reinterpret_call(writer, args)

            # NB, the return handle here represents a temporary tensor, which will be automatically
            # released.
            # Here's a sample usage in the cpp wrapper code:
            # ```
            # aoti_torch_addmm_out(
            #     buf1,
            #     arg1_1,
            #     RAIIAtenTensorHandle(tmp_tensor_handle_0),
            #     buf0,
            #     1L,
            #     1L));
            # ```
            # RAIIAtenTensorHandle(tmp_tensor_handle_0) will be released after the call to addmm_out.
            # This could be problematic when it's used in a different pattern, for example:
            # ````
            # AtenTensorHandle tensor_args[] = {RAIIAtenTensorHandle(tmp_tensor_handle_2), buf5, buf6};
            # aoti_torch_proxy_executor_call_function(..., tensor_args);
            # ````
            # RAIIAtenTensorHandle(tmp_tensor_handle_2) will be invalid when it's used in the latter
            # kernel call.
            #
            # This is solved by updating the proxy_executor invocation to
            # ```
            # aoti_torch_proxy_executor_call_function(...,
            #     std::vector<AtenTensorHandle>{
            #         RAIIAtenTensorHandle(tmp_tensor_handle_2), buf5, buf6
            #     }.data()
            # );
            # ```
            return f"wrap_with_raii_handle_if_needed({tmp_name})"
        else:
            args = [data.get_name(), size, stride, offset]
            return f"reinterpret_tensor({', '.join(args)})"

    def codegen_device_copy(self, src, dst):
        if config.abi_compatible:
            self.writeline(
                f"AOTI_TORCH_ERROR_CODE_CHECK(aoti_torch_tensor_copy_(expensive_copy_to_tensor_if_needed({src}), {dst}));"
            )
        else:
            self.writeline(f"{dst}.copy_({src});")

    def codegen_multi_output(self, name, value):
        # in the abi_compatible mode, outputs are retrieved by passing
        # output pointers, so we skip its codegen here.
        if not config.abi_compatible:
            super().codegen_multi_output(name, value)

<<<<<<< HEAD
    def codegen_subgraph(self, subgraph, outer_inputs, outer_outputs):
        raise NotImplementedError("Control flow NYI in C++ wrapper codegen.")

    def codegen_conditional(self, conditional):
        raise NotImplementedError("Control flow NYI in C++ wrapper codegen.")
=======
    def codegen_subgraph_prefix(self, subgraph, outer_inputs, outer_outputs):
        for inner_input, outer_input in zip(subgraph.graph.graph_inputs, outer_inputs):
            if config.abi_compatible:
                # in ABI-compatible mode, we copy the underlying at::Tensor of the conditional
                # input (outer_input) into another at::Tensor to be used as a subgraph input
                # (inner_input) in the nested scope. we can't std::move here, as the codegened
                # outer input may be an expression / rvalue (e.g., reinterpret_view(x)), so we
                # can't necessarily std::move it back to the origin (x).
                self.writeline(f"AtenTensorHandle {inner_input}_handle;")
                self.writeline(
                    f"AOTI_TORCH_ERROR_CODE_CHECK(aoti_torch_assign_tensors_out({outer_input}, &{inner_input}_handle));"
                )
                self.writeline(
                    f"RAIIAtenTensorHandle {inner_input}({inner_input}_handle);"
                )
            else:
                self.writeline(
                    f"{self.declare}{inner_input} = {outer_input}{self.ending}"
                )

    def codegen_subgraph_suffix(self, subgraph, outer_inputs, outer_outputs):
        for inner_output, outer_output in zip(
            subgraph.graph.graph_outputs, outer_outputs
        ):
            src = inner_output.codegen_reference()
            if config.abi_compatible:
                # in ABI-compatible mode, we need to std::move subgraph output (inner_output)
                # to the conditional output (outer_output), as RAIIAtenTensorHandle's copy
                # constructor is deleted.
                src = f"std::move({src})"
            self.writeline(f"{outer_output} = {src}{self.ending}")

    def codegen_conditional(self, conditional):
        name = conditional.get_name()
        outer_inputs = [f"{buf.codegen_reference()}" for buf in conditional.operands]
        if config.abi_compatible:
            outer_outputs = []
            for out in conditional.outputs:
                # in ABI-compatible mode, ir.MultiOutput is not codegened,
                # hence pre-declare output variables directly and separately
                self.writeline(f"RAIIAtenTensorHandle {out.get_name()};")
                outer_outputs.append(out.get_name())
            predicate = f"{conditional.predicate.get_name()}_scalar"
            self.writeline(f"bool {predicate};")
            # in ABI-compatible mode, we need to use the ABI shim function
            # to extract a C++ bool from the unrelying scalar bool Tensor
            self.writeline(
                f"AOTI_TORCH_ERROR_CODE_CHECK(aoti_torch_item_bool({conditional.predicate.codegen_reference()}, &{predicate}));"
            )
        else:
            # in non-ABI-compatible mode, we can codegen the conditional outputs
            # as array of at::Tensor instances, as the ir.MultiOutput is codegened
            outer_outputs = [f"{name}[{i}]" for i in range(len(conditional.outputs))]
            self.writeline(f"at::Tensor {name}[{len(conditional.outputs)}];")
            predicate = f"{conditional.predicate.codegen_reference()}.item<bool>()"

        self.writeline(f"if ({predicate}) {{")
        self.writeline(EnterSubgraphLine(self, conditional.true_subgraph.graph))
        self.codegen_subgraph(conditional.true_subgraph, outer_inputs, outer_outputs)
        self.writeline(ExitSubgraphLine(self))
        self.writeline("} else {")
        self.writeline(EnterSubgraphLine(self, conditional.false_subgraph.graph))
        self.codegen_subgraph(conditional.false_subgraph, outer_inputs, outer_outputs)
        self.writeline(ExitSubgraphLine(self))
        self.writeline("}")
>>>>>>> 5b900745

    def generate_extern_kernel_args_decl_if_needed(
        self, op_overload, raw_args, output_args
    ):
        arg_types = [x.real_type for x in op_overload._schema.arguments]
        return_types = [x.type for x in op_overload._schema.returns]

        new_tensor_args = []
        new_int_args = []

        def fill_args(arg, arg_type):
            static_arg_types = (
                torch.FloatType,
                torch.BoolType,
                torch.StringType,
                torch.Type,
                torch.DeviceObjType,
            )
            inductor_tensor_buffers = (
                ir.Buffer,
                ir.ReinterpretView,
            )

            if isinstance(arg_type, torch.TensorType):
                assert isinstance(arg, inductor_tensor_buffers), f"got {type(arg)}"
                new_tensor_args.append(f"{arg.codegen_reference()}")
            elif isinstance(arg_type, torch.IntType):
                # int
                new_int_args.append(str(arg))
            elif isinstance(arg_type, torch.SymIntType):
                # SymInt
                expr = arg.node.expr if isinstance(arg, torch.SymInt) else arg
                new_int_args.append(self.expr_printer(expr))
            elif isinstance(arg_type, torch.NumberType):
                # Scalar of type int
                assert isinstance(arg, (int, float, bool))
                # Only treat int Scalar as dynamic
                if isinstance(arg, int):
                    new_int_args.append(str(arg))
            elif isinstance(arg_type, torch.ListType):
                assert isinstance(arg, (list, tuple))

                # List[Tensor]
                if isinstance(arg_type.getElementType(), torch.TensorType):
                    new_tensor_args.extend([f"{a.codegen_reference()}" for a in arg])
                # List[Optional[Tensor]]
                elif isinstance(
                    arg_type.getElementType(), torch.OptionalType
                ) and isinstance(
                    arg_type.getElementType().getElementType(), torch.TensorType
                ):
                    new_tensor_args.extend(
                        [f"{a.codegen_reference()}" for a in arg if a is not None]
                    )
                # List[int]
                elif isinstance(arg_type.getElementType(), torch.IntType):
                    new_int_args.extend([str(a) for a in arg])
                # List[SymInt]
                elif isinstance(arg_type.getElementType(), torch.SymIntType):
                    expressions = [
                        a.node.expr if isinstance(a, torch.SymInt) else a for a in arg
                    ]
                    new_int_args.extend(
                        [self.expr_printer(expr) for expr in expressions]
                    )
                # List[Scalar]
                elif isinstance(arg_type.getElementType(), torch.NumberType):
                    # Only treat int Scalar as dynamic
                    is_int_type = [isinstance(a, int) for a in arg]
                    if any(is_int_type):
                        assert all(
                            is_int_type
                        ), "AOTInductor only supports int scalars of the same type"
                        new_int_args.extend([str(a) for a in arg])
                else:
                    assert isinstance(
                        arg_type.getElementType(), static_arg_types  # type: ignore[arg-type]
                    ), f"Fall through arguments must be one of static_arg_types, got {type(arg_type)}"
            else:
                assert isinstance(
                    arg_type, static_arg_types  # type: ignore[arg-type]
                ), f"Fall through arguments must be one of static_arg_types, got {type(arg_type)}"

        for arg, arg_type in zip(raw_args, arg_types):
            if arg is not None:
                if isinstance(arg_type, torch.OptionalType):
                    fill_args(arg, arg_type.getElementType())
                else:
                    fill_args(arg, arg_type)

        def fill_output_arg(arg, return_type):
            if isinstance(return_type, torch.TensorType):
                self.writeline(f"AtenTensorHandle {arg}_handle;  // output buffer")
                self.writeline(
                    f"AOTI_TORCH_ERROR_CODE_CHECK(aoti_torch_new_uninitialized_tensor(&{arg}_handle));"
                )
                self.writeline(f"RAIIAtenTensorHandle {arg}({arg}_handle);")
                new_tensor_args.append(f"{arg}")
            elif isinstance(return_type, torch.SymIntType):
                raise NotImplementedError("NYI support for return type: SymInt")
            elif isinstance(return_type, torch.ListType) and isinstance(
                return_type.getElementType(), torch.SymIntType
            ):
                raise NotImplementedError("NYI support for return type: List[SymInt]")
            else:
                raise AssertionError(f"Unsupported return type found: {return_type}")

        # TODO: Only support tensor(s) returns for now, SymInt is not implemented yet
        for return_type in return_types:
            if isinstance(return_type, (torch.TensorType)):
                pass
            elif isinstance(return_type, torch.OptionalType):
                assert isinstance(return_type.getElementType(), torch.TensorType)
            elif isinstance(return_type, torch.ListType):
                assert isinstance(return_type.getElementType(), torch.TensorType)
            else:
                raise NotImplementedError(
                    f"return type {return_type} is not yet supported."
                )

        for output_arg in output_args:
            assert output_arg is not None, "Optional return types are not yet supported"
            if isinstance(output_arg, (list, tuple)):
                for out in output_arg:
                    fill_output_arg(out, torch.TensorType.get())
            else:
                fill_output_arg(output_arg, torch.TensorType.get())

        return new_tensor_args, new_int_args

    def generate_extern_kernel_alloc_and_find_schema_if_needed(
        self,
        name,
        kernel,
        codegen_args,
        cpp_op_schema,
        cpp_kernel_key,
        cpp_kernel_overload_name="",
        op_overload=None,
        raw_args=None,
        outputs=None,
    ):
        if config.is_fbcode():
            assert op_overload is not None
            assert raw_args is not None
            assert outputs is not None

            return self.generate_extern_kernel_alloc_and_find_schema_if_needed_fbcode(
                name,
                cpp_kernel_key,
                op_overload,
                raw_args,
                outputs,
            )
        else:
            return self.generate_extern_kernel_alloc_and_find_schema_if_needed_oss(
                name,
                kernel,
                codegen_args,
                cpp_op_schema,
                cpp_kernel_key,
                cpp_kernel_overload_name,
            )

    def generate_extern_kernel_alloc_and_find_schema_if_needed_oss(
        self,
        name,
        kernel,
        codegen_args,
        cpp_op_schema,
        cpp_kernel_key,
        cpp_kernel_overload_name="",
    ):
        if cpp_kernel_key not in self.extern_call_ops:
            self.writeline(
                f"static auto op_{cpp_kernel_key} = c10::Dispatcher::singleton()"
            )
            self.writeline(
                f'\t.findSchemaOrThrow("{kernel}", "{cpp_kernel_overload_name}")'
            )
            self.writeline(f"\t.typed<{cpp_op_schema}>();")
            self.extern_call_ops.add(cpp_kernel_key)

        self.writeline(
            f"auto {name} = op_{cpp_kernel_key}.call({', '.join(codegen_args)});"
        )

    def generate_extern_kernel_alloc_and_find_schema_if_needed_fbcode(
        self,
        name,
        cpp_kernel_key,
        op_overload,
        raw_args,  # contains both args and flatten kwargs
        outputs,
    ):
        def extract_output_name(out):
            assert out is not None, "None, i.e. optional output is not supported"
            if isinstance(out, ir.MultiOutput):
                return out.get_name()
            elif isinstance(out, (list, tuple)):
                return type(out)(extract_output_name(o) for o in out)
            else:
                raise AssertionError(f"Unexpected output: {type(out)}")

        # output_args has the same pytree structure as outputs
        output_args = extract_output_name(outputs)
        if isinstance(output_args, str):
            output_args = [output_args]

        (
            tensor_call_args,
            int_call_args,
        ) = self.generate_extern_kernel_args_decl_if_needed(
            op_overload, raw_args, output_args
        )

        tensor_call_args_str = ", ".join(tensor_call_args)
        int_call_args_str = ", ".join(int_call_args)

        extern_kernel_node_index = len(V.graph.extern_kernel_nodes) - 1

        self.writeline(
            f"aoti_torch_proxy_executor_call_function(proxy_executor, "
            f"{extern_kernel_node_index}, "
            f"{len(int_call_args)}, "
            f"std::vector<int64_t>{{{int_call_args_str}}}.data(), "
            f"{len(tensor_call_args)}, "
            f"std::vector<AtenTensorHandle>{{{tensor_call_args_str}}}.data());"
        )

        self.extern_call_ops.add(cpp_kernel_key)

    def generate_reset_kernel_saved_flags(self):
        pass

    def generate_save_uncompiled_kernels(self):
        pass

    def val_to_cpp_arg_str(self, type_, val, is_legacy_abi) -> str:
        if (
            config.abi_compatible
            and not is_legacy_abi
            and isinstance(type_, torch.OptionalType)
        ):
            if val is None:
                return "0"  # nullptr is not available in C
            if not isinstance(type_.getElementType(), torch.TensorType):
                var_name = f"var_{next(self.arg_var_id)}"
                self.writeline(f"auto {var_name} = {self.val_to_arg_str(val)};")
                return f"&{var_name}"
            elif config.c_shim_version == "2":
                # Similar to other data type, use pointer to denote optional tensor arg in v2 C shim
                base_handle = self.val_to_arg_str(val)
                if "wrap_with_raii_handle_if_needed" in base_handle:
                    # wrap_with_raii_handle_if_needed creates a temp RAIIAtenTensorHandle, so we need to
                    # explicitly store it. Otherwise, it will be destroyed before the fallback kernel call.
                    tmp_var_name = f"var_{next(self.arg_var_id)}"
                    self.writeline(
                        f"RAIIAtenTensorHandle {tmp_var_name} = {base_handle};"
                    )
                    base_handle = tmp_var_name
                var_name = f"var_{next(self.arg_var_id)}"
                self.writeline(f"AtenTensorHandle {var_name} = {base_handle}.get();")
                return f"&{var_name}"

        return self.val_to_arg_str(val)

    def val_to_arg_str(self, val) -> str:
        if val is None:
            # When None is passed as an argument, it represents an optional that does not contain a value.
            if config.abi_compatible:
                return "0"  # nullptr is not available in C
            return "c10::nullopt"
        elif isinstance(val, bool):
            if config.abi_compatible:
                return "1" if val else "0"
            else:
                return "true" if val else "false"
        elif isinstance(val, int):
            # uint64_t is long on Linux, but long long on MacOS
            return f"{val}LL" if sys.platform == "darwin" else f"{val}L"
        elif isinstance(val, str):
            return f'"{val}"'
        elif isinstance(
            val, (ir.Buffer, ir.ReinterpretView, ir.StorageBox, ir.TensorBox)
        ):
            return val.codegen_reference()
        elif isinstance(val, torch.device):
            return self.codegen_device(val)
        elif isinstance(val, torch.dtype):
            return self.codegen_dtype(val)
        elif isinstance(val, float) and val in [float("inf"), float("-inf")]:
            if val == float("inf"):
                return "std::numeric_limits<float>::infinity()"
            else:
                return "-std::numeric_limits<float>::infinity()"
        elif isinstance(val, (list, tuple)):
            # FIXME handle embedded optional types?
            result = f"{{{', '.join(self.val_to_arg_str(x) for x in val)}}}"
            if config.abi_compatible:
                static = self.is_statically_known_list_of_ints(val)
                # Need to pass the array length because we can't use std::vector
                int_var_array = self.codegen_int_array_var(
                    result,
                    known_statically=static,
                    graph=self.get_codegened_graph(),
                )
                return f"{int_var_array}, {len(val)}"
            else:
                return result
        else:
            return repr(val)<|MERGE_RESOLUTION|>--- conflicted
+++ resolved
@@ -156,8 +156,6 @@
                 self.header.splice(
                     f"#include <torch/csrc/inductor/aoti_torch/generated/c_shim_{self.device}.h>"
                 )
-<<<<<<< HEAD
-=======
             self.header.splice(
                 """
                 #include <torch/csrc/inductor/aoti_runtime/arrayref_tensor.h>
@@ -171,7 +169,6 @@
                     #include <torch/csrc/inductor/aoti_runtime/model.h>
                     """
                 )
->>>>>>> 5b900745
         else:
             self.header.splice(
                 """
@@ -1475,13 +1472,6 @@
         if not config.abi_compatible:
             super().codegen_multi_output(name, value)
 
-<<<<<<< HEAD
-    def codegen_subgraph(self, subgraph, outer_inputs, outer_outputs):
-        raise NotImplementedError("Control flow NYI in C++ wrapper codegen.")
-
-    def codegen_conditional(self, conditional):
-        raise NotImplementedError("Control flow NYI in C++ wrapper codegen.")
-=======
     def codegen_subgraph_prefix(self, subgraph, outer_inputs, outer_outputs):
         for inner_input, outer_input in zip(subgraph.graph.graph_inputs, outer_inputs):
             if config.abi_compatible:
@@ -1547,7 +1537,6 @@
         self.codegen_subgraph(conditional.false_subgraph, outer_inputs, outer_outputs)
         self.writeline(ExitSubgraphLine(self))
         self.writeline("}")
->>>>>>> 5b900745
 
     def generate_extern_kernel_args_decl_if_needed(
         self, op_overload, raw_args, output_args
