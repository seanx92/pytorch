--- conflicted
+++ resolved
@@ -26,7 +26,7 @@
 
 from .codegen.triton_utils import config_of, signature_of
 
-from .utils import do_bench, sympy_dot, sympy_product
+from .utils import do_bench, sympy_dot, sympy_product, unique
 from .virtualized import V
 
 log = logging.getLogger(__name__)
@@ -43,6 +43,27 @@
 
 # these objects are imported from the generated wrapper code
 extern_kernels = KernelNamespace()
+
+
+class PartialRender:
+    """
+    Some parts of a template need to be generated at the end, but
+    inserted into the template at the start.  This allows doing a bunch
+    of replacements after the initial render.
+    """
+
+    def __init__(self, code, replacement_hooks):
+        super().__init__()
+        self.code = code
+        self.replacement_hooks = replacement_hooks
+
+    def finalize(self):
+        code = self.code
+        assert code is not None, "can only be called once"
+        self.code = None
+        for key, fn in self.replacement_hooks.items():
+            code = code.replace(key, fn())
+        return code
 
 
 class TritonTemplateKernel(TritonKernel):
@@ -85,6 +106,7 @@
         self.prefix_args = prefix_args
         self.suffix_args = suffix_args
         self.epilogue_fn = epilogue_fn
+        self.render_hooks = dict()
 
     def jit_line(self):
         if self.use_jit:
@@ -129,6 +151,11 @@
             arg_name = f"arg_{name}"
             self.named_input_nodes[name] = input_node
             self.args.input_buffers[input_node.get_name()] = arg_name
+
+        # The args may be duplicated, so renaming must be after args are de-duplicated.
+        for name in argnames:
+            input_node = self.named_input_nodes[name]
+            arg_name = self.args.input_buffers[input_node.get_name()]
             if input_node.get_layout().offset == 0:
                 renames.writeline(f"{name} = {arg_name}")
             else:
@@ -139,21 +166,27 @@
             # get args in correct order
             self.args.input(input_node.get_name())
 
-        arg_defs, *_ = self.args.python_argdefs()
-        return "\n".join(
-            [
-                "import triton.language as tl",
-                "import triton",
-                "from torch._inductor.triton_heuristics import template",
-                "from torch._inductor.utils import instance_descriptor",
-                "from torch._inductor import triton_helpers",
-                "",
-                self.jit_line(),
-                f"def {self.kernel_name}({', '.join(arg_defs)}):",
-                self.defines,
-                renames.getvalue(),
-            ]
-        )
+        def hook():
+            # python_argdefs() cannot be run until after the rest of the template lazily adds more args
+            arg_defs, *_ = self.args.python_argdefs()
+            return "\n".join(
+                [
+                    "import triton.language as tl",
+                    "import triton",
+                    "from torch._inductor.triton_heuristics import template",
+                    "from torch._inductor.utils import instance_descriptor",
+                    "from torch._inductor import triton_helpers",
+                    "",
+                    self.jit_line(),
+                    f"def {self.kernel_name}({', '.join(arg_defs)}):",
+                    self.defines,
+                    renames.getvalue(),
+                ]
+            )
+
+        assert "<DEF_KERNEL>" not in self.render_hooks
+        self.render_hooks["<DEF_KERNEL>"] = hook
+        return "<DEF_KERNEL>"
 
     def size(self, name: str, index: int):
         """
@@ -190,48 +223,61 @@
         assert isinstance(indices, (list, tuple))
         assert isinstance(val, str)
         assert isinstance(mask, str)
-        if self.template_mask is None:
-            indices = list(map(TritonPrinter.paren, indices))
-            index_symbols = [sympy.Symbol(x) for x in indices]
-            lengths = [
-                V.graph.sizevars.simplify(s) for s in self.output_node.get_size()
-            ]
-            assert len(indices) == len(lengths)
-
-            # glue to make generated code use same indexing from template
-            for name, range_tree_entry in zip(
-                indices, self.range_trees[0].construct_entries(lengths)
-            ):
-                range_tree_entry.set_name(name)
-            contiguous_index = sympy_dot(
-                ir.FlexibleLayout.contiguous_strides(lengths), index_symbols
-            )
-            self.body.writeline("xindex = " + texpr(contiguous_index))
-            self.range_trees[0].lookup(
-                sympy.Integer(1), sympy_product(lengths)
-            ).set_name("xindex")
-            self.template_mask = mask
-            self.template_indices = indices
-            output_index = self.output_node.get_layout().make_indexer()(index_symbols)
-            if output_index == contiguous_index:
-                output_index = sympy.Symbol("xindex")
-
-            epilogue_args = [val]
-            for input_node in itertools.chain(
-                self.input_nodes[: self.prefix_args],
-                self.input_nodes[len(self.input_nodes) - self.suffix_args :],
-            ):
-                input_node.freeze_layout()
-                epilogue_args.append(input_node.make_loader()(index_symbols))
-
-            V.ops.store(
-                self.output_node.get_name(),
-                output_index,
-                self.epilogue_fn(*epilogue_args),
-            )
-        assert self.template_mask == mask
+        assert self.template_mask is None
+        indices = list(map(TritonPrinter.paren, indices))
+        index_symbols = [sympy.Symbol(x) for x in indices]
+        lengths = [V.graph.sizevars.simplify(s) for s in self.output_node.get_size()]
+        assert len(indices) == len(lengths)
+
+        # glue to make generated code use same indexing from template
+        for name, range_tree_entry in zip(
+            indices, self.range_trees[0].construct_entries(lengths)
+        ):
+            range_tree_entry.set_name(name)
+        contiguous_index = sympy_dot(
+            ir.FlexibleLayout.contiguous_strides(lengths), index_symbols
+        )
+        contiguous_index = self.rename_indexing(contiguous_index)
+        self.body.writeline("xindex = " + texpr(contiguous_index))
+        self.range_trees[0].lookup(sympy.Integer(1), sympy_product(lengths)).set_name(
+            "xindex"
+        )
+        self.template_mask = mask
+        self.template_indices = indices
+        output_index = self.output_node.get_layout().make_indexer()(index_symbols)
+        output_index = self.rename_indexing(output_index)
+        if output_index == contiguous_index:
+            output_index = sympy.Symbol("xindex")
+
+        epilogue_args = [val]
+        for input_node in itertools.chain(
+            self.input_nodes[: self.prefix_args],
+            self.input_nodes[len(self.input_nodes) - self.suffix_args :],
+        ):
+            input_node.freeze_layout()
+            epilogue_args.append(input_node.make_loader()(index_symbols))
+
+        V.ops.store(
+            self.output_node.get_name(),
+            output_index,
+            self.epilogue_fn(*epilogue_args),
+        )
         self.codegen_body()
-        return textwrap.indent(self.body.getvalue(), "    ").strip()
+
+        def hook():
+            # more stuff might have been added since the codegen_body above
+            self.codegen_body()
+            return textwrap.indent(self.body.getvalue(), "    ").strip()
+
+        assert "<STORE_OUTPUT>" not in self.render_hooks
+        self.render_hooks["<STORE_OUTPUT>"] = hook
+        return "<STORE_OUTPUT>"
+
+    def render(self, template, kwargs):
+        return PartialRender(
+            template.render(**self.template_env(), **kwargs),
+            self.render_hooks,
+        )
 
     def make_load(self, name, indices, mask):
         """
@@ -296,6 +342,8 @@
         for i in range(len(call_args)):
             if V.graph.is_unspec_arg(call_args[i]):
                 call_args[i] = call_args[i] + ".item()"
+            if isinstance(call_args[i], sympy.Symbol):
+                call_args[i] = texpr(call_args[i])
 
         if V.graph.cpp_wrapper:
             wrapper.generate_kernel_call(
@@ -429,16 +477,8 @@
             use_jit=True,
             **kernel_options,
         ) as kernel:
-            # need to do call render twice to get all the needed args right
             try:
-                self.template.render(
-                    **kernel.template_env(),
-                    **kwargs,
-                )
-                code = self.template.render(
-                    **kernel.template_env(),
-                    **kwargs,
-                )
+                code = kernel.render(self.template, kwargs).finalize()
             except ZeroDivisionError:
                 # TODO(nmacchioni): fix sympy division by zero
                 return None
@@ -460,15 +500,15 @@
             mod = PyCodeCache.load(code, extra)
             _, call_args, _ = kernel.args.python_argdefs()
 
-        expected_args = [x.get_name() for x in input_nodes] + [fake_out.get_name()]
-        # TODO(nmacchioni) fix bug here in CI tests
-        # assert list(call_args) == expected_args, (call_args, expected_args)
-        if list(call_args) != expected_args:
-            return None
+        expected_args = list(unique(x.get_name() for x in input_nodes))
+        expected_args.extend([fake_out.get_name()])
+        assert list(call_args)[: len(expected_args)] == expected_args, (
+            call_args,
+            expected_args,
+        )
         extra_args = V.graph.sizevars.size_hints(
             map(sympy.expand, call_args[len(expected_args) :])
         )
-        assert not extra_args, "TODO: dynamic shapes"
 
         kernel_hash_name = f"triton_{self.name}_{next(self.index_counter)}"
 
@@ -480,9 +520,9 @@
                 **kernel_options,
             )
             render = functools.partial(
-                self.template.render,
-                **kernel.template_env(),
-                **kwargs,
+                kernel.render,
+                self.template,
+                kwargs,
             )
             return kernel, render
 
@@ -704,7 +744,11 @@
     def __call__(self, name, choices: List[ChoiceCaller], input_nodes, layout):
         # TODO(nmacchioni): remove once CI tests are fixed
         choices = [choice for choice in choices if choice is not None]
-        assert len(choices) > 0, "no choices to select"
+        if len(choices) == 0:
+            raise RuntimeError(
+                "No choices to select, please consider adding ATEN into max_autotune_gemm_backends "
+                "config (defined in torch/_inductor/config.py) to allow at least one choice. "
+            )
 
         if len(choices) == 1:
             return choices[0].output_node()
@@ -762,15 +806,20 @@
         input_nodes,
         layout,
     ):
-        example_inputs = [cls.benchmark_example_value(x) for x in input_nodes]
-        example_inputs_extern = list(example_inputs)
-        for i in range(len(example_inputs)):
-            if input_nodes[i].get_layout().offset != 0:
-                offset = V.graph.sizevars.size_hint(input_nodes[i].get_layout().offset)
-                data = example_inputs_extern[i]
-                example_inputs_extern[i] = torch.as_strided(
-                    data, data.size(), data.stride(), offset
-                )
+        # de-duplicate args
+        unique_example_inputs = {
+            x.get_name(): cls.benchmark_example_value(x) for x in input_nodes
+        }
+        example_inputs = list(unique_example_inputs.values())
+        example_inputs_extern = [
+            torch.as_strided(
+                unique_example_inputs[input_node.get_name()],
+                V.graph.sizevars.size_hints(input_node.get_size()),
+                V.graph.sizevars.size_hints(input_node.get_stride()),
+                V.graph.sizevars.size_hint(input_node.get_layout().offset),
+            )
+            for input_node in input_nodes
+        ]
 
         out = cls.benchmark_example_value(layout)
         out_extern = torch.as_strided(
@@ -874,16 +923,15 @@
         """
         if isinstance(node, ir.Layout):
             node = ir.Buffer("fake", node)
+        # triton templates want the base tensor.
+        if isinstance(node, ir.BaseView):
+            node = node.unwrap_view()
         return rand_strided(
             V.graph.sizevars.size_hints(node.get_size()),
             V.graph.sizevars.size_hints(node.get_stride()),
             device=node.get_device(),
             dtype=node.get_dtype(),
-<<<<<<< HEAD
-            extra_size=V.graph.sizevars.size_hint(node.get_layout().offset),
-=======
             extra_size=node.layout.offset,
->>>>>>> f23d755e
         )
 
     @staticmethod
