--- conflicted
+++ resolved
@@ -3,10 +3,7 @@
 import inspect
 import itertools
 import logging
-<<<<<<< HEAD
-=======
-
->>>>>>> 8029cda3
+
 import math
 import operator
 import sys
