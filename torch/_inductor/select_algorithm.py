import builtins
import functools
import inspect
import itertools
import logging
import operator
import sys
import textwrap
import time
from concurrent.futures import ThreadPoolExecutor
from io import StringIO

from typing import Any, Callable, Dict, List, Optional, Union
from unittest.mock import patch

import sympy

import torch
from torch._dynamo.testing import rand_strided
from torch._dynamo.utils import counters, identity, preserve_rng_state

from . import config, ir
from .autotune_process import TensorMeta, TritonBenchmarkRequest
from .codecache import code_hash, PersistentCache, PyCodeCache
from .codegen.common import IndentedBuffer, KernelTemplate

from .codegen.triton import (
    gen_common_triton_imports,
    texpr,
    TritonKernel,
    TritonPrinter,
    TritonScheduling,
)

from .codegen.triton_utils import config_of, signature_to_meta
from .exc import CUDACompileError
from .ir import ChoiceCaller, PrimitiveInfoType
from .utils import (
    do_bench,
    get_dtype_size,
    Placeholder,
    sympy_dot,
    sympy_product,
    unique,
)
from .virtualized import V

log = logging.getLogger(__name__)

# correctness checks struggle with fp16/tf32
VERIFY: Dict[str, Any] = dict()
PRINT_AUTOTUNE = True
DEBUG = False


class KernelNamespace:
    pass


# these objects are imported from the generated wrapper code
extern_kernels = KernelNamespace()


class PartialRender:
    """
    Some parts of a template need to be generated at the end, but
    inserted into the template at the start.  This allows doing a bunch
    of replacements after the initial render.
    """

    def __init__(self, code, replacement_hooks):
        super().__init__()
        self.code = code
        self.replacement_hooks = replacement_hooks

    def finalize(self):
        code = self.code
        assert code is not None, "can only be called once"
        self.code = None
        for key, fn in self.replacement_hooks.items():
            code = code.replace(key, fn())
        return code


class TritonTemplateKernel(TritonKernel):
    def __init__(
        self,
        kernel_name,
        input_nodes,
        output_node,
        defines,
        num_stages,
        num_warps,
        grid_fn,
        meta,
        call_sizes,
        use_jit=False,
        prefix_args=0,
        suffix_args=0,
        epilogue_fn=identity,
        *,
        index_dtype,
    ):
        super().__init__(
            sympy_product(output_node.get_size()),
            sympy.Integer(1),
            index_dtype=index_dtype,
        )
        self.input_nodes = input_nodes
        self.output_node = output_node
        self.named_input_nodes = {}
        self.defines = defines
        self.kernel_name = kernel_name
        self.template_mask = None
        self.use_jit = use_jit
        self.num_stages = num_stages
        self.num_warps = num_warps
        self.grid_fn = grid_fn
        self.meta = meta
        self.call_sizes = call_sizes
        # for templates with fixed epilogues
        self.prefix_args = prefix_args
        self.suffix_args = suffix_args
        self.epilogue_fn = epilogue_fn
        self.render_hooks = dict()
        self.triton_meta: Optional[Dict[str, object]] = None

    def need_numel_args(self):
        return False

    def estimate_kernel_num_bytes(self):
        """
        Estimate the total number of bytes this kernel takes.
        For in/out nodes, sizes are counted twice: once for reading and
        once for writing.
        """
        ninplace_args = len(unique(self.args.inplace_buffers.values()))
        num_bytes = []
        for i, inp in enumerate(itertools.chain(self.input_nodes, (self.output_node,))):
            size = V.graph.sizevars.size_hints(inp.get_size())
            numel = functools.reduce(operator.mul, size)
            dtype_size = get_dtype_size(inp.get_dtype())
            num_bytes.append(numel * dtype_size * (1 + int(i < ninplace_args)))
        return sum(num_bytes)

    def jit_lines(self):
        if self.use_jit:
            return "@triton.jit"

        argdefs, _, signature = self.args.python_argdefs()
        triton_meta = {
            "signature": signature_to_meta(signature, size_dtype=self.index_dtype),
            "device": self.output_node.get_device().index,
            "device_type": self.output_node.get_device().type,
            "constants": {},
        }
        triton_meta["configs"] = [config_of(signature)]
        for arg_num in triton_meta["configs"][0].equal_to_1:  # type: ignore[index]
            triton_meta["constants"][arg_num] = 1  # type: ignore[index]
        matrix_instr_nonkdim = self.meta.get("matrix_instr_nonkdim", 0)
        if matrix_instr_nonkdim != 0:
            triton_meta["matrix_instr_nonkdim"] = matrix_instr_nonkdim

        self.triton_meta = triton_meta

        inductor_meta = {
            "kernel_name": str(Placeholder.DESCRIPTIVE_NAME),
            "backend_hash": torch.utils._triton.triton_hash_with_backend(),
        }
        if config.profile_bandwidth or config.benchmark_kernel:
            num_gb = self.estimate_kernel_num_bytes() / 1e9
            inductor_meta["kernel_num_gb"] = num_gb
        return f"""
            @triton_heuristics.template(
                num_stages={self.num_stages},
                num_warps={self.num_warps},
                triton_meta={triton_meta!r},
                inductor_meta={inductor_meta!r},
            )
            @triton.jit
        """

    def def_kernel(self, *argnames):
        """
        Hook called from template code to generate function def and
        needed args.
        """
        assert all(isinstance(x, str) for x in argnames)
        renames = IndentedBuffer(initial_indent=1)

        named_args = self.input_nodes[
            self.prefix_args : len(self.input_nodes) - self.suffix_args
        ]

        assert len(argnames) == len(named_args), (
            len(argnames),
            len(named_args),
            self.prefix_args,
            len(self.input_nodes),
        )

        for input_node in self.input_nodes[: self.prefix_args]:
            # get args in correct order
            self.args.input(input_node.get_name())

        for name, input_node in zip(argnames, named_args):
            arg_name = f"arg_{name}"
            self.named_input_nodes[name] = input_node
            self.args.input_buffers[input_node.get_name()] = arg_name

        # The args may be duplicated, so renaming must be after args are de-duplicated.
        for name in argnames:
            input_node = self.named_input_nodes[name]
            arg_name = self.args.input_buffers[input_node.get_name()]
            if input_node.get_layout().offset == 0:
                renames.writeline(f"{name} = {arg_name}")
            else:
                offset = texpr(self.rename_indexing(input_node.get_layout().offset))
                renames.writeline(f"{name} = {arg_name} + {offset}")

        for input_node in self.input_nodes[len(self.input_nodes) - self.suffix_args :]:
            # get args in correct order
            self.args.input(input_node.get_name())

        def hook():
            # python_argdefs() cannot be run until after the rest of the template lazily adds more args
            arg_defs, *_ = self.args.python_argdefs()
            code = IndentedBuffer()
            code.splice(gen_common_triton_imports())
            code.splice(self.jit_lines())
            code.writeline(f"def {self.kernel_name}({', '.join(arg_defs)}):")
            with code.indent():
                code.splice(self.defines)
                code.splice(renames.getvalue())
            return code.getvalue()

        assert "<DEF_KERNEL>" not in self.render_hooks
        self.render_hooks["<DEF_KERNEL>"] = hook
        return "<DEF_KERNEL>"

    def size(self, name: str, index: int):
        """
        Hook called from template code to get the size of an arg.
        Will add needed args to pass it in if it is dynamic.
        """
        assert isinstance(index, int)
        if name is None:
            val = self.output_node.get_size()[index]
        else:
            assert isinstance(name, str)
            val = self.named_input_nodes[name].get_size()[index]
        return texpr(self.rename_indexing(val))

    def stride(self, name, index):
        """
        Hook called from template code to get the stride of an arg.
        Will add needed args to pass it in if it is dynamic.
        """
        assert isinstance(index, int)
        if name is None:
            val = self.output_node.get_stride()[index]
        else:
            assert isinstance(name, str)
            val = self.named_input_nodes[name].get_stride()[index]
        return texpr(self.rename_indexing(val))

    def store_output(self, indices, val, mask):
        """
        Hook called from template code to store the final output
        (if the buffer hasn't been optimized away), then append any
        epilogue fusions.
        """
        assert isinstance(indices, (list, tuple))
        assert isinstance(val, str)
        assert isinstance(mask, str)
        assert self.template_mask is None
        indices = list(map(TritonPrinter.paren, indices))
        index_symbols = [sympy.Symbol(x) for x in indices]
        lengths = [V.graph.sizevars.simplify(s) for s in self.output_node.get_size()]
        assert len(indices) == len(lengths)

        # glue to make generated code use same indexing from template
        for name, range_tree_entry in zip(
            indices, self.range_trees[0].construct_entries(lengths)
        ):
            range_tree_entry.set_name(name)
        contiguous_index = sympy_dot(
            ir.FlexibleLayout.contiguous_strides(lengths), index_symbols
        )
        contiguous_index = self.rename_indexing(contiguous_index)
        self.body.writeline("xindex = " + texpr(contiguous_index))
        self.range_trees[0].lookup(sympy.Integer(1), sympy_product(lengths)).set_name(
            "xindex"
        )
        self.template_mask = mask
        self.template_indices = indices
        output_index = self.output_node.get_layout().make_indexer()(index_symbols)
        output_index = self.rename_indexing(output_index)
        if output_index == contiguous_index:
            output_index = sympy.Symbol("xindex")

        epilogue_args = [val]
        for input_node in itertools.chain(
            self.input_nodes[: self.prefix_args],
            self.input_nodes[len(self.input_nodes) - self.suffix_args :],
        ):
            input_node.freeze_layout()
            epilogue_args.append(input_node.make_loader()(index_symbols))

        V.ops.store(
            self.output_node.get_name(),
            output_index,
            self.epilogue_fn(*epilogue_args),
        )
        self.codegen_body()

        def hook():
            # more stuff might have been added since the codegen_body above
            self.codegen_body()
            return textwrap.indent(self.body.getvalue(), "    ").strip()

        assert "<STORE_OUTPUT>" not in self.render_hooks
        self.render_hooks["<STORE_OUTPUT>"] = hook
        return "<STORE_OUTPUT>"

    def render(self, template, kwargs):
        return PartialRender(
            template.render(**self.template_env(), **kwargs),
            self.render_hooks,
        )

    def make_load(self, name, indices, mask):
        """
        Optional helper called from template code to generate the code
        needed to load from an tensor.
        """
        assert isinstance(indices, (list, tuple))
        assert isinstance(name, str)
        assert isinstance(mask, str)
        stride = self.named_input_nodes[name].get_stride()
        indices = list(map(TritonPrinter.paren, indices))
        assert len(indices) == len(stride)
        index = " + ".join(
            f"{texpr(self.rename_indexing(s))} * {i}" for s, i in zip(stride, indices)
        )
        return f"tl.load({name} + ({index}), {mask})"

    def template_env(self):
        """
        Generate the namespace visible in the template.
        """
        return {
            fn.__name__: fn
            for fn in [
                self.def_kernel,
                self.size,
                self.stride,
                self.store_output,
                self.make_load,
            ]
        }

    def indexing(
        self,
        index: sympy.Expr,
        *,
        dense_indexing=False,
        copy_shape=None,
        override_mask=None,
        block_ptr=False,
    ):
        """
        Override the default indexing to use our custom mask and force
        dense indexing.
        """
        return super().indexing(
            index,
            dense_indexing=False,
            copy_shape=self.template_mask,
            override_mask=self.template_mask,
            block_ptr=block_ptr,
        )

    def initialize_range_tree(self, pid_cache):
        super().initialize_range_tree(pid_cache)
        # ignore default codegen
        self.body.clear()
        self.indexing_code.clear()

    def call_kernel(self, name: str, node: Optional[ir.IRNode] = None):
        wrapper = V.graph.wrapper_code
        _, call_args, _ = self.args.python_argdefs()
        call_args = [str(a) for a in call_args]

        for i in range(len(call_args)):
            if V.graph.is_unspec_arg(call_args[i]):
                call_args[i] = call_args[i] + ".item()"
            if isinstance(call_args[i], sympy.Symbol):
                call_args[i] = texpr(call_args[i])

        if V.graph.cpp_wrapper:
            # In the cpp_wrapper case, we have to compute CUDA launch grid at runtime
            # if any dynamic dimension is involved. We rely on the Python version
            # of the grid function to generate those grid configs, which may contain
            # symbolic values. The wrapper will use cexpr to print out C++ code
            # appropriately for the grid configs.
            grid_args = [V.graph.sizevars.simplify(s) for s in self.call_sizes] + [
                self.meta
            ]
            grid = self.grid_fn(*grid_args)

            wrapper.generate_kernel_call(
                name,
                call_args,
                device_index=V.graph.scheduler.current_device.index,
                grid=grid,
                triton_meta=self.triton_meta,
            )
        else:
            stream_name = wrapper.write_get_raw_stream(
                V.graph.scheduler.current_device.index
            )

            wrapper.add_import_once(f"import {self.grid_fn.__module__}")
            meta = wrapper.add_meta_once(self.meta)

            grid_call = [
                texpr(V.graph.sizevars.simplify(s)) for s in self.call_sizes
            ] + [meta]
            grid_call = f"{self.grid_fn.__module__}.{self.grid_fn.__name__}({', '.join(grid_call)})"
            wrapper.writeline(
                f"{name}.run({', '.join(call_args)}, grid={grid_call}, stream={stream_name})"
            )


@functools.lru_cache(None)
def _jinja2_env():
    try:
        import jinja2

        return jinja2.Environment(
            undefined=jinja2.StrictUndefined,
        )
    except ImportError:
        return None


class TritonTemplate(KernelTemplate):
    index_counter = itertools.count()
    all_templates: Dict[str, "TritonTemplate"] = dict()

    def __init__(self, name: str, grid: Any, source: str, debug=False):
        super().__init__(name)
        self.grid = grid
        self.template = self._template_from_string(source)
        assert name not in self.all_templates, "duplicate template name"
        self.all_templates[name] = self
        self.debug = debug

    def generate(
        self,
        input_nodes,
        layout,
        num_stages,
        num_warps,
        prefix_args=0,
        suffix_args=0,
        epilogue_fn=identity,
        **kwargs,
    ):
        assert self.template, "requires jinja2"
        defines = StringIO()
        for name, val in kwargs.items():
            defines.write(f"    {name} : tl.constexpr = {val}\n")
        defines = defines.getvalue()

        fake_out = ir.Buffer("buf_out", layout)
        kernel_name = f"triton_{self.name}"

        numel = sympy_product(layout.size)
        buffers = itertools.chain(input_nodes, (fake_out,))
        if not TritonScheduling.can_use_32bit_indexing(numel, buffers):
            raise NotImplementedError(
                "64-bit indexing is not yet implemented for triton templates"
            )

        kernel_options = dict(
            input_nodes=input_nodes,
            defines=defines,
            num_stages=num_stages,
            num_warps=num_warps,
            grid_fn=self.grid,
            meta=kwargs,
            call_sizes=layout.size,
            prefix_args=prefix_args,
            suffix_args=suffix_args,
            epilogue_fn=epilogue_fn,
            index_dtype="tl.int32",
        )
        with patch.object(
            V.graph, "get_dtype", self._fake_get_dtype(fake_out)
        ), TritonTemplateKernel(
            kernel_name=kernel_name,
            output_node=fake_out,
            use_jit=False,
            **kernel_options,
        ) as kernel:
            try:
                code = kernel.render(self.template, kwargs).finalize()
            except ZeroDivisionError:
                # TODO(nmacchioni): fix sympy division by zero
                return None
            if self.debug:
                print("Generated Code:\n", code)
            extra = (
                "-".join(
                    [
                        *[
                            f"{kwarg}={repr(kwargs[kwarg])}"
                            for kwarg in sorted(kwargs.keys())
                        ],
                        f"num_stages={num_stages}",
                        f"num_warps={num_warps}",
                    ]
                )
                + "-"
            )
            mod = PyCodeCache.load(code, extra)
            _, call_args, _ = kernel.args.python_argdefs()

        expected_args = list(unique(x.get_name() for x in input_nodes))
        expected_args.extend([fake_out.get_name()])
        assert list(call_args)[: len(expected_args)] == expected_args, (
            call_args,
            expected_args,
        )
        extra_args = V.graph.sizevars.size_hints(
            map(sympy.expand, call_args[len(expected_args) :]),
            fallback=config.unbacked_symint_fallback,
        )

        kernel_hash_name = f"triton_{self.name}_{next(self.index_counter)}"

        def make_kernel_render(out_node):
            kernel = TritonTemplateKernel(
                kernel_name=str(Placeholder.KERNEL_NAME),
                output_node=out_node,
                use_jit=False,
                **kernel_options,
            )
            render = functools.partial(
                kernel.render,
                self.template,
                kwargs,
            )
            return kernel, render

        # create the BenchmarkRequest
        assert mod.__file__ is not None
        grid = self.grid(
            *V.graph.sizevars.size_hints(
                layout.size,
                fallback=config.unbacked_symint_fallback,
            ),
            kwargs,
        )
        bmreq = TritonBenchmarkRequest(
            module_path=mod.__file__,
            module_cache_key=mod.key,
            kernel_name=kernel_name,
            grid=grid,
            extra_args=extra_args,
            num_stages=num_stages,
            num_warps=num_warps,
            matrix_instr_nonkdim=kwargs.get("matrix_instr_nonkdim", 0),
            input_tensor_meta=TensorMeta.from_irnodes(input_nodes),
            output_tensor_meta=TensorMeta.from_irnodes(layout),
        )

        return TritonTemplateCaller(
            kernel_hash_name,
            input_nodes,
            layout,
            make_kernel_render,
            extra.strip("-").replace("-", ", "),
            bmreq,
            log_info={
                "tile_shape": str(
                    (
                        kwargs.get("BLOCK_M", -1),
                        kwargs.get("BLOCK_K", -1),
                        kwargs.get("BLOCK_N", -1),
                    )
                ),
                "num_stages": num_stages,
                "num_warps": num_warps,
                "allow_tf32": str(kwargs.get("ALLOW_TF32", None)),
                "acc_type": str(kwargs.get("ACC_TYPE", None)),
            },
        )


class ExternKernelChoice:
    def __init__(
        self,
        kernel,
        cpp_kernel=None,
        *,
        name=None,
        has_out_variant=True,
        op_overload=None,
        use_fallback_kernel=False,
    ):
        super().__init__()
        name = name or kernel.__name__
        assert callable(kernel)
        assert not hasattr(extern_kernels, name), "duplicate extern kernel"
        self.name = name
        self.cpp_kernel_name = cpp_kernel
        self.has_out_variant = has_out_variant
        setattr(extern_kernels, name, kernel)
        self.op_overload = op_overload
        self.use_fallback_kernel = use_fallback_kernel

    def to_callable(self):
        return getattr(extern_kernels, self.name)

    def call_name(self):
        return f"extern_kernels.{self.name}"

    @functools.lru_cache(None)
    def hash_key(self):
        fn = self.to_callable()
        parts = [
            self.name,
            getattr(fn, "__name__", ""),
            getattr(fn, "__module__", ""),
        ]
        try:
            parts.append(inspect.getsource(fn))
        except Exception:
            pass
        return code_hash("-".join(parts))

    def bind(
        self,
        input_nodes,
        layout,
        ordered_kwargs_for_cpp_kernel=(),
        **kwargs,
    ):
        self.ordered_kwargs_for_cpp_kernel = ordered_kwargs_for_cpp_kernel
        return ExternKernelCaller(
            self, input_nodes, layout, kwargs, has_out_variant=self.has_out_variant
        )


class TritonTemplateCaller(ir.TritonTemplateCallerBase):
    def __init__(
        self,
        name,
        input_nodes,
        layout,
        make_kernel_render,
        debug_extra,
        bmreq,
        log_info: Optional[
            Dict[str, Union[PrimitiveInfoType, List[PrimitiveInfoType]]]
        ] = None,
    ):
        super().__init__(name, input_nodes, layout)
        self.make_kernel_render = make_kernel_render
        self.debug_extra = debug_extra
        self.bmreq: TritonBenchmarkRequest = bmreq
        if log_info is None:
            log_info = {}
        self.log_info: Dict[str, Any] = log_info
        self.log_info.update(
            {
                "backend": "Triton",
                "grid": str(self.bmreq.grid),
                "num_stages": self.bmreq.num_stages,
                "num_warps": self.bmreq.num_warps,
            }
        )

    def benchmark(self, *args, out):
        assert self.bmreq is not None
        return self.bmreq.benchmark(*args, output_tensor=out)

    def precompile(self):
        assert self.bmreq is not None
        self.bmreq.precompile()

    def __str__(self):
        return f"TritonTemplateCaller({self.bmreq.module_path}, {self.debug_extra})"

    def call_name(self):
        return f"template_kernels.{self.name}"

    def hash_key(self):
        return "-".join(
            [
                self.name.rsplit("_", 1)[0],
                self.bmreq.module_cache_key,
            ]
        )

    def output_node(self):
        return ir.TensorBox.create(
            ir.TritonTemplateBuffer(
                layout=self.layout,
                inputs=self.input_nodes,
                make_kernel_render=self.make_kernel_render,
            )
        )

    def info_dict(self) -> Dict[str, Union[PrimitiveInfoType, List[PrimitiveInfoType]]]:
        """Information returned here is logged to the autotune log file when that is enabled."""
        return self.log_info

    def get_make_kernel_render(self):
        return self.make_kernel_render


class ExternKernelCaller(ChoiceCaller):
    def __init__(
        self,
        choice: ExternKernelChoice,
        input_nodes,
        layout,
        kwargs=None,
        *,
        has_out_variant=True,
    ):
        super().__init__(choice.name, input_nodes, layout)
        self.choice = choice
        self.kwargs = kwargs or {}
        self.has_out_variant = has_out_variant

    def __str__(self):
        return f"ExternKernelCaller({self.choice.call_name()})"

    def benchmark(self, *args, out):
        if out.numel() == 0:
            # no need to run the kerrnel of do benchmarking
            return 0.0
        if self.has_out_variant:
            return super().benchmark(*args, out=out)
        else:
            algo = self.to_callable()
            out_new = algo(*args)
            torch._C._dynamo.guards.assert_size_stride(
                out_new, tuple(out.size()), tuple(out.stride())
            )
            out.copy_(out_new)  # for correctness checking
            return do_bench(lambda: algo(*args))

    def to_callable(self):
        fn = self.choice.to_callable()
        if self.kwargs:
            return functools.partial(fn, **self.kwargs)
        else:
            return fn

    def hash_key(self):
        return "-".join(
            [
                self.choice.name,
                *[
                    f"{kwarg}={repr(self.kwargs[kwarg])}"
                    for kwarg in sorted(self.kwargs.keys())
                ],
                self.choice.hash_key(),
            ]
        )

    def output_node(self):
        if config.abi_compatible and self.choice.use_fallback_kernel:
            assert (
                self.choice.op_overload is not None
            ), "Please provide an op_overload to use ir.FallbackKernel"
            inner = ir.FallbackKernel.create(
                self.choice.op_overload, *self.input_nodes, **self.kwargs
            )
        else:
            cls = ir.ExternKernelOut if self.has_out_variant else ir.ExternKernelAlloc
            inner = cls(
                layout=self.layout,
                inputs=self.input_nodes,
                python_kernel_name=self.choice.call_name(),
                cpp_kernel_name=self.choice.cpp_kernel_name,
                ordered_kwargs_for_cpp_kernel=self.choice.ordered_kwargs_for_cpp_kernel,
                op_overload=self.choice.op_overload,
                kwargs=self.kwargs,
            )

        return ir.TensorBox.create(inner)

    def info_dict(self) -> Dict[str, Union[PrimitiveInfoType, List[PrimitiveInfoType]]]:
        """Information returned here is logged to the autotune log file when that is enabled."""
        return {
            "backend": "extern",
            "kernel_call_name": self.choice.call_name(),
        }


class ErrorFromChoice(RuntimeError):
    def __init__(self, msg, choice: ChoiceCaller, inputs_str):
        msg += f"\nFrom choice {choice}\n{inputs_str}"
        super().__init__(msg)
        self.choice = choice


class AlgorithmSelectorCache(PersistentCache):
    def __init__(self, *args, **kwargs):
        super().__init__(*args, **kwargs)

        # the autotuning will get occur in the scheduler, so there is
        # no guarantee that the first lowering for a given key will also be the
        # first to benchmark it. share a single precompilation function for all lowerings
        # of a particular key
        self.precompile_cache: Dict[str, Callable[[], None]] = {}

    def __call__(
        self,
        name,
        choices: List[ChoiceCaller],
        input_nodes,
        layout,
        # optional dict mapping arg indices to the functions
        # generating a torch.Tensor for that input from the
        # corresponding ir.Buffer. if passed for a given
        # arg, the function will be called instead of
        # generating a random torch.Tensor for benchmarking.
        input_gen_fns: Optional[Dict[int, Callable[[ir.Buffer], torch.Tensor]]] = None,
        precompilation_timeout_seconds: int = 60 * 60,
        return_multi_template=False,
    ):
        from .codegen.cuda.cuda_kernel import CUDATemplateCaller

        # TODO - assert that we have not mutating kernels here

        # TODO(nmacchioni): remove once CI tests are fixed
        choices = [choice for choice in choices if choice is not None]

        if len(choices) == 0:
            raise RuntimeError(
                "No choices to select, please consider adding ATEN into max_autotune_gemm_backends "
                "config (defined in torch/_inductor/config.py) to allow at least one choice. "
            )
        log.debug("Max autotune selects from %s choices.", str(len(choices)))

        if len(choices) == 1:
            if not isinstance(choices[0], CUDATemplateCaller):
                # CUDATemplateCaller still needs to go through autotuning process to retrieve workspace size.
                return choices[0].output_node()

        @functools.lru_cache(None)
        def make_benchmark_fn():
            return self.make_benchmark_fn(choices, input_nodes, layout, input_gen_fns)

        inputs_key = repr([self.key_of(x) for x in input_nodes])

        def precompile(choices):
            if (
                precompilation_timeout_seconds is None
                or precompilation_timeout_seconds <= 0
            ):
                return
            num_workers = min(
                config.compile_threads,
                torch.get_num_threads(),
                len(choices),
            )
            if num_workers <= 0:
                return
            log.info(
                "Multithreaded precompilation for %d choices using %d worker threads",
                len(choices),
                num_workers,
            )

            precompile_key = f"{name}: {inputs_key}"
            if precompile_func := self.precompile_cache.get(precompile_key):
                return precompile_func

            executor = ThreadPoolExecutor(max_workers=num_workers)
            futures = executor.map(
                lambda c: c.precompile(),
                [c for c in choices if hasattr(c, "precompile")],
                timeout=precompilation_timeout_seconds,
            )

            @functools.lru_cache(None)
            def wait_on_futures():
                try:
                    iterator = iter(futures)
                    while True:
                        try:
                            next(iterator)
                        except CUDACompileError:
                            log.error(  # noqa: G201
                                "CUDA Compilation error", exc_info=True
                            )
                except TimeoutError:
                    log.warning(
                        f"Precompilation timed out after {precompilation_timeout_seconds} seconds."  # noqa: G004
                    )
                except StopIteration:
                    pass

                executor.shutdown(wait=True)

            self.precompile_cache[precompile_key] = wait_on_futures

            return wait_on_futures

        def autotune(choices):
            return make_benchmark_fn()(choices)

        if config.autotune_in_subproc:
            from .autotune_process import tuning_pool

            # do the optional warmup
            tuning_pool.initialize()

        def do_autotuning(precompile_fn):
            precompile_start_ts = time.time()
            precompile_fn()
            precompile_elapse = time.time() - precompile_start_ts

            autotune_start_ts = time.time()
            timings = self.lookup(
                choices,
                name,
                inputs_key,
                autotune,
            )
            autotune_elapse = time.time() - autotune_start_ts

            if make_benchmark_fn.cache_info().currsize:
                counters["inductor"]["select_algorithm_autotune"] += 1

            if (
                make_benchmark_fn.cache_info().currsize
                or log.getEffectiveLevel() == logging.DEBUG
                or config.trace.log_autotuning_results
            ):
                self.log_results(
                    name, input_nodes, timings, autotune_elapse, precompile_elapse
                )

            return timings

        precompile_fn = precompile(choices)

        if return_multi_template:

            def get_timings():
                timings = do_autotuning(precompile_fn)
                min_extern_choice = float("inf")
                for choice, timing in timings.items():
                    if isinstance(choice, ExternKernelCaller):
                        min_extern_choice = min(min_extern_choice, timing)

                timings = {
                    choice: time
                    for choice, time in timings.items()
                    if (
                        time <= min_extern_choice
                        or not isinstance(choice, ExternKernelCaller)
                    )
                }

                return timings

            return torch._inductor.ir.TensorBox.create(
                torch._inductor.ir.MultiTemplateBuffer(
                    layout,
                    input_nodes,
                    get_timings,
                )
            )

        # TODO - dont want to precompile if we have a cache hit
        timings = do_autotuning(precompile_fn)
        if timings == {} or choices[0] not in timings:
            return choices[0].output_node()

        selected_choice = builtins.min(timings, key=timings.__getitem__).output_node()
        log.debug("selected choice: %s", str(selected_choice))
        return selected_choice

    @classmethod
    def make_benchmark_fn(
        cls,
        choices,
        input_nodes,
        layout,
        input_gen_fns=None,
    ):
        if input_gen_fns is None:
            input_gen_fns = {}

<<<<<<< HEAD
        # de-duplicate args
        unique_example_inputs = {
            x.get_name(): input_gen_fns.get(
                i, functools.partial(cls.benchmark_example_value, written_to=False)
            )(x)
            for i, x in enumerate(input_nodes)
        }
        example_inputs = list(unique_example_inputs.values())
        example_inputs_extern = [
            torch.as_strided(
                unique_example_inputs[input_node.get_name()],
                V.graph.sizevars.size_hints(
                    input_node.get_size(),
                    fallback=config.unbacked_symint_fallback,
                ),
                V.graph.sizevars.size_hints(
                    input_node.get_stride(),
                    fallback=config.unbacked_symint_fallback,
                ),
                V.graph.sizevars.size_hint(
                    input_node.get_layout().offset,
                    fallback=config.unbacked_symint_fallback,
                ),
            )
            for input_node in input_nodes
        ]
        out = cls.benchmark_example_value(layout, written_to=True)
        out_extern = torch.as_strided(
            out, out.size(), out.stride(), V.graph.sizevars.size_hint(layout.offset)
        )
        if VERIFY:
            choices[0].benchmark(*example_inputs_extern, out=out_extern)
            expected = out_extern.clone()
=======
        def get_inputs():
            # de-duplicate args
            unique_example_inputs = {
                x.get_name(): input_gen_fns.get(i, cls.benchmark_example_value)(x)
                for i, x in enumerate(input_nodes)
            }
            example_inputs = list(unique_example_inputs.values())
            example_inputs_extern = [
                torch.as_strided(
                    unique_example_inputs[input_node.get_name()],
                    V.graph.sizevars.size_hints(
                        input_node.get_size(),
                        fallback=config.unbacked_symint_fallback,
                    ),
                    V.graph.sizevars.size_hints(
                        input_node.get_stride(),
                        fallback=config.unbacked_symint_fallback,
                    ),
                    V.graph.sizevars.size_hint(
                        input_node.get_layout().offset,
                        fallback=config.unbacked_symint_fallback,
                    ),
                )
                for input_node in input_nodes
            ]

            out = cls.benchmark_example_value(layout)
            out_extern = torch.as_strided(
                out, out.size(), out.stride(), V.graph.sizevars.size_hint(layout.offset)
            )
            expected = None
            if VERIFY:
                choices[0].benchmark(*example_inputs_extern, out=out_extern)
                expected = out_extern.clone()

            return example_inputs, example_inputs_extern, out, out_extern, expected
>>>>>>> eb0b18ca

        if DEBUG:
            print(f"{len(choices)} tuning requests:")

        def debug_str(example_inputs, out):
            def tensor_repr(x):
                return (
                    f"torch.empty_strided({tuple(x.size())!r}, {tuple(x.stride())!r}, "
                    f"dtype={x.dtype!r}, device={x.device.type!r})"
                )

            lines = [
                "inputs = [",
            ]
            for x in example_inputs:
                lines.append(f"    {tensor_repr(x)},")
            lines += ["]", f"out = {tensor_repr(out)}", ""]
            return "\n".join(lines)

        def benchmark_choice_in_current_process(choice, example_inputs, example_inputs_extern, out, out_extern, expected):
            out.zero_()
            if isinstance(choice, ExternKernelCaller):
                # aten kernels want the offset baked in for sliced tensors
                result = choice.benchmark(*example_inputs_extern, out=out_extern)
            else:
                # triton templates want the base pointer for sliced tensors
                result = choice.benchmark(*example_inputs, out=out)
            if VERIFY:
                torch.testing.assert_close(out_extern, expected, **VERIFY)
            torch.cuda.synchronize()  # shake out any CUDA errors
            return result

        def benchmark_in_current_process(choices):
            inputs = get_inputs()
            example_inputs, _, out, _, _ = inputs
            timings = {}
            for choice in choices:
                try:
                    timing = benchmark_choice_in_current_process(choice, *inputs)
                except CUDACompileError as e:
                    log.warning(
                        "CUDA compilation error: \n%s. \nIgnore this choice.", str(e)
                    )
                    timing = float("inf")
                except RuntimeError as e:
                    msg = str(e)
                    if "invalid argument" in msg:
                        msg += "\n\nThis may mean this GPU is too small for max_autotune mode.\n\n"
                        log.warning(msg)
                        timing = float("inf")
                    else:
                        if "illegal memory access" in msg:
                            msg += "\n\nEither error in template or triton bug.\n"
                        raise ErrorFromChoice(msg, choice, debug_str(example_inputs, out))  # noqa: TRY200
                except AssertionError as e:
                    raise AssertionError(  # noqa: TRY200
                        f"Incorrect result from choice {choice}\n\n{e}"
                    )

                timings[choice] = timing

            return timings

        def benchmark_in_sub_process(choices):
            from . import autotune_process

            # only benchmark triton kernel in sub process for now.
            # ATen/Extern kernel are still benchmarked in the current process.
            extern = [c for c in choices if isinstance(c, ExternKernelCaller)]
            triton = [c for c in choices if not isinstance(c, ExternKernelCaller)]

            timings = benchmark_in_current_process(extern)
            timings.update(autotune_process.benchmark_in_sub_process(triton))
            return timings

        benchmark = (
            benchmark_in_sub_process
            if config.autotune_in_subproc
            else benchmark_in_current_process
        )

        return benchmark

    @staticmethod
    def log_results(
        name: str,
        input_nodes: List[ir.IRNode],
        timings: Dict[ChoiceCaller, float],
        elapse: float,
        precompile_elapse: float,
    ):
        V.debug.log_autotuning_results(name, input_nodes, timings, elapse)
        if not (config.max_autotune or config.max_autotune_gemm) or not PRINT_AUTOTUNE:
            return
        sizes = ", ".join(
            [
                "x".join(
                    map(
                        str,
                        V.graph.sizevars.size_hints(
                            n.get_size(), fallback=config.unbacked_symint_fallback
                        ),
                    )
                )
                for n in input_nodes
            ]
        )
        n = None if log.getEffectiveLevel() == logging.DEBUG else 10
        top_k = sorted(timings, key=timings.__getitem__)[:n]
        best = top_k[0]
        best_time = timings[best]
        sys.stderr.write(f"AUTOTUNE {name}({sizes})\n")
        for choice in top_k:
            result = timings[choice]
            if result:
                sys.stderr.write(
                    f"  {choice.name} {result:.4f} ms {best_time/result:.1%}\n"
                )
            else:
                sys.stderr.write(
                    f"  {choice.name} {result:.4f} ms <DIVIDED BY ZERO ERROR>\n"
                )

        autotune_type_str = (
            "SubProcess" if config.autotune_in_subproc else "SingleProcess"
        )
        sys.stderr.write(
            f"{autotune_type_str} AUTOTUNE benchmarking takes {elapse:.4f} seconds and {precompile_elapse:.4f}"
            " seconds precompiling\n"
        )

    @staticmethod
    def benchmark_example_value(node, written_to=True):
        """
        Convert an ir.Buffer into a concrete torch.Tensor we can use for
        benchmarking.
        """
        if isinstance(node, ir.Layout):
            node = ir.Buffer("fake", node)
        # triton templates want the base tensor.
        if isinstance(node, ir.BaseView):
            node = node.unwrap_view()
        # preserve rng states to avoid the rand_strided call below changes
        # the rng states for the real model code.
        size = V.graph.sizevars.size_hints(
            node.get_size(),
            fallback=config.unbacked_symint_fallback,
        )
        stride = V.graph.sizevars.size_hints(
            node.get_stride(),
            fallback=config.unbacked_symint_fallback,
        )
        device = node.get_device()
        dtype = node.get_dtype()
        extra_size = node.layout.offset

        if not written_to:
            return torch._inductor.utils.get_read_only_benchmark_value(
                size, stride, dtype=dtype, device=device, extra_size=extra_size
            )

        with preserve_rng_state():
            return rand_strided(
                size,
                stride,
                device=node.get_device(),
                dtype=node.get_dtype(),
                extra_size=node.layout.offset,
            )

    @staticmethod
    def key_of(node):
        """
        Extract the pieces of an ir.Buffer that we should invalidate cached
        autotuning results on.
        """
        sizevars = V.graph.sizevars
        return (
            node.get_device().type,
            str(node.get_dtype()),
            *sizevars.size_hints(
                node.get_size(),
                fallback=config.unbacked_symint_fallback,
            ),
            *sizevars.size_hints(
                node.get_stride(),
                fallback=config.unbacked_symint_fallback,
            ),
            sizevars.size_hint(
                node.get_layout().offset,
                fallback=config.unbacked_symint_fallback,
            ),
        )


_ALGORITHM_SELECTOR_CACHE: Optional[AlgorithmSelectorCache] = None


def autotune_select_algorithm(*args, **kwargs):
    global _ALGORITHM_SELECTOR_CACHE
    if _ALGORITHM_SELECTOR_CACHE is None:
        _ALGORITHM_SELECTOR_CACHE = AlgorithmSelectorCache()

    if "return_multi_template" not in kwargs:
        # TODO - enable multi templates even if benchmark_fusion not enabled
        kwargs["return_multi_template"] = (
            torch._inductor.config.benchmark_multi_templates
            and torch._inductor.config.benchmark_fusion
        )

    return _ALGORITHM_SELECTOR_CACHE(*args, **kwargs)


def realize_inputs(*args):
    if len(args) == 1:
        return ir.ExternKernel.require_stride1(ir.ExternKernel.realize_input(args[0]))
    return [realize_inputs(x) for x in args]


# ensure lowering is imported so that `extern_kernels.*` is populated
from . import lowering  # noqa: F401<|MERGE_RESOLUTION|>--- conflicted
+++ resolved
@@ -1003,41 +1003,6 @@
         if input_gen_fns is None:
             input_gen_fns = {}
 
-<<<<<<< HEAD
-        # de-duplicate args
-        unique_example_inputs = {
-            x.get_name(): input_gen_fns.get(
-                i, functools.partial(cls.benchmark_example_value, written_to=False)
-            )(x)
-            for i, x in enumerate(input_nodes)
-        }
-        example_inputs = list(unique_example_inputs.values())
-        example_inputs_extern = [
-            torch.as_strided(
-                unique_example_inputs[input_node.get_name()],
-                V.graph.sizevars.size_hints(
-                    input_node.get_size(),
-                    fallback=config.unbacked_symint_fallback,
-                ),
-                V.graph.sizevars.size_hints(
-                    input_node.get_stride(),
-                    fallback=config.unbacked_symint_fallback,
-                ),
-                V.graph.sizevars.size_hint(
-                    input_node.get_layout().offset,
-                    fallback=config.unbacked_symint_fallback,
-                ),
-            )
-            for input_node in input_nodes
-        ]
-        out = cls.benchmark_example_value(layout, written_to=True)
-        out_extern = torch.as_strided(
-            out, out.size(), out.stride(), V.graph.sizevars.size_hint(layout.offset)
-        )
-        if VERIFY:
-            choices[0].benchmark(*example_inputs_extern, out=out_extern)
-            expected = out_extern.clone()
-=======
         def get_inputs():
             # de-duplicate args
             unique_example_inputs = {
@@ -1074,7 +1039,6 @@
                 expected = out_extern.clone()
 
             return example_inputs, example_inputs_extern, out, out_extern, expected
->>>>>>> eb0b18ca
 
         if DEBUG:
             print(f"{len(choices)} tuning requests:")
