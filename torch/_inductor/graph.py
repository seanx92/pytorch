--- conflicted
+++ resolved
@@ -1121,7 +1121,6 @@
         self.cuda = "cuda" in self.device_types
         if self.cpp_wrapper:
             self.validate_can_generate_cpp_wrapper()
-<<<<<<< HEAD
 
         device_types = self.device_types.copy()
         device_types.discard("cpu")
@@ -1138,24 +1137,6 @@
         )
         assert wrapper_code_gen_cls is not None, f"Device {device_type} not supported"
         self.wrapper_code = wrapper_code_gen_cls()
-=======
-            self.wrapper_code = CppWrapperCuda() if self.cuda else CppWrapperCpu()
-        else:
-            device_types = self.device_types.copy()
-            device_types.discard("cpu")
-            # TODO(Eikan): Only support mixing cpu and other device now.
-            assert len(device_types) <= 1, "Does not support mixing {}".format(
-                "+".join(device_types)
-            )
-            only_cpu = len(device_types) == 0
-            device_type = "cpu" if only_cpu else device_types.pop()
-
-            self.device_ops = get_device_op_overrides(device_type)
-            wrapper_code_gen_cls = get_wrapper_codegen_for_device(device_type)
-            assert (
-                wrapper_code_gen_cls is not None
-            ), f"Device {device_type} not supported"
-            self.wrapper_code = wrapper_code_gen_cls()
 
         if self.const_module:
             # If we have const module, we could reuse the kernels
@@ -1164,7 +1145,6 @@
             self.wrapper_code.src_to_kernel = (
                 self.const_module.wrapper_code.src_to_kernel
             )
->>>>>>> 86a2d67b
 
     def codegen_with_cpp_wrapper(self):
         """
