--- conflicted
+++ resolved
@@ -4,12 +4,7 @@
 from typing import Dict, List
 
 import torch
-<<<<<<< HEAD
-
-from ..decorators import mark_static_address
-=======
 from torch.utils._pytree import tree_map_only
->>>>>>> 22ba180e
 
 from ..guards import GuardBuilder, install_guard
 from ..source import (
@@ -251,18 +246,11 @@
             ):
                 param_source = p_vt.source
                 self.tensor_to_source[p] = param_source
-<<<<<<< HEAD
-                grad_source = AttrSource(
-                    param_source,
-                    "grad",
-                )
-=======
                 grad_source = GradSource(
                     param_source,
                     "grad",
                 )
 
->>>>>>> 22ba180e
                 if p.grad is not None:
                     self.grad_to_source[p.grad] = grad_source
                 else:
