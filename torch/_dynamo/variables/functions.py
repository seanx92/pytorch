# mypy: ignore-errors

import collections
import copy
import functools
import inspect
import itertools
import types
from typing import Dict, List, Optional, TYPE_CHECKING, Union

import torch

from .. import variables
from ..bytecode_transformation import create_call_function, create_rot_n
from ..exc import unimplemented, Unsupported
from ..guards import GuardBuilder, install_guard
from ..source import AttrSource, ConstantSource, DefaultsSource, GetItemSource
from ..utils import check_constant_args, get_first_attr, identity, istype, make_cell
from .base import MutableLocal, typestr, VariableTracker
from .constant import ConstantVariable
from .distributed import ProcessGroupVariable

if TYPE_CHECKING:
    from torch._guards import Source


def wrap_bound_arg(tx, val, source=None):
    # Source propagation is best effort since not every object we encounter has a source to begin with.
    if isinstance(val, VariableTracker):
        return val
    elif not source:
        from torch._dynamo.variables.builder import SourcelessBuilder

        return SourcelessBuilder.create(tx, val)
    else:
        # Create a lazy variable to avoid guarding on __defaults__ unless really
        # needed.
        return variables.LazyVariableTracker.create(val, source)


def wrap_args_kwargs(tx, result):
    for k, v in list(result.items()):
        if isinstance(v, (tuple, dict)):
            # args/kwargs
            result[k] = wrap_bound_arg(tx, v)


def init_cellvars(parent, result, code):
    closure_cells = dict()
    side_effects = parent.output.side_effects

    # for name in itertools.chain(code.co_cellvars, code.co_freevars):
    for name in code.co_cellvars:
        closure_cells[name] = side_effects.track_cell_new()
        if name in result:
            side_effects.store_cell(closure_cells[name], result.pop(name))

    return closure_cells


def _create_nested_fn(
    code, f_globals, name, defaults, closure, kwdefaults, annotations
):
    from types import FunctionType

    func = FunctionType(code, f_globals, name, defaults, closure)
    func.__kwdefaults__ = kwdefaults

    if isinstance(annotations, tuple):
        from itertools import pairwise

        annotations = dict(pairwise(annotations))

    # TypeError: __annotations__ must be set to a dict object
    assert annotations is None or isinstance(annotations, dict)
    func.__annotations__ = annotations

    return func


class BaseUserFunctionVariable(VariableTracker):
    def get_filename(self):
        return self.get_code().co_filename

    def get_name(self):
        return self.get_code().co_name

    def call_function(
        self, tx, args: "List[VariableTracker]", kwargs: "Dict[str, VariableTracker]"
    ) -> "VariableTracker":
        return tx.inline_user_function_return(
            self, list(self.self_args()) + list(args), kwargs
        )

    def call_hasattr(self, tx, name: str) -> VariableTracker:
        result = False

        try:
            result = hasattr(self.get_function(), name)
        except NotImplementedError:
            if name == "__name__" and isinstance(self, NestedUserFunctionVariable):
                result = True
        return variables.ConstantVariable.create(result)

    def inspect_parameter_names(self):
        return list(inspect.signature(self.get_function()).parameters)

    def closure_vars(self, tx):
        return {}


class UserFunctionVariable(BaseUserFunctionVariable):
    """Some unsupported user-defined global function"""

    _nonvar_fields = {
        "fn",
        "is_constant",
        *BaseUserFunctionVariable._nonvar_fields,
    }

    @classmethod
    def create_with_source(cls, value, source):
        install_guard(source.make_guard(GuardBuilder.CLOSURE_MATCH))
        return cls(
            value,
            source=source,
        )

    def __init__(self, fn, is_constant=False, **kwargs):
        super().__init__(**kwargs)
        if getattr(fn, "_dynamo_marked_constant", False):
            # This method should be treated as a constant for the purposes of compilation
            self.is_constant = True
        else:
            self.is_constant = False

        assert isinstance(
            fn, (types.FunctionType, torch.jit.ScriptFunction)
        ), f"expected FunctionType found {typestr(fn)} {fn}"
        # unpack @torch._dynamo.optimize()(fn) wrapped function
        fn = inspect.getattr_static(fn, "_torchdynamo_inline", fn)
        # unpack torch.jit.script_if_tracing
        if inspect.getattr_static(fn, "__script_if_tracing_wrapper", False):
            fn = inspect.getattr_static(fn, "__original_fn", fn)
        self.fn: types.FunctionType = fn

    def as_python_constant(self):
        if istype(self, UserFunctionVariable):
            return self.fn
        # subclasses (such as methods) usually aren't a constant
        return super().as_python_constant()

    def self_args(self):
        return []

    def get_function(self):
        return self.fn

    def get_code(self):
        return self.fn.__code__

    def python_type(self):
        return types.FunctionType

    def has_self(self):
        return getattr(self.fn, "__self__", None) is not None

    def get_globals(self):
        return self.fn.__globals__

    def bind_args(self, parent, args, kwargs):
        assert not self.is_constant
        tx = parent.output.root_tx
        wrap = functools.partial(wrap_bound_arg, tx=tx)

        fn: types.FunctionType = self.fn
        defaults = fn.__defaults__ or []
        defaults_sources = [
            None if self.source is None else DefaultsSource(self.source, idx)
            for idx, _ in enumerate(defaults)
        ]
        fake_func = types.FunctionType(
            fn.__code__,
            fn.__globals__,
            fn.__name__,
            tuple(
                [
                    wrap(val=arg, source=source)
                    for arg, source in zip(defaults, defaults_sources)
                ]
            ),
            fn.__closure__,
        )
        if fn.__kwdefaults__:
            kwdefaults_sources = {
                k: None
                if self.source is None
                else DefaultsSource(self.source, k, is_kw=True)
                for k in fn.__kwdefaults__
            }
            fake_func.__kwdefaults__ = {
                k: wrap(val=v, source=kwdefaults_sources[k])
                for k, v in fn.__kwdefaults__.items()
            }

        bound = inspect.signature(fake_func).bind(*args, **kwargs)
        bound.apply_defaults()
        result = dict(bound.arguments.items())

        wrap_args_kwargs(tx, result)
        closure_cells = init_cellvars(parent, result, fn.__code__)
        closure = self.fn.__closure__ or ()
        assert len(closure) == len(self.fn.__code__.co_freevars)
        for idx, name, cell in zip(
            itertools.count(), self.fn.__code__.co_freevars, closure
        ):
            if name == "__class__":
                source = AttrSource(self.source, "__class__") if self.source else None
                result[name] = variables.UserDefinedClassVariable(
                    cell.cell_contents,
                    source=source,
                )
            else:
                var = tx.match_nested_cell(name, cell)
                if var is not None:
                    # optimization for cleaner codegen
                    result[name] = var
                elif self.source:
                    from .builder import VariableBuilder

                    side_effects = parent.output.side_effects
                    if cell in side_effects:
                        out = side_effects[cell]
                    else:
                        closure_cell = GetItemSource(
                            AttrSource(self.source, "__closure__"), idx
                        )
                        closure_cell_contents = AttrSource(
                            closure_cell, "cell_contents"
                        )
                        try:
                            contents_var = VariableBuilder(
                                parent, closure_cell_contents
                            )(cell.cell_contents)
                        except ValueError:
                            # Cell has not yet been assigned
                            contents_var = variables.DeletedVariable()

                        if (
                            closure_cell_contents.name()
                            not in tx.mutated_closure_cell_contents
                        ):
                            # Optimistically don't allocate the cell, to
                            # reduce the number of side effects.  This is
                            # important for cond, as without it, any accesses
                            # to closures create side effects and cond doesn't
                            # support side effects.  If we're wrong and this
                            # closure cell gets written to, we will restart
                            # the analysis with this cell's name in the
                            # mutated list here
                            result[name] = contents_var
                            continue

                        # cells are written to with "cell_contents",
                        # so the source should just be the closure_cell, not its contents
                        out = side_effects.track_cell_existing(closure_cell, cell)
                        side_effects.store_cell(
                            out,
                            contents_var,
                        )

                    result[name] = out

                else:
                    from .builder import SourcelessBuilder

                    result[name] = SourcelessBuilder.create(tx, cell.cell_contents)

        return result, closure_cells

    def export_freevars(self, parent, child):
        pass

    def call_hasattr(self, tx, name: str) -> VariableTracker:
        result = hasattr(self.fn, name)
        return variables.ConstantVariable.create(result)

    def call_function(
        self, tx, args: "List[VariableTracker]", kwargs: "Dict[str, VariableTracker]"
    ) -> "VariableTracker":
        if self.is_constant:
            return invoke_and_store_as_constant(
                tx, self.fn, self.get_name(), args, kwargs
            )

        return super().call_function(tx, args, kwargs)


class UserMethodVariable(UserFunctionVariable):
    """Some unsupported user-defined method"""

    def __init__(self, fn, obj, **kwargs):
        super().__init__(fn=fn, **kwargs)
        self.obj = obj

    def __str__(self):
        return f"{self.__class__.__name__}({self.fn}, {self.obj})"

    def self_args(self):
        return [self.obj]

    def python_type(self):
        return types.MethodType

    def call_function(
        self, tx, args: "List[VariableTracker]", kwargs: "Dict[str, VariableTracker]"
    ) -> "VariableTracker":
        # For nn.Module methods, redirecting to NNModuleVariable.call_method for optimized solution
        # rather than simple inlining. E.g, putting `call_method` op in FX graph for `forward` method
        # since we ensure `forward` of allowed modules can be traced by AOT safely.
        # Note this is not only for allowed modules, as user customized modules can extend from
        # allowed modules but using parent's `forward` method, which is also covered by this branch.

        # If we are tracing the higher order op, we want Dynamo to step inside
        # the module call so that Dynamo can see the underlying parameters and
        # buffers and raise them as inputs to the graph. The is_root_tracer
        # check bypasses the if condition for non-root tracers and directly
        # calls the super().call_function at the end, which is basically
        # equivalent of inlining the method.
        if tx.output.is_root_tracer() and isinstance(
            self.obj, variables.NNModuleVariable
        ):
            module_attr = getattr(self.fn, "__module__", "")
            if (
                module_attr is not None
                and module_attr.startswith("torch.nn.")
                or self.is_constant
            ):
                return self.obj.call_method(
                    tx, self.fn.__name__, args, kwargs, constant=self.is_constant
                )
        return super().call_function(tx, args, kwargs)

    def inspect_parameter_names(self):
        return super().inspect_parameter_names()[1:]


class WrappedUserMethodVariable(UserMethodVariable):
    def __init__(self, wrapped, context, **kwargs):
        kwargs.pop("fn", None)
        kwargs.pop("obj", None)
        super().__init__(wrapped.fn, wrapped.obj, **kwargs)
        self.wrapped = wrapped
        self.context = context

    def call_function(
        self, tx, args: "List[VariableTracker]", kwargs: "Dict[str, VariableTracker]"
    ) -> "VariableTracker":
        self.context.enter(tx)
        result = super().call_function(tx, args, kwargs)
        self.context.exit(tx)
        return result


class WrappedUserFunctionVariable(UserFunctionVariable):
    def __init__(self, wrapped, context, **kwargs):
        kwargs.pop("fn", None)
        kwargs.pop("obj", None)
        super().__init__(wrapped.fn, **kwargs)
        self.wrapped = wrapped
        self.context = context

    def call_function(
        self, tx, args: "List[VariableTracker]", kwargs: "Dict[str, VariableTracker]"
    ) -> "VariableTracker":
        self.context.enter(tx)
        result = super().call_function(tx, args, kwargs)
        self.context.exit(tx)
        return result


def invoke_and_store_as_constant(tx, fn, name, args, kwargs):
    def convert(x):
        if isinstance(x, variables.TensorVariable):
            return x.get_real_value()
        return x.as_python_constant()

    args = [convert(x) for x in args]
    kwargs = {k: convert(v) for k, v in kwargs.items()}
    res = fn(*args, **kwargs)
    return tx.output.register_attr_or_module(
        res,
        name,
        source=ConstantSource(name),
    )


class NestedUserFunctionVariable(BaseUserFunctionVariable):
    _nonvar_fields = {
        "closure_scope",
        "f_globals",
        *BaseUserFunctionVariable._nonvar_fields,
    }

    def __init__(
        self,
        fn_name,
        code,
        f_globals,
        defaults,
        kwdefaults,
        annotations,
        closure,
        closure_scope,
        wrapped_reconstructible=None,
        **kwargs,
    ):
        super().__init__(**kwargs)
        assert isinstance(fn_name.as_python_constant(), str)
        assert isinstance(code.as_python_constant(), types.CodeType)
        assert isinstance(f_globals, dict)
        self.fn_name = fn_name
        self.code = code
        self.f_globals = f_globals
        self.defaults = defaults
        self.kwdefaults = kwdefaults
        self.annotations = annotations
        self.closure = closure
        if closure is None:
            closure_scope = None
        self.closure_scope = closure_scope
        # Either a source or a VT with .can_reconstruct() == True
        self.wrapped_reconstructible: Optional[
            Union[Source, VariableTracker]
        ] = wrapped_reconstructible

    def self_args(self):
        return []

    def get_code(self):
        return self.code.as_python_constant()

    def get_function(self):
        if self.closure:
            raise NotImplementedError()
        func = types.FunctionType(
            self.code.as_python_constant(),
            self.f_globals,
            self.fn_name.as_python_constant(),
        )
        if self.defaults:
            func.__defaults__ = self.defaults.as_python_constant()
        if self.kwdefaults:
            func.__kwdefaults__ = self.kwdefaults.as_python_constant()
        if self.annotations:
            annotations = self.annotations.as_python_constant()
            if isinstance(annotations, tuple):
                from itertools import pairwise

                annotations = dict(pairwise(annotations))

            # TypeError: __annotations__ must be set to a dict object
            assert isinstance(annotations, dict)
            func.__annotations__ = annotations
        return func

    def has_closure(self):
        return self.closure is not None

    def has_self(self):
        return False

    def get_globals(self):
        return self.f_globals

    def bind_args(self, parent, args, kwargs):
        from .misc import InlinedClosureVariable

        code = self.get_code()
        func = types.FunctionType(
            code,
            self.f_globals,
            self.fn_name.as_python_constant(),
            tuple(self.defaults.items) if self.defaults else None,
            tuple(make_cell(None) for _ in range(len(self.get_code().co_freevars))),
        )
        if self.kwdefaults:
            func.__kwdefaults__ = self.kwdefaults.keys_as_python_constant()
        bound = inspect.signature(func).bind(*args, **kwargs)
        bound.apply_defaults()
        result = dict(bound.arguments.items())
        wrap_args_kwargs(parent.output.root_tx, result)
        closure_cells = init_cellvars(parent, result, code)

        for idx, name in enumerate(code.co_freevars):
            cell = self.closure.items[idx]
            assert getattr(cell, name, name) == name
            assert name not in result
            if isinstance(cell, InlinedClosureVariable):
                # InlinedClosureVariable's are created from LOAD_CLOSURE's from
                # InliningInstructionTranslators when the variable name is not found in closure_cells.
                # They should remain outside of closure_cells, so that our callee (the
                # InliningInstructionTranslator that traces `func`) handles
                # the cell correctly - that is, the cell's contents are treated as if they
                # are local variables, like in UserFunctionVariable's bind_args for freevars.
                cand = parent
                while cand and name not in cand.symbolic_locals:
                    cand = cand.parent
                if cand is None:
                    raise RuntimeError(
                        f"Couldn't find {name} in the symbolic_locals of the inline interpreter stack"
                    )
                result[name] = cand.symbolic_locals[name]
            else:
                closure_cells[name] = self.closure.items[idx]

        return result, closure_cells

    def export_freevars(self, parent, child):
        code = self.get_code()
        for var in code.co_freevars:
            if var in child.symbolic_locals:
                parent.symbolic_locals[var] = child.symbolic_locals[var]

    def reconstruct(self, codegen):
        codegen.load_import_from(__name__, "_create_nested_fn")
        codegen(self.code)
        codegen.extend_output([codegen._create_load_const(self.f_globals)])
        codegen(ConstantVariable.create(self.code.value.co_name))

        if self.defaults:
            codegen(self.defaults)
        else:
            codegen.extend_output([codegen.create_load_const(None)])

        if self.closure:
            codegen(self.closure)
        else:
            codegen.extend_output([codegen.create_load_const(None)])

        if self.kwdefaults:
            codegen(self.kwdefaults)
        else:
            codegen.extend_output([codegen.create_load_const(None)])

        if self.annotations:
            try:
                annotations = self.annotations.as_python_constant()
                codegen.extend_output([codegen._create_load_const(annotations)])
            except NotImplementedError:
                codegen(self.annotations)
        else:
            codegen.extend_output([codegen.create_load_const(None)])

        codegen.extend_output(create_call_function(7, push_null=True))

        if self.wrapped_reconstructible:
            codegen.load_import_from("functools", "wraps")
            codegen(self.wrapped_reconstructible)
            codegen.extend_output(create_call_function(1, True))
            codegen.extend_output(create_rot_n(2))
            codegen.extend_output(create_call_function(1, True))


class SkipFunctionVariable(VariableTracker):
    _nonvar_fields = {
        "value",
        "reason",
        *VariableTracker._nonvar_fields,
    }

    def __init__(self, value, reason=None, **kwargs):
        super().__init__(**kwargs)
        self.value = value
        self.reason = reason

    def python_type(self):
        return type(self.value)

    def as_python_constant(self):
        return self.value

    @classmethod
    def create_with_source(cls, value, source):
        install_guard(source.make_guard(GuardBuilder.FUNCTION_MATCH))
        return cls(
            value,
            source=source,
        )

    @staticmethod
    @functools.lru_cache(None)
    def fold_through_function_to_wrapper():
        return {
            collections.namedtuple: variables.UserDefinedClassVariable,
        }

    def call_function(
        self, tx, args: "List[VariableTracker]", kwargs: "Dict[str, VariableTracker]"
    ) -> "VariableTracker":
        if inspect.getattr_static(self.value, "_torchdynamo_disable", False):
            unimplemented(f"call torch._dynamo.disable() wrapped function {self.value}")
        # Fold through the functions(e.g, collections.namedtuple)
        # that inputs & outputs are all python constants
        elif (
            self.value in self.fold_through_function_to_wrapper().keys()
            and check_constant_args(args, kwargs)
        ):
            value = self.value(
                *[x.as_python_constant() for x in args],
                **{k: v.as_python_constant() for k, v in kwargs.items()},
            )
            return self.fold_through_function_to_wrapper().get(self.value)(
                value, mutable_local=MutableLocal()
            )
        elif (
            self.value is functools.wraps
            and not kwargs
            and len(args) == 1
            and (
                args[0].source is not None or args[0].can_reconstruct(tx.output.root_tx)
            )
        ):

            def wraps(fn):
                if isinstance(fn, variables.NestedUserFunctionVariable):
                    if args[0].source:
                        reconstructible = args[0].source
                    else:
                        reconstructible = args[0]
                    return fn.clone(wrapped_reconstructible=reconstructible)
                unimplemented(f"functools.wraps({fn})")

            return variables.LambdaVariable(wraps)
        else:
            try:
                path = inspect.getfile(self.value)
            except TypeError:
                path = f"Builtin {self.value.__name__}"
            msg = f"'skip function {self.value.__qualname__} in file {path}'"
            msg += f"', {self.reason}'" if self.reason else ""
            unimplemented(msg)


def _traceable_collective_remaps():
    # We can't rely on importing from distributed, since it's not always built
    if torch.distributed.is_available():
        from torch.distributed._functional_collectives import (
            traceable_collective_remaps,
        )

        return traceable_collective_remaps
    return {}


def _traceable_collectives_source(tx, fn):
    assert torch.distributed.is_available(), "Illegal invocation."
    assert fn in _traceable_collective_remaps().values()

    inner_name = fn.__name__
    path_source = tx.import_source("torch.distributed._functional_collectives")
    return AttrSource(path_source, inner_name)


class CollectiveFunctionRewriteVariable(UserFunctionVariable):
    """
    Some of the torch.distributed.* collective APIs are possible to rewrite to 'traceable' collectives.

    This class provides both a way to check if a function is remappable, and perform the remapping.

    In the case that a function is 'remappable' but only for some combinations of call-time arguments,
    we check the args at `call_function` time and fall back to graph-breaking if needed.  This is no worse
    than status-quo as we currently graph-break on all distributed.* collectives.
    """

    def __init__(self, fn, *, replacement_var, **kwargs):
        super().__init__(fn, **kwargs)
        assert isinstance(replacement_var, UserFunctionVariable)
        self.replacement_var = replacement_var

    @staticmethod
    def create(tx, old_fn, source, **options):
        new_fn, new_source = CollectiveFunctionRewriteVariable.rewrite(tx, old_fn)
        return CollectiveFunctionRewriteVariable(
            old_fn,
            replacement_var=UserFunctionVariable(new_fn, source=new_source, **options),
            source=source,
            **options,
        )

    @staticmethod
    def can_rewrite(variable):
        return (
            inspect.isfunction(variable) and variable in _traceable_collective_remaps()
        )

    @staticmethod
    def rewrite(tx, fn):
        new_fn = _traceable_collective_remaps()[fn]
        return new_fn, _traceable_collectives_source(tx, new_fn)

    def call_function(
        self, tx, args: "List[VariableTracker]", kwargs: "Dict[str, VariableTracker]"
    ) -> "VariableTracker":
        # call_function must check any unsupported arguments and graph-break.
        # It's safe to assume args/kwargs from orig_fn map 1:1 to args/kwargs of remapped_fn,
        # since that's the contract for putting a mapping in `traceable_collective_remaps`
        import torch.distributed as dist
        from torch.distributed._functional_collectives import REDUCE_OP_TO_STR

        # Merge args into kwargs so positional and keyword args
        # can be processed the same way.
        signature = inspect.signature(self.fn)
        kwargs = dict(signature.bind(*args, **kwargs).arguments)
        args = ()

        if "async_op" in kwargs and kwargs["async_op"].as_python_constant():
            unimplemented(
                f"CollectiveFunctionRewriteVariable can't support async_op=True for {self.fn}"
            )

<<<<<<< HEAD
        if kwargs.get("group") is None or kwargs["group"].value is None:
            kwargs["group"] = ProcessGroupVariable.get_global_pg_variable()

=======
>>>>>>> eb5381da
        if self.fn == dist.all_reduce:
            reduce_op_var = kwargs.get("op")
            reduce_op = (
                reduce_op_var.value
                if reduce_op_var is not None
                else signature.parameters["op"].default
            )
            if reduce_op not in REDUCE_OP_TO_STR:
                raise ValueError(f"Unsupported all_reduce op: {reduce_op}")
            kwargs["op"] = variables.ConstantVariable.create(
                REDUCE_OP_TO_STR[reduce_op]
            )
        return self.replacement_var.call_function(tx, args, kwargs)


class FunctoolsPartialVariable(VariableTracker):
    def __init__(self, func: VariableTracker, args, keywords, **kwargs):
        super().__init__(**kwargs)
        self.func = func
        assert isinstance(args, list)
        self.args = args
        assert isinstance(keywords, dict)
        self.keywords = keywords

    def reconstruct(self, codegen):
        codegen.load_import_from("functools", "partial")
        codegen(self.func)
        if self.args:
            codegen.foreach(self.args)
        if not self.keywords:
            codegen.extend_output(create_call_function(len(self.args) + 1, True))
            return

        codegen.foreach(self.keywords.values())
        keys = tuple(self.keywords.keys())
        codegen.extend_output(
            codegen.create_call_function_kw(len(keys) + len(self.args) + 1, keys, True)
        )

    def get_function(self):
        return self.as_python_constant()

    def call_function(
        self, tx, args: "List[VariableTracker]", kwargs: "Dict[str, VariableTracker]"
    ) -> "VariableTracker":
        merged_args = self.args + args
        merged_kwargs = {**self.keywords, **kwargs}
        return self.func.call_function(tx, merged_args, merged_kwargs)

    def call_hasattr(self, tx, name: str) -> VariableTracker:
        # functools.partial uses slots, so attributes are constant
        return variables.ConstantVariable.create(
            hasattr(functools.partial(identity), name)
        )

    def as_python_constant(self):
        return functools.partial(
            self.func.as_python_constant(),
            *[arg.as_python_constant() for arg in self.args],
            **{k: v.as_python_constant() for k, v in self.keywords.items()},
        )

    def guard_as_python_constant(self):
        """Similar to as_python_constant(), but add ID_MATCH guards to try to force things to become constants"""
        return functools.partial(
            self.func.guard_as_python_constant(),
            *[v.guard_as_python_constant() for v in self.args],
            **{k: v.guard_as_python_constant() for k, v in self.keywords.items()},
        )


class TritonKernelVariable(VariableTracker):
    def __init__(self, kernel, kernel_idx, grid, **kwargs):
        from triton.runtime.autotuner import Autotuner

        from torch._higher_order_ops.triton_kernel_wrap import kernel_side_table

        super().__init__(**kwargs)

        assert kernel is not None

        self.kernel = kernel
        self.kernel_idx = kernel_side_table.add_kernel(kernel)

        assert kernel_idx is None or self.kernel_idx == kernel_idx

        self.grid = grid

        if isinstance(kernel, Autotuner):
            # We only support configs and keys arguments of triton.autotune
            # Make sure other arguments are defaulted
            defaults = inspect.signature(Autotuner.__init__).parameters

            # Newer version of triton change attribute name from warmup to num_warmup and rep to num_rep.
            # The call to get_first_attr is to maintain backward-compatibility.
            if (
                (
                    "warmup" in defaults
                    and defaults["warmup"].default
                    != get_first_attr(kernel, "num_warmups", "warmup")
                )
                or (
                    "rep" in defaults
                    and defaults["rep"].default
                    != get_first_attr(kernel, "num_reps", "rep")
                )
                or (
                    "prune_configs_by" in defaults
                    and defaults["prune_configs_by"].default
                    != kernel.early_config_prune
                )
                # Set via reset_to_zero argument
                or len(kernel.reset_idx) != 0
                or len(kernel.restore_idx) != 0
            ):
                raise Unsupported(
                    "Only configs and keys are supported for triton.autotune"
                )

    def call_function(
        self, tx, args: "List[VariableTracker]", kwargs: "Dict[str, VariableTracker]"
    ) -> "VariableTracker":
        from triton.runtime.autotuner import autotune, Autotuner, Config

        from .constant import ConstantVariable
        from .dicts import ConstDictVariable
        from .lists import BaseListVariable

        if "num_ctas" in kwargs:
            raise Unsupported(
                "Passing num_ctas directly to the Triton kernel is not supported. "
                "Please use a Config in @triton.autotune instead."
            )

        special_kwargs = {}
        for name in ("num_warps", "num_stages"):
            if name in kwargs:
                # remove special kwargs from `kwargs`
                val = kwargs.pop(name)
                assert isinstance(val, ConstantVariable)
                special_kwargs[name] = val.value

        if special_kwargs:
            if isinstance(self.kernel, Autotuner):
                # if there is Autotuner already, set
                # special kwargs to each of its configs
                new_configs = copy.deepcopy(self.kernel.configs)
                for config in new_configs:
                    config.__dict__.update(special_kwargs)
                new_kernel = autotune(configs=new_configs, key=[])(self.kernel.fn)
            else:
                # if there is no Autotuner, wrap the kernel into a
                # new one with a single config with special kwargs
                new_config = Config(kwargs={}, **special_kwargs)
                new_kernel = autotune(configs=[new_config], key=[])(self.kernel)

            # create a new variable to contain the new (wrapped) kernel;
            # skip kernel_idx to get a new record in the kernel side table
            new_var = TritonKernelVariable(new_kernel, None, self.grid)
            return new_var.call_function(tx, args, kwargs)

        if self.grid is None:
            raise Unsupported("Triton kernels should always be called with a grid")

        # Both for grid's meta as well as for the kernel, we need combined
        # args and kwargs combined and normalized
        combined_args_raw = {**dict(zip(self.kernel.arg_names, args)), **kwargs}
        combined_args = {
            variables.ConstantVariable.create(k): v
            for k, v in combined_args_raw.items()
        }

        configs = (
            [config.kwargs for config in self.kernel.configs]
            if isinstance(self.kernel, Autotuner)
            else [{}]
        )
        grids = []
        for config_args in configs:
            # If the grid is a function, then lets execute it and convert it to
            # a list
            grid = self.grid
            if isinstance(grid, (NestedUserFunctionVariable, UserFunctionVariable)):
                # Populate the special "meta" argument to call the grid function
                config_args = {
                    ConstantVariable.create(k): ConstantVariable.create(v)
                    for k, v in config_args.items()
                }
                meta = ConstDictVariable({**combined_args, **config_args}, dict)
                grid = grid.call_function(tx, [meta], {})

            # Now, the grid must be a list either originally or through above
            # modification
            if isinstance(grid, BaseListVariable):
                grids.append(grid.as_proxy())
            else:
                unimplemented(f"grid for the triton kernel is {type(grid)}")

        for i in range(len(grids)):
            if not isinstance(grids[i], tuple):
                raise Unsupported("Only tuple grids are supported")
            # inductor expects all grids to be 3-tuple so lets make it
            if len(grids[i]) == 1:
                grids[i] = (grids[i][0], 1, 1)
            elif len(grids[i]) == 2:
                grids[i] = (grids[i][0], grids[i][1], 1)
            elif len(grids[i]) > 3:
                raise Unsupported("Grid can have at most rank 3")

        assert len(grids) != 0
        if len(set(grids)) == 1:
            # If there's only one unique grid, lets simplify
            grids = [grids[0]]

        from torch._higher_order_ops.triton_kernel_wrap import (
            kernel_side_table,
            triton_kernel_wrapper_mutation,
        )

        # Combine args and kwargs and pass as a dict so that if user defined triton
        # kernel uses variables as 'grid' or 'kernel', it does not conflict with
        # parameters of the wrapper function
        constant_args = {
            k: v.as_python_constant()
            for k, v in combined_args_raw.items()
            if isinstance(v, ConstantVariable)
        }
        non_constant_args = {
            k: v
            for k, v in combined_args.items()
            if not isinstance(v, ConstantVariable)
        }

        constant_args_idx = kernel_side_table.add_constant_args(constant_args)
        meta = ConstDictVariable(non_constant_args, dict)
        tx.output.create_proxy(
            "call_function",
            triton_kernel_wrapper_mutation,
            (),
            {
                "kernel_idx": self.kernel_idx,
                "constant_args_idx": constant_args_idx,
                "grid": grids,
                "kwargs": meta.as_proxy(),
            },
        )

        return variables.ConstantVariable(
            None,
        )

    def call_method(
        self,
        tx,
        name,
        args: "List[VariableTracker]",
        kwargs: "Dict[str, VariableTracker]",
    ) -> "VariableTracker":
        if name == "__getitem__":
            # __getitem__ should only be called if we don't already have a grid
            # Only grid needs to be passed
            if self.grid is not None or len(args) != 1:
                raise Unsupported(
                    "Triton kernels should be called with only a single grid"
                )

            return TritonKernelVariable(
                kernel=self.kernel,
                kernel_idx=self.kernel_idx,
                grid=args[0],
            )
        elif name == "run":
            if "grid" not in kwargs:
                raise Unsupported("Triton kernel requires to be called with a grid")
            grid = kwargs.pop("grid")
            kwargs.pop("warmup", None)
            # rewrite kernel.run(*args, grid=grid) to kernel[grid](*args)
            return TritonKernelVariable(
                kernel=self.kernel, kernel_idx=self.kernel_idx, grid=grid
            ).call_function(tx, args, kwargs)

        # Bail out to parent's implementation
        return super().call_method(tx, name, args, kwargs)<|MERGE_RESOLUTION|>--- conflicted
+++ resolved
@@ -18,7 +18,6 @@
 from ..utils import check_constant_args, get_first_attr, identity, istype, make_cell
 from .base import MutableLocal, typestr, VariableTracker
 from .constant import ConstantVariable
-from .distributed import ProcessGroupVariable
 
 if TYPE_CHECKING:
     from torch._guards import Source
@@ -719,12 +718,6 @@
                 f"CollectiveFunctionRewriteVariable can't support async_op=True for {self.fn}"
             )
 
-<<<<<<< HEAD
-        if kwargs.get("group") is None or kwargs["group"].value is None:
-            kwargs["group"] = ProcessGroupVariable.get_global_pg_variable()
-
-=======
->>>>>>> eb5381da
         if self.fn == dist.all_reduce:
             reduce_op_var = kwargs.get("op")
             reduce_op = (
