--- conflicted
+++ resolved
@@ -1,8 +1,5 @@
-<<<<<<< HEAD
 import contextlib
-=======
 from typing import Dict
->>>>>>> c3ddb805
 
 import torch.fx
 from .constant import ConstantVariable
