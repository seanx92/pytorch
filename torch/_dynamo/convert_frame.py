--- conflicted
+++ resolved
@@ -173,80 +173,6 @@
     return False
 
 
-<<<<<<< HEAD
-def format_error_msg(exc, code, record_filename=None, frame=None):
-    msg = os.linesep * 2
-
-    if config.verbose:
-        msg = format_bytecode(
-            "WON'T CONVERT", code.co_name, code.co_filename, code.co_firstlineno, code
-        )
-        msg += "=" * 10 + " TorchDynamo Stack Trace " + "=" * 10 + "\n"
-        msg += traceback.format_exc()
-        if hasattr(exc, "real_stack"):
-            msg += (
-                "\n"
-                + "=" * 10
-                + " The above exception occurred while processing the following code "
-                + "=" * 10
-                + "\n\n"
-            )
-            stack_above_dynamo = []
-            if frame is not None:
-                stack_above_dynamo = filter_stack(traceback.extract_stack(frame))
-
-            msg += "".join(
-                traceback.format_list(
-                    stack_above_dynamo + list(reversed(get_real_stack(exc)))
-                )
-            )
-            msg += "\n"
-            msg += "=" * 10
-
-    else:
-        msg = f"WON'T CONVERT {code.co_name} {code.co_filename}\
- line {code.co_firstlineno} \ndue to: \n{traceback.format_exc(limit=-1)}"
-
-    return msg
-
-
-def get_real_stack(exc) -> List[FrameSummary]:
-    assert hasattr(exc, "real_stack")
-    return cast(List[FrameSummary], exc.real_stack)
-
-
-def augment_exc_message(exc, msg="\n"):
-    if (
-        hasattr(exc, "real_stack")
-        and len(exc.real_stack) > 0
-        and not (config.verbose)
-    ):
-        msg += f"\nfrom user code:\n {''.join(traceback.format_list(list(reversed(get_real_stack(exc)[0:2]))))}"
-
-    if config.replay_record_enabled and hasattr(exc, "record_filename"):
-        msg += f"\nLast frame execution written to {exc.record_filename}. To run only this frame while debugging, run\
- {config.dynamo_import}.replay('{exc.record_filename}').\n"
-
-    if not config.verbose:
-        msg += (
-            f"\nSet {config.dynamo_import}.config.verbose=True for more information\n"
-        )
-
-    if hasattr(exc, "inner_exception") and hasattr(
-        exc.inner_exception, "minifier_path"
-    ):
-        msg += (
-            f"\nMinifier script written to {exc.inner_exception.minifier_path}. Run "
-            "this script to find the smallest traced graph which reproduces this error.\n"
-        )
-
-    old_msg = "" if len(exc.args) == 0 else exc.args[0]
-    new_msg = old_msg + msg
-    exc.args = (new_msg,) + exc.args[1:]
-
-
-=======
->>>>>>> c7b03010
 def exception_handler(e, code, frame=None):
     record_filename = None
     if hasattr(e, "exec_record"):
@@ -255,6 +181,11 @@
         e.record_filename = record_filename
 
     augment_exc_message(e)
+    # Only log the exception if we are going to suppress it
+    # if aren't suppressing it, a higher level except block will handle it
+    if config.suppress_errors:
+        log.error(format_error_msg(e, code, record_filename, frame))
+
 
 def convert_frame_assert(
     compiler_fn: CompilerFn,
@@ -475,8 +406,9 @@
         except (NotImplementedError, Unsupported):
             log.info("converting frame raised unsupported, leaving it unconverted")
         except Exception:
-            log.info("converting frame raised error")
-            raise
+            if not config.suppress_errors:
+                raise
+            log.info("converting frame raised error, suppressing error")
         return None
 
     _convert_frame._torchdynamo_orig_callable = compiler_fn  # type: ignore[attr-defined]
