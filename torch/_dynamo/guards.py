--- conflicted
+++ resolved
@@ -1,10 +1,7 @@
 import builtins
 import collections
-<<<<<<< HEAD
 import dataclasses
-=======
 import importlib
->>>>>>> 66dde997
 import itertools
 import logging
 import math
@@ -115,7 +112,7 @@
 
     # tensor check only
     check_tensor_verbose = None
-    check_tensor_names: str = None
+    tensor_check_names: Optional[str] = None
 
     def __hash__(self):
         return hash(self.code)
@@ -154,12 +151,12 @@
 
         self.argnames: List[str] = []
         # Code is python expression strings generated for each guard
-        self.code: List[str] = []
+        self.code: List[CodePart] = []
         # shape_env_code is only used by local_builder and is used for
         # shape env code.  This exists only because we need to make sure
         # shape env guards get run after tensor match guards (since the
         # tensor match guards make sure we actually have tensors)
-        self.shape_env_code: List[str] = []
+        self.shape_env_code: List[CodePart] = []
 
         # [Note - On Eager Tensor Guards]
         # Most of the time, we generate Python code in a guard to directly
@@ -849,7 +846,7 @@
     # likely not yet been logged as a failure reason in a case of repeating failures.
     if "__check_tensors" in reason:
         reason = eval(
-            f"___check_tensors_verbose({', '.join(code_part.tensor_check_names)}, tensor_check_names={code_part.tensor_check_names})",
+            f"___check_tensors_verbose({', '.join(code_part.tensor_check_names)}, tensor_check_names={code_part.tensor_check_names})",  # noqa: B950
             code_part.scope,
         )
     guard_failures[code].append(reason)
