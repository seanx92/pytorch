import dataclasses
import inspect
import math
import operator
from typing import Any, Dict, Iterable, List, Optional, Tuple, Type, Union

import torch
from torch._subclasses.fake_tensor import FakeTensor

from torch.export import ExportedProgram
from torch.export.exported_program import InputKind, OutputKind
from torch.export.graph_signature import ConstantArgument
from torch.utils._pytree import (
    _register_pytree_node,
    Context,
    FlattenFunc,
    FromDumpableContextFn,
    KeyPath,
    keystr,
    MappingKey,
    SequenceKey,
    GetAttrKey,
    ToDumpableContextFn,
    tree_flatten_with_path,
    UnflattenFunc,
)


def _check_input_constraints_for_graph(
    input_placeholders: List[torch.fx.Node], flat_args_with_path, range_constraints
):
    def get_keystr(key_path: KeyPath) -> str:
        """For a given index into the flat_args, return a human readable string
        describing how to access it, e.g. "*args["foo"][0].bar"
        """
        # Prefix the keypath with "*args" or "**kwargs" to make it clearer where
        # the arguments come from. Ultimately we ought to serialize the
        # original arg names for the best error message here.
        args_kwargs_key_path = key_path[0]
        assert isinstance(args_kwargs_key_path, SequenceKey)
        if args_kwargs_key_path.idx == 0:
            return f"*args{keystr(key_path[1:])}"
        else:
            kwarg_key = key_path[1]
            assert isinstance(kwarg_key, MappingKey)
            name = str(kwarg_key)[1:-1]  # get rid of the enclosed []
            return f"{name}{keystr(key_path[2:])}"

    import sympy

    from torch._export.passes.add_runtime_assertions_for_constraints_pass import (
        _convert_range_to_int,
    )
    from torch.utils._sympy.solve import try_solve

    if len(flat_args_with_path) != len(input_placeholders):
        raise RuntimeError(
            "Unexpected number of inputs "
            f"(expected {len(input_placeholders)}, got {len(flat_args_with_path)})"
        )
    # NOTE: export already guarantees that the same symbol is used in metadata
    # for all InputDims related by equality constraints, so we can just unify
    # symbols with given input dimension values to check equality constraints.
    unification_map: "Dict[sympy.Symbol, Any]" = {}
    for (key_path, arg), node in zip(flat_args_with_path, input_placeholders):
        node_val = node.meta.get("val")
        if isinstance(node_val, FakeTensor):
            if not isinstance(arg, torch.Tensor):
                raise RuntimeError(
                    f"Expected input at {get_keystr(key_path)} to be a tensor, but got {type(arg)}",
                )

            if len(node_val.shape) != len(arg.shape):
                raise RuntimeError(
                    f"Unexpected number of dimensions in input at {get_keystr(key_path)}.shape "
                    f"(expected {node_val.shape}, got {arg.shape})"
                )

            for j, (arg_dim, node_dim) in enumerate(zip(arg.shape, node_val.shape)):
                # TODO(avik): Assert the following property in the IR verifier:
                # node_dim is either an int or a SymInt containing an int or a unary sympy.Expr
                if (
                    isinstance(node_dim, torch.SymInt)
                    and len(node_dim.node.expr.free_symbols) == 1
                ):
                    symbol = next(iter(node_dim.node.expr.free_symbols))
                    if symbol in unification_map:
                        existing_dim = node_dim.node.expr.subs(unification_map)
                        if arg_dim != existing_dim:
                            raise RuntimeError(
                                f"Expected input at {get_keystr(key_path)}.shape[{j}] to be equal to "
                                f"{existing_dim}, but got {arg_dim}",
                            )
                    else:
                        if (
                            isinstance(arg_dim, torch.SymInt)
                            and not arg_dim.node.expr.is_number
                        ):
                            # This can happen when, say, arg is a fake tensor.
                            # We do not run checks on symbolic shapes of fake inputs as
                            # such checks can affect the shape env.
                            pass
                        else:
                            solution = try_solve(
                                sympy.Eq(node_dim.node.expr, arg_dim), symbol
                            )
                            if solution is None:
                                raise RuntimeError(  # noqa: TRY200
                                    f"Expected input {node.name}.shape[{j}] = {arg_dim} to be "
                                    f"of the form {node_dim.node.expr}, where {symbol} is an integer"
                                )
                            else:
                                unification_map[symbol] = int(solution[1])

                    if node_dim.node.expr in range_constraints:
                        min_val, max_val = _convert_range_to_int(
                            range_constraints[node_dim.node.expr]
                        )
                        # NOTE: we allow dimensions to be 0/1 at runtime
                        if min_val > 2:
                            if arg_dim < min_val:
                                raise RuntimeError(
                                    f"Expected input at {get_keystr(key_path)}.shape[{j}] to be >= "
                                    f"{min_val}, but got {arg_dim}",
                                )
                        if max_val < math.inf:
                            if arg_dim > max_val:
                                raise RuntimeError(
                                    f"Expected input at {get_keystr(key_path)}.shape[{j}] to be <= "
                                    f"{max_val}, but got {arg_dim}",
                                )
                else:
                    if arg_dim != node_dim:
                        raise RuntimeError(
                            f"Expected input at {get_keystr(key_path)}.shape[{j}] to be equal to "
                            f"{node_dim}, but got {arg_dim}",
                        )
        elif isinstance(node_val, (int, float, str)):
            if type(arg) != type(node_val) or arg != node_val:
                raise RuntimeError(
                    f"Expected input at {get_keystr(key_path)} to be equal to {node_val}, but got {arg}",
                )


def register_dataclass_as_pytree_node(
    cls: Type[Any],
    flatten_fn: Optional[FlattenFunc] = None,
    unflatten_fn: Optional[UnflattenFunc] = None,
    *,
    serialized_type_name: Optional[str] = None,
    to_dumpable_context: Optional[ToDumpableContextFn] = None,
    from_dumpable_context: Optional[FromDumpableContextFn] = None,
    return_none_fields: bool = False,
) -> None:
    assert dataclasses.is_dataclass(
        cls
    ), f"Only dataclasses can be registered with this function: {cls}"

    def default_flatten_fn(obj: Any) -> Tuple[List[Any], Context]:
        flattened = []
        flat_names = []
        none_names = []
        for f in dataclasses.fields(obj):
            name, val = f.name, getattr(obj, f.name)
            if val is not None or return_none_fields:
                flattened.append(val)
                flat_names.append(name)
            else:
                none_names.append(name)
        return flattened, [flat_names, none_names]

    def default_unflatten_fn(values: Iterable[Any], context: Context) -> Any:
        flat_names, none_names = context
        return cls(**dict(zip(flat_names, values)), **dict.fromkeys(none_names))

    def default_flatten_fn_with_keys(obj: Any) -> Tuple[List[Any], Context]:
        flattened, (flat_names, none_names) = flatten_fn(obj)
        return [(MappingKey(k), v) for k, v in zip(flat_names, flattened)], flat_names

    flatten_fn = flatten_fn if flatten_fn is not None else default_flatten_fn
    unflatten_fn = unflatten_fn if unflatten_fn is not None else default_unflatten_fn

    if (to_dumpable_context is None) ^ (from_dumpable_context is None):
        raise ValueError(
            f"Both to_dumpable_context and from_dumpable_context for {cls} must "
            "be None or registered."
        )

    _register_pytree_node(
        cls,
        flatten_fn,
        unflatten_fn,
        serialized_type_name=serialized_type_name,
        flatten_with_keys_fn=default_flatten_fn_with_keys,
        to_dumpable_context=to_dumpable_context,
        from_dumpable_context=from_dumpable_context,
    )


def is_param(program: ExportedProgram, node: torch.fx.Node) -> bool:
    """
    Checks if the given node is a parameter within the exported program
    """

    return node.name in program.graph_signature.inputs_to_parameters


def get_param(
    program: ExportedProgram,
    node: torch.fx.Node,
) -> Optional[torch.nn.Parameter]:
    """
    Returns the parameter associated with the given node in the exported program.
    Returns None if the node is not a parameter within the exported program
    """

    if is_param(program, node):
        parameter_name = program.graph_signature.inputs_to_parameters[node.name]
        return program.state_dict[parameter_name]

    return None


def is_buffer(program: ExportedProgram, node: torch.fx.Node) -> bool:
    """
    Checks if the given node is a buffer within the exported program
    """

    return node.name in program.graph_signature.inputs_to_buffers


def get_buffer(
    program: ExportedProgram,
    node: torch.fx.Node,
) -> Optional[torch.Tensor]:
    """
    Returns the buffer associated with the given node in the exported program.
    Returns None if the node is not a buffer within the exported program
    """

    if is_buffer(program, node):
        buffer_name = program.graph_signature.inputs_to_buffers[node.name]
        if buffer_name in program.graph_signature.non_persistent_buffers:
            return program.constants[buffer_name]
        else:
            return program.state_dict[buffer_name]

    return None


def is_lifted_tensor_constant(
    program: ExportedProgram,
    node: torch.fx.Node,
) -> bool:
    """
    Checks if the given node is a lifted tensor constant within the exported program
    """

    return node.name in program.graph_signature.inputs_to_lifted_tensor_constants


def get_lifted_tensor_constant(
    program: ExportedProgram,
    node: torch.fx.Node,
) -> Optional[torch.Tensor]:
    """
    Returns the lifted tensor constant associated with the given node in the exported program.
    Returns None if the node is not a lifted tensor constant within the exported program
    """

    if is_lifted_tensor_constant(program, node):
        lifted_tensor_name = program.graph_signature.inputs_to_lifted_tensor_constants[
            node.name
        ]
        return program.constants[lifted_tensor_name]

    return None


def sequential_split(gm: torch.fx.GraphModule, node_call_back) -> torch.fx.GraphModule:
    """
    Splits the graph module into multiple submodules based on the node_call_back.
    The node_call_back should return True if the node is a delimiter. Delimiter will be
    the first node in the next submodule.
    """
    from torch.fx.passes.split_module import split_module

    split_map = {}
    split_id = 0
    for node in gm.graph.nodes:
        if node_call_back(node):
            split_id += 1
        split_map[node] = split_id

    new_gm = split_module(
        gm,
        gm,
        lambda node: split_map[node],
        keep_original_order=True,
        keep_original_node_name=True,
    )
    # Keep the codegen from original graph module to preserve e.g. pytree info.
    new_gm.graph._codegen = gm.graph._codegen
    new_gm.recompile()
    return new_gm


def nodes_filter(nodes: List[torch.fx.Node], node_call_back) -> List[torch.fx.Node]:
    """Returns the nodes that match the node_call_back as a list."""
    return [node for node in nodes if node_call_back(node)]


def nodes_first(
    nodes: List[torch.fx.Node], node_call_back=None
) -> Optional[torch.fx.Node]:
    """
    Returns the first node that matches the node_call_back. If no node matches, returns None.
    When node_call_back is None, returns the first node in the node list.
    """
    ret = nodes_filter(nodes, node_call_back if node_call_back else lambda node: True)
    if len(ret) > 0:
        return ret[0]
    return None


def nodes_count(nodes: List[torch.fx.Node], node_call_back) -> int:
    """Returns the number of nodes that match the node_call_back."""
    return len(nodes_filter(nodes, node_call_back))


def nodes_map(nodes: List[torch.fx.Node], node_call_back) -> List[torch.fx.Node]:
    """
    Sequentially visit the nodes list and invoke node_call_back on each element.
    Returns the nodes list after the node_call_back is invoked on each element.
    """
    for node in nodes:
        node_call_back(node)
    return nodes


def node_replace_(
    old_node: torch.fx.Node, new_node: torch.fx.Node, delete_old: bool = False
) -> None:
    """
    Replace all uses of old_node with new_node.
    """
    old_node.replace_all_uses_with(new_node)
    if delete_old:
        old_node.users.clear()
        old_node.graph.erase_node(old_node)


def node_inline_(call_mod_node: torch.fx.Node) -> None:
    """
    Inline the submodule of the given node into the parent module.
    Note: we only support the case where submodule takes tensors inputs.
    """
    assert call_mod_node.op == "call_module"
    gm = call_mod_node.graph.owning_module

    assert isinstance(call_mod_node.target, str)
    sub_gm = getattr(gm, call_mod_node.target)

    phs = (node for node in sub_gm.graph.nodes if node.op == "placeholder")
    body = (
        node for node in sub_gm.graph.nodes if node.op not in ("placeholder", "output")
    )
    output = [node for node in sub_gm.graph.nodes if node.op == "output"]

    for ph, arg in zip(phs, call_mod_node.args):
        assert isinstance(arg, torch.fx.Node)
        node_replace_(ph, arg, delete_old=True)

    with gm.graph.inserting_before(call_mod_node):
        for node in body:
            new_node = gm.graph.node_copy(node)
            node_replace_(node, new_node, delete_old=True)

        if len(output) > 0:
            assert len(output) == 1 and len(output[0].args) == 1
            new_output = output[0].args[0]

            if isinstance(new_output, torch.fx.Node):
                node_replace_(call_mod_node, new_output, delete_old=True)
            elif isinstance(new_output, (list, tuple)):
                # Inline the get_item calls for the output node.
                get_item_users = nodes_filter(
                    list(call_mod_node.users.keys()),
                    lambda node: node.op == "call_function"
                    and node.target == operator.getitem,
                )
                # get_item_node.args[1] is the idx referring to new_output[idx]
                nodes_map(
                    get_item_users,
                    lambda get_item_node: node_replace_(
                        get_item_node,
                        new_output[get_item_node.args[1]],
                        delete_old=True,
                    ),
                )
                call_mod_node.graph.erase_node(call_mod_node)
            else:
                raise NotImplementedError(
                    f"Unsupported output type {type(new_output)}. Expect it to be a Node or a list/tuple of Nodes."
                )
        else:
            call_mod_node.graph.erase_node(call_mod_node)

    gm.delete_all_unused_submodules()
    gm.recompile()
    return gm


def propagate_placeholder_names_for_cond(gm: torch.fx.GraphModule) -> None:
    """
    When torch.cond ops are present, GraphModules contain sub-GraphModules,
    whose inputs are nodes from the top-level graph.
    However, the default placeholder node names in lower-level graphs have no relation to their parents.
    This function propagates the placeholder names from the top-level graph to the sub-graphs.
    - For params/buffers/constants/user inputs, the same name is kept at all levels.
    - For call_function inputs, names may be duplicated,
      (e.g. a subgraph takes a mul node as input, and also performs as mul op)
      so we use nn_module_stack to describe where the node is from.
    """
    for node in gm.graph.nodes:
        if (
            node.op == "call_function"
            and node.name.startswith("conditional")
            and isinstance(node.target, torch._ops.HigherOrderOperator)
        ):
            _, true_getattr, false_getattr, cond_args = node.args
            # propagate names to both subgraphs
            for getattr_node in [true_getattr, false_getattr]:
                subgraph = getattr(gm, getattr_node.name)
                for i, _node in enumerate(subgraph.graph.nodes):
                    # placeholder nodes come first
                    if i >= len(cond_args):
                        break
                    # handle duplicate names on ops with nn_module_stack
                    if cond_args[i].op == "call_function":
                        module_stack = cond_args[i].meta.get("nn_module_stack", {})
                        module_stack = [x[0] for x in module_stack.values()]
                        name = "_".join(
                            ["_root"] + module_stack[1:] + [cond_args[i].name]
                        )
                    else:  # keep same name
                        name = cond_args[i].name
                    _node.name = _node.target = name
                propagate_placeholder_names_for_cond(subgraph)  # recurse
                subgraph.recompile()


def run_placeholder_naming_pass(
    gm: torch.fx.GraphModule,
    export_graph_signature: torch.export.ExportGraphSignature,
    constants: Dict[str, Union[torch.Tensor, torch._C.ScriptObject]],
    mod: torch.nn.Module,
    fake_args,
    fake_kwargs,
    fake_params_buffers,
) -> None:
    """
    At the end of _export_non_strict(), run this pass to assign better placeholder node names.
    The default names are arg0_1, arg1_1, ..., which are not very informative.
    The names assigned by this pass are:
        - User inputs:
            These follow the signature of mod.forward(), e.g. forward(x, y) gets you x, y nodes.
            If the tensors are nested in dictionaries/lists/tuples,
            the names are a concatenation of the path to the tensor.
                e.g. x = {
                    'a': torch.randn(),
                    'b': [torch.randn(), torch.randn()]
                }
            gets you nodes x_a, x_b_0, x_b_1.
        - Parameters/buffers/constants/custom objects:
<<<<<<< HEAD
            These follow the FQN of the object, prefixed by "p", "b", "c", "o" respectively.
=======
            These follow the FQN of the object, prefixed by "p", "b", "c", "obj" respectively.
>>>>>>> a90587b0
                e.g. self.bar.l0.weight gets you "p_bar_l0_weight".
    """

    def prettify_name(x):
        if x.startswith("L__self___"):
            x = x[len("L__self___") :]
        return x.replace(".", "_")

    prefixes = {
        InputKind.PARAMETER: "p",
        InputKind.BUFFER: "b",
        InputKind.CONSTANT_TENSOR: "c",
<<<<<<< HEAD
=======
        InputKind.CUSTOM_OBJ: "obj",
>>>>>>> a90587b0
    }
    placeholder_name_mapping = {}

    # use graph signature input specs to map param/buffer/constant names
<<<<<<< HEAD
=======
    # name effect tokens as token_1, token_2, ... (these aren't visible to user)
    num_params_buffers_objs = 0
    num_tokens = 0
>>>>>>> a90587b0
    for spec in export_graph_signature.input_specs:
        if spec.kind in [
            InputKind.PARAMETER,
            InputKind.BUFFER,
            InputKind.CONSTANT_TENSOR,
<<<<<<< HEAD
        ]:
            placeholder_name_mapping[
                spec.arg.name
            ] = f"{prefixes[spec.kind]}_{prettify_name(spec.target)}"

    num_params_buffers = len(placeholder_name_mapping)

    # use mod.forward signature to map user input names
=======
            InputKind.CUSTOM_OBJ,
        ]:
            num_params_buffers_objs += 1
            placeholder_name_mapping[
                spec.arg.name
            ] = f"{prefixes[spec.kind]}_{prettify_name(spec.target)}"
        elif spec.kind == InputKind.TOKEN:
            num_tokens += 1
            placeholder_name_mapping[spec.arg.name] = f"token_{num_tokens}"

    # use mod.forward signature to map user input names
    def _extract_pytree_key(x):
        if isinstance(x, MappingKey):
            return str(x.key).replace(".", "_")
        elif isinstance(x, SequenceKey):
            return str(x.idx)
        elif isinstance(x, GetAttrKey):
            return x.name
        else:
            raise RuntimeError(f"Pytree key of type {type(x)} not handled for {x}")

>>>>>>> a90587b0
    combined_args = (
        inspect.signature(mod.forward).bind(*fake_args, **fake_kwargs).arguments
    )
    flat_args_with_path, _ = tree_flatten_with_path(combined_args)
    user_input_names = [
        node.name
        for i, node in enumerate(gm.graph.nodes)
<<<<<<< HEAD
        if i >= num_params_buffers and node.op == "placeholder"
    ]
    for (arg_path, arg), user_input_name in zip(flat_args_with_path, user_input_names):
        placeholder_name_mapping[user_input_name] = "_".join(
            (str(x.key).replace(".", "_") if isinstance(x, MappingKey) else str(x.idx))
            for x in arg_path
        )
=======
        if i >= num_params_buffers_objs + num_tokens and node.op == "placeholder"
    ]
    for (arg_path, arg), user_input_name in zip(flat_args_with_path, user_input_names):
        placeholder_name_mapping[user_input_name] = "_".join(_extract_pytree_key(x) for x in arg_path)
>>>>>>> a90587b0

    # assign placeholder names for root module
    for node in gm.graph.nodes:
        if node.op != "placeholder":
            continue
        assert node.name in placeholder_name_mapping
        node.name = node.target = placeholder_name_mapping[node.name]

    propagate_placeholder_names_for_cond(gm)
    gm.recompile()

    # modify graph signature
    # update input specs
    for spec in export_graph_signature.input_specs:
        if isinstance(spec.arg, ConstantArgument):
            continue
        assert spec.arg.name in placeholder_name_mapping
        spec.arg.name = placeholder_name_mapping[spec.arg.name]
    # update output specs (e.g. model returns an input)
    for spec in export_graph_signature.output_specs:
        if isinstance(spec.arg, ConstantArgument):
            continue
        if spec.arg.name in placeholder_name_mapping:
            spec.arg.name = placeholder_name_mapping[spec.arg.name]
        # update node name linked in user input mutation
        if (
            spec.kind == OutputKind.USER_INPUT_MUTATION
            and spec.target in placeholder_name_mapping
        ):
            spec.target = placeholder_name_mapping[spec.target]
    # update user input mutation node names
    for user_input in export_graph_signature.user_inputs_to_mutate.values():
        if user_input in placeholder_name_mapping:
            export_graph_signature.user_inputs_to_mutate = placeholder_name_mapping[
                user_input
            ]<|MERGE_RESOLUTION|>--- conflicted
+++ resolved
@@ -473,11 +473,7 @@
                 }
             gets you nodes x_a, x_b_0, x_b_1.
         - Parameters/buffers/constants/custom objects:
-<<<<<<< HEAD
-            These follow the FQN of the object, prefixed by "p", "b", "c", "o" respectively.
-=======
             These follow the FQN of the object, prefixed by "p", "b", "c", "obj" respectively.
->>>>>>> a90587b0
                 e.g. self.bar.l0.weight gets you "p_bar_l0_weight".
     """
 
@@ -490,35 +486,19 @@
         InputKind.PARAMETER: "p",
         InputKind.BUFFER: "b",
         InputKind.CONSTANT_TENSOR: "c",
-<<<<<<< HEAD
-=======
         InputKind.CUSTOM_OBJ: "obj",
->>>>>>> a90587b0
     }
     placeholder_name_mapping = {}
 
     # use graph signature input specs to map param/buffer/constant names
-<<<<<<< HEAD
-=======
     # name effect tokens as token_1, token_2, ... (these aren't visible to user)
     num_params_buffers_objs = 0
     num_tokens = 0
->>>>>>> a90587b0
     for spec in export_graph_signature.input_specs:
         if spec.kind in [
             InputKind.PARAMETER,
             InputKind.BUFFER,
             InputKind.CONSTANT_TENSOR,
-<<<<<<< HEAD
-        ]:
-            placeholder_name_mapping[
-                spec.arg.name
-            ] = f"{prefixes[spec.kind]}_{prettify_name(spec.target)}"
-
-    num_params_buffers = len(placeholder_name_mapping)
-
-    # use mod.forward signature to map user input names
-=======
             InputKind.CUSTOM_OBJ,
         ]:
             num_params_buffers_objs += 1
@@ -540,7 +520,6 @@
         else:
             raise RuntimeError(f"Pytree key of type {type(x)} not handled for {x}")
 
->>>>>>> a90587b0
     combined_args = (
         inspect.signature(mod.forward).bind(*fake_args, **fake_kwargs).arguments
     )
@@ -548,20 +527,10 @@
     user_input_names = [
         node.name
         for i, node in enumerate(gm.graph.nodes)
-<<<<<<< HEAD
-        if i >= num_params_buffers and node.op == "placeholder"
-    ]
-    for (arg_path, arg), user_input_name in zip(flat_args_with_path, user_input_names):
-        placeholder_name_mapping[user_input_name] = "_".join(
-            (str(x.key).replace(".", "_") if isinstance(x, MappingKey) else str(x.idx))
-            for x in arg_path
-        )
-=======
         if i >= num_params_buffers_objs + num_tokens and node.op == "placeholder"
     ]
     for (arg_path, arg), user_input_name in zip(flat_args_with_path, user_input_names):
         placeholder_name_mapping[user_input_name] = "_".join(_extract_pytree_key(x) for x in arg_path)
->>>>>>> a90587b0
 
     # assign placeholder names for root module
     for node in gm.graph.nodes:
