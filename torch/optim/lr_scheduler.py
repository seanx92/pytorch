import math
<<<<<<< HEAD
from torch import inf
from functools import partial
import warnings
from collections import Counter
=======
import types
import warnings
import weakref
>>>>>>> 952a00ed
from bisect import bisect_right
from collections import Counter
from functools import partial, wraps
from typing import Optional, Sequence

from torch import inf

from .optimizer import Optimizer

__all__ = [
    "LambdaLR",
    "MultiplicativeLR",
    "StepLR",
    "MultiStepLR",
    "ConstantLR",
    "LinearLR",
    "ExponentialLR",
    "SequentialLR",
    "CosineAnnealingLR",
    "ChainedScheduler",
    "ReduceLROnPlateau",
    "CyclicLR",
    "CosineAnnealingWarmRestarts",
    "OneCycleLR",
    "PolynomialLR",
    "LRScheduler",
]

EPOCH_DEPRECATION_WARNING = (
    "The epoch parameter in `scheduler.step()` was not necessary and is being "
    "deprecated where possible. Please use `scheduler.step()` to step the "
    "scheduler. During the deprecation, if epoch is different from None, the "
    "closed form is used instead of the new chainable form, where available. "
    "Please open an issue if you are unable to replicate your use case: "
    "https://github.com/pytorch/pytorch/issues/new/choose."
)


def _check_verbose_deprecated_warning(verbose):
    """Raises a warning when verbose is not the default value."""
    if verbose != "deprecated":
        warnings.warn(
            "The verbose parameter is deprecated. Please use get_last_lr() "
            "to access the learning rate.",
            UserWarning,
        )
        return verbose
    return False


class LRScheduler:
    def __init__(self, optimizer, last_epoch=-1, verbose="deprecated"):
        # Attach optimizer
        if not isinstance(optimizer, Optimizer):
            raise TypeError(f"{type(optimizer).__name__} is not an Optimizer")
        self.optimizer = optimizer

        # Initialize epoch and base learning rates
        if last_epoch == -1:
            for group in optimizer.param_groups:
                group.setdefault("initial_lr", group["lr"])
        else:
            for i, group in enumerate(optimizer.param_groups):
                if "initial_lr" not in group:
                    raise KeyError(
                        "param 'initial_lr' is not specified "
                        f"in param_groups[{i}] when resuming an optimizer"
                    )
        self.base_lrs = [group["initial_lr"] for group in optimizer.param_groups]
        self.last_epoch = last_epoch
<<<<<<< HEAD
=======

        # Following https://github.com/pytorch/pytorch/issues/20124
        # We would like to ensure that `lr_scheduler.step()` is called after
        # `optimizer.step()`
        def with_counter(method):
            if getattr(method, "_with_counter", False):
                # `optimizer.step()` has already been replaced, return.
                return method

            # Keep a weak reference to the optimizer instance to prevent
            # cyclic references.
            instance_ref = weakref.ref(method.__self__)
            # Get the unbound method for the same purpose.
            func = method.__func__
            cls = instance_ref().__class__
            del method

            @wraps(func)
            def wrapper(*args, **kwargs):
                instance = instance_ref()
                instance._step_count += 1
                wrapped = func.__get__(instance, cls)
                return wrapped(*args, **kwargs)

            # Note that the returned function here is no longer a bound method,
            # so attributes like `__func__` and `__self__` no longer exist.
            wrapper._with_counter = True
            return wrapper

        self.optimizer.step = with_counter(self.optimizer.step)
>>>>>>> 952a00ed
        self.verbose = _check_verbose_deprecated_warning(verbose)
        self._initial_step()

    def _initial_step(self):
        """Initialize step counts and performs a step"""
        self._step_count = 0
        self.step()

    def state_dict(self):
        """Returns the state of the scheduler as a :class:`dict`.

        It contains an entry for every variable in self.__dict__ which
        is not the optimizer.
        """
        return {
            key: value for key, value in self.__dict__.items() if key != "optimizer"
        }

    def load_state_dict(self, state_dict):
        """Loads the schedulers state.

        Args:
            state_dict (dict): scheduler state. Should be an object returned
                from a call to :meth:`state_dict`.
        """
        self.__dict__.update(state_dict)

    def get_last_lr(self):
        """Return last computed learning rate by current scheduler."""
        return self._last_lr

    def get_lr(self):
        # Compute learning rate using chainable form of the scheduler
        raise NotImplementedError

    def print_lr(self, is_verbose, group, lr, epoch=None):
        """Display the current learning rate."""
        if is_verbose:
            if epoch is None:
                print(f"Adjusting learning rate of group {group} to {lr:.4e}.")
            else:
<<<<<<< HEAD
                epoch_str = ("%.2f" if isinstance(epoch, float) else
                             "%.5d") % epoch
                print(f'Epoch {epoch_str}: adjusting learning rate of group {group} to {lr:.4e}.')

    def step(self, epoch=None):
=======
                epoch_str = ("%.2f" if isinstance(epoch, float) else "%.5d") % epoch
                print(
                    f"Epoch {epoch_str}: adjusting learning rate of group {group} to {lr:.4e}."
                )

    def step(self, epoch=None):
        # Raise a warning if old pattern is detected
        # https://github.com/pytorch/pytorch/issues/20124
        if self._step_count == 1:
            if not hasattr(self.optimizer.step, "_with_counter"):
                warnings.warn(
                    "Seems like `optimizer.step()` has been overridden after learning rate scheduler "
                    "initialization. Please, make sure to call `optimizer.step()` before "
                    "`lr_scheduler.step()`. See more details at "
                    "https://pytorch.org/docs/stable/optim.html#how-to-adjust-learning-rate",
                    UserWarning,
                )

            # Just check if there were two first lr_scheduler.step() calls before optimizer.step()
            elif self.optimizer._step_count < 1:
                warnings.warn(
                    "Detected call of `lr_scheduler.step()` before `optimizer.step()`. "
                    "In PyTorch 1.1.0 and later, you should call them in the opposite order: "
                    "`optimizer.step()` before `lr_scheduler.step()`.  Failure to do this "
                    "will result in PyTorch skipping the first value of the learning rate schedule. "
                    "See more details at "
                    "https://pytorch.org/docs/stable/optim.html#how-to-adjust-learning-rate",
                    UserWarning,
                )
>>>>>>> 952a00ed
        self._step_count += 1

        with _enable_get_lr_call(self):
            if epoch is None:
                self.last_epoch += 1
                values = self.get_lr()
            else:
                warnings.warn(EPOCH_DEPRECATION_WARNING, UserWarning)
                self.last_epoch = epoch
                if hasattr(self, "_get_closed_form_lr"):
                    values = self._get_closed_form_lr()
                else:
                    values = self.get_lr()

        for i, data in enumerate(zip(self.optimizer.param_groups, values)):
            param_group, lr = data
            param_group["lr"] = lr

        self._last_lr = [group["lr"] for group in self.optimizer.param_groups]


# Including _LRScheduler for backwards compatibility
# Subclass instead of assign because we want __name__ of _LRScheduler to be _LRScheduler (assigning would make it LRScheduler).
class _LRScheduler(LRScheduler):
    pass


class _enable_get_lr_call:
    def __init__(self, o):
        self.o = o

    def __enter__(self):
        self.o._get_lr_called_within_step = True
        return self

    def __exit__(self, type, value, traceback):
        self.o._get_lr_called_within_step = False


class LambdaLR(LRScheduler):
    """Sets the learning rate of each parameter group to the initial lr
    times a given function. When last_epoch=-1, sets initial lr as lr.

    Args:
        optimizer (Optimizer): Wrapped optimizer.
        lr_lambda (function or list): A function which computes a multiplicative
            factor given an integer parameter epoch, or a list of such
            functions, one for each group in optimizer.param_groups.
        last_epoch (int): The index of last epoch. Default: -1.
        verbose (bool): If ``True``, prints a message to stdout for
            each update. Default: ``False``.

            .. deprecated:: 2.2
                ``verbose`` is deprecated. Please use ``get_last_lr()`` to access the
                learning rate.

    Example:
        >>> # xdoctest: +SKIP
        >>> # Assuming optimizer has two groups.
        >>> lambda1 = lambda epoch: epoch // 30
        >>> lambda2 = lambda epoch: 0.95 ** epoch
        >>> scheduler = LambdaLR(optimizer, lr_lambda=[lambda1, lambda2])
        >>> for epoch in range(100):
        >>>     train(...)
        >>>     validate(...)
        >>>     scheduler.step()
    """

    def __init__(self, optimizer, lr_lambda, last_epoch=-1, verbose="deprecated"):
        self.optimizer = optimizer

        if not isinstance(lr_lambda, list) and not isinstance(lr_lambda, tuple):
            self.lr_lambdas = [lr_lambda] * len(optimizer.param_groups)
        else:
            if len(lr_lambda) != len(optimizer.param_groups):
                raise ValueError(
                    f"Expected {len(optimizer.param_groups)} lr_lambdas, but got {len(lr_lambda)}"
                )
            self.lr_lambdas = list(lr_lambda)
        super().__init__(optimizer, last_epoch, verbose)

    def state_dict(self):
        """Returns the state of the scheduler as a :class:`dict`.

        It contains an entry for every variable in self.__dict__ which
        is not the optimizer.
        The learning rate lambda functions will only be saved if they are callable objects
        and not if they are functions or lambdas.

        When saving or loading the scheduler, please make sure to also save or load the state of the optimizer.
        """

        state_dict = {
            key: value
            for key, value in self.__dict__.items()
            if key not in ("optimizer", "lr_lambdas")
        }
        state_dict["lr_lambdas"] = [None] * len(self.lr_lambdas)

        for idx, fn in enumerate(self.lr_lambdas):
            if not isinstance(fn, types.FunctionType):
                state_dict["lr_lambdas"][idx] = fn.__dict__.copy()

        return state_dict

    def load_state_dict(self, state_dict):
        """Loads the schedulers state.

        When saving or loading the scheduler, please make sure to also save or load the state of the optimizer.

        Args:
            state_dict (dict): scheduler state. Should be an object returned
                from a call to :meth:`state_dict`.
        """

        lr_lambdas = state_dict.pop("lr_lambdas")
        self.__dict__.update(state_dict)
        # Restore state_dict keys in order to prevent side effects
        # https://github.com/pytorch/pytorch/issues/32756
        state_dict["lr_lambdas"] = lr_lambdas

        for idx, fn in enumerate(lr_lambdas):
            if fn is not None:
                self.lr_lambdas[idx].__dict__.update(fn)

    def get_lr(self):
        if not self._get_lr_called_within_step:
            warnings.warn(
                "To get the last learning rate computed by the scheduler, "
                "please use `get_last_lr()`."
            )

        return [
            base_lr * lmbda(self.last_epoch)
            for lmbda, base_lr in zip(self.lr_lambdas, self.base_lrs)
        ]


class MultiplicativeLR(LRScheduler):
    """Multiply the learning rate of each parameter group by the factor given
    in the specified function. When last_epoch=-1, sets initial lr as lr.

    Args:
        optimizer (Optimizer): Wrapped optimizer.
        lr_lambda (function or list): A function which computes a multiplicative
            factor given an integer parameter epoch, or a list of such
            functions, one for each group in optimizer.param_groups.
        last_epoch (int): The index of last epoch. Default: -1.
        verbose (bool): If ``True``, prints a message to stdout for
            each update. Default: ``False``.

            .. deprecated:: 2.2
                ``verbose`` is deprecated. Please use ``get_last_lr()`` to access the
                learning rate.

    Example:
        >>> # xdoctest: +SKIP
        >>> lmbda = lambda epoch: 0.95
        >>> scheduler = MultiplicativeLR(optimizer, lr_lambda=lmbda)
        >>> for epoch in range(100):
        >>>     train(...)
        >>>     validate(...)
        >>>     scheduler.step()
    """

    def __init__(self, optimizer, lr_lambda, last_epoch=-1, verbose="deprecated"):
        self.optimizer = optimizer

        if not isinstance(lr_lambda, list) and not isinstance(lr_lambda, tuple):
            self.lr_lambdas = [lr_lambda] * len(optimizer.param_groups)
        else:
            if len(lr_lambda) != len(optimizer.param_groups):
                raise ValueError(
                    f"Expected {len(optimizer.param_groups)} lr_lambdas, but got {len(lr_lambda)}"
                )
            self.lr_lambdas = list(lr_lambda)
        super().__init__(optimizer, last_epoch, verbose)

    def state_dict(self):
        """Returns the state of the scheduler as a :class:`dict`.

        It contains an entry for every variable in self.__dict__ which
        is not the optimizer.
        The learning rate lambda functions will only be saved if they are callable objects
        and not if they are functions or lambdas.
        """
        state_dict = {
            key: value
            for key, value in self.__dict__.items()
            if key not in ("optimizer", "lr_lambdas")
        }
        state_dict["lr_lambdas"] = [None] * len(self.lr_lambdas)

        for idx, fn in enumerate(self.lr_lambdas):
            if not isinstance(fn, types.FunctionType):
                state_dict["lr_lambdas"][idx] = fn.__dict__.copy()

        return state_dict

    def load_state_dict(self, state_dict):
        """Loads the schedulers state.

        Args:
            state_dict (dict): scheduler state. Should be an object returned
                from a call to :meth:`state_dict`.
        """
        lr_lambdas = state_dict.pop("lr_lambdas")
        self.__dict__.update(state_dict)
        # Restore state_dict keys in order to prevent side effects
        # https://github.com/pytorch/pytorch/issues/32756
        state_dict["lr_lambdas"] = lr_lambdas

        for idx, fn in enumerate(lr_lambdas):
            if fn is not None:
                self.lr_lambdas[idx].__dict__.update(fn)

    def get_lr(self):
        if not self._get_lr_called_within_step:
            warnings.warn(
                "To get the last learning rate computed by the scheduler, "
                "please use `get_last_lr()`.",
                UserWarning,
            )

        if self.last_epoch > 0:
            return [
                group["lr"] * lmbda(self.last_epoch)
                for lmbda, group in zip(self.lr_lambdas, self.optimizer.param_groups)
            ]
        else:
            return [group["lr"] for group in self.optimizer.param_groups]


class StepLR(LRScheduler):
    """Decays the learning rate of each parameter group by gamma every
    step_size epochs. Notice that such decay can happen simultaneously with
    other changes to the learning rate from outside this scheduler. When
    last_epoch=-1, sets initial lr as lr.

    Args:
        optimizer (Optimizer): Wrapped optimizer.
        step_size (int): Period of learning rate decay.
        gamma (float): Multiplicative factor of learning rate decay.
            Default: 0.1.
        last_epoch (int): The index of last epoch. Default: -1.
        verbose (bool): If ``True``, prints a message to stdout for
            each update. Default: ``False``.

            .. deprecated:: 2.2
                ``verbose`` is deprecated. Please use ``get_last_lr()`` to access the
                learning rate.

    Example:
        >>> # xdoctest: +SKIP
        >>> # Assuming optimizer uses lr = 0.05 for all groups
        >>> # lr = 0.05     if epoch < 30
        >>> # lr = 0.005    if 30 <= epoch < 60
        >>> # lr = 0.0005   if 60 <= epoch < 90
        >>> # ...
        >>> scheduler = StepLR(optimizer, step_size=30, gamma=0.1)
        >>> for epoch in range(100):
        >>>     train(...)
        >>>     validate(...)
        >>>     scheduler.step()
    """

    def __init__(
        self, optimizer, step_size, gamma=0.1, last_epoch=-1, verbose="deprecated"
    ):
        self.step_size = step_size
        self.gamma = gamma
        super().__init__(optimizer, last_epoch, verbose)

    def get_lr(self):
        if not self._get_lr_called_within_step:
            warnings.warn(
                "To get the last learning rate computed by the scheduler, "
                "please use `get_last_lr()`.",
                UserWarning,
            )

        if (self.last_epoch == 0) or (self.last_epoch % self.step_size != 0):
            return [group["lr"] for group in self.optimizer.param_groups]
        return [group["lr"] * self.gamma for group in self.optimizer.param_groups]

    def _get_closed_form_lr(self):
        return [
            base_lr * self.gamma ** (self.last_epoch // self.step_size)
            for base_lr in self.base_lrs
        ]


class MultiStepLR(LRScheduler):
    """Decays the learning rate of each parameter group by gamma once the
    number of epoch reaches one of the milestones. Notice that such decay can
    happen simultaneously with other changes to the learning rate from outside
    this scheduler. When last_epoch=-1, sets initial lr as lr.

    Args:
        optimizer (Optimizer): Wrapped optimizer.
        milestones (list): List of epoch indices. Must be increasing.
        gamma (float): Multiplicative factor of learning rate decay.
            Default: 0.1.
        last_epoch (int): The index of last epoch. Default: -1.
        verbose (bool): If ``True``, prints a message to stdout for
            each update. Default: ``False``.

            .. deprecated:: 2.2
                ``verbose`` is deprecated. Please use ``get_last_lr()`` to access the
                learning rate.

    Example:
        >>> # xdoctest: +SKIP
        >>> # Assuming optimizer uses lr = 0.05 for all groups
        >>> # lr = 0.05     if epoch < 30
        >>> # lr = 0.005    if 30 <= epoch < 80
        >>> # lr = 0.0005   if epoch >= 80
        >>> scheduler = MultiStepLR(optimizer, milestones=[30,80], gamma=0.1)
        >>> for epoch in range(100):
        >>>     train(...)
        >>>     validate(...)
        >>>     scheduler.step()
    """

    def __init__(
        self, optimizer, milestones, gamma=0.1, last_epoch=-1, verbose="deprecated"
    ):
        self.milestones = Counter(milestones)
        self.gamma = gamma
        super().__init__(optimizer, last_epoch, verbose)

    def get_lr(self):
        if not self._get_lr_called_within_step:
            warnings.warn(
                "To get the last learning rate computed by the scheduler, "
                "please use `get_last_lr()`.",
                UserWarning,
            )

        if self.last_epoch not in self.milestones:
            return [group["lr"] for group in self.optimizer.param_groups]
        return [
            group["lr"] * self.gamma ** self.milestones[self.last_epoch]
            for group in self.optimizer.param_groups
        ]

    def _get_closed_form_lr(self):
        milestones = sorted(self.milestones.elements())
        return [
            base_lr * self.gamma ** bisect_right(milestones, self.last_epoch)
            for base_lr in self.base_lrs
        ]


class ConstantLR(LRScheduler):
    """Multiply the learning rate of each parameter group by a small constant factor until the
    number of epoch reaches a pre-defined milestone: total_iters.
    Notice that such multiplication of the small constant factor can
    happen simultaneously with other changes to the learning rate from outside this scheduler.
    When last_epoch=-1, sets initial lr as lr.

    Args:
        optimizer (Optimizer): Wrapped optimizer.
        factor (float): The number we multiply learning rate until the milestone. Default: 1./3.
        total_iters (int): The number of steps that the scheduler multiplies the learning rate by the factor.
            Default: 5.
        last_epoch (int): The index of the last epoch. Default: -1.
        verbose (bool): If ``True``, prints a message to stdout for
            each update. Default: ``False``.

            .. deprecated:: 2.2
                ``verbose`` is deprecated. Please use ``get_last_lr()`` to access the
                learning rate.

    Example:
        >>> # xdoctest: +SKIP
        >>> # Assuming optimizer uses lr = 0.05 for all groups
        >>> # lr = 0.025   if epoch == 0
        >>> # lr = 0.025   if epoch == 1
        >>> # lr = 0.025   if epoch == 2
        >>> # lr = 0.025   if epoch == 3
        >>> # lr = 0.05    if epoch >= 4
        >>> scheduler = ConstantLR(optimizer, factor=0.5, total_iters=4)
        >>> for epoch in range(100):
        >>>     train(...)
        >>>     validate(...)
        >>>     scheduler.step()
    """

    def __init__(
        self,
        optimizer,
        factor=1.0 / 3,
        total_iters=5,
        last_epoch=-1,
        verbose="deprecated",
    ):
        if factor > 1.0 or factor < 0:
            raise ValueError(
                "Constant multiplicative factor expected to be between 0 and 1."
            )

        self.factor = factor
        self.total_iters = total_iters
        super().__init__(optimizer, last_epoch, verbose)

    def get_lr(self):
        if not self._get_lr_called_within_step:
            warnings.warn(
                "To get the last learning rate computed by the scheduler, "
                "please use `get_last_lr()`.",
                UserWarning,
            )

        if self.last_epoch == 0:
            return [group["lr"] * self.factor for group in self.optimizer.param_groups]

        if self.last_epoch != self.total_iters:
            return [group["lr"] for group in self.optimizer.param_groups]

        return [
            group["lr"] * (1.0 / self.factor) for group in self.optimizer.param_groups
        ]

    def _get_closed_form_lr(self):
        return [
            base_lr
            * (self.factor + (self.last_epoch >= self.total_iters) * (1 - self.factor))
            for base_lr in self.base_lrs
        ]


class LinearLR(LRScheduler):
    """Decays the learning rate of each parameter group by linearly changing small
    multiplicative factor until the number of epoch reaches a pre-defined milestone: total_iters.
    Notice that such decay can happen simultaneously with other changes to the learning rate
    from outside this scheduler. When last_epoch=-1, sets initial lr as lr.

    Args:
        optimizer (Optimizer): Wrapped optimizer.
        start_factor (float): The number we multiply learning rate in the first epoch.
            The multiplication factor changes towards end_factor in the following epochs.
            Default: 1./3.
        end_factor (float): The number we multiply learning rate at the end of linear changing
            process. Default: 1.0.
        total_iters (int): The number of iterations that multiplicative factor reaches to 1.
            Default: 5.
        last_epoch (int): The index of the last epoch. Default: -1.
        verbose (bool): If ``True``, prints a message to stdout for
            each update. Default: ``False``.

            .. deprecated:: 2.2
                ``verbose`` is deprecated. Please use ``get_last_lr()`` to access the
                learning rate.

    Example:
        >>> # xdoctest: +SKIP
        >>> # Assuming optimizer uses lr = 0.05 for all groups
        >>> # lr = 0.025    if epoch == 0
        >>> # lr = 0.03125  if epoch == 1
        >>> # lr = 0.0375   if epoch == 2
        >>> # lr = 0.04375  if epoch == 3
        >>> # lr = 0.05    if epoch >= 4
        >>> scheduler = LinearLR(optimizer, start_factor=0.5, total_iters=4)
        >>> for epoch in range(100):
        >>>     train(...)
        >>>     validate(...)
        >>>     scheduler.step()
    """

    def __init__(
        self,
        optimizer,
        start_factor=1.0 / 3,
        end_factor=1.0,
        total_iters=5,
        last_epoch=-1,
        verbose="deprecated",
    ):
        if start_factor > 1.0 or start_factor <= 0:
            raise ValueError(
                "Starting multiplicative factor expected to be greater than 0 and less or equal to 1."
            )

        if end_factor > 1.0 or end_factor < 0:
            raise ValueError(
                "Ending multiplicative factor expected to be between 0 and 1."
            )

        self.start_factor = start_factor
        self.end_factor = end_factor
        self.total_iters = total_iters
        super().__init__(optimizer, last_epoch, verbose)

    def get_lr(self):
        if not self._get_lr_called_within_step:
            warnings.warn(
                "To get the last learning rate computed by the scheduler, "
                "please use `get_last_lr()`.",
                UserWarning,
            )

        if self.last_epoch == 0:
            return [
                group["lr"] * self.start_factor for group in self.optimizer.param_groups
            ]

        if self.last_epoch > self.total_iters:
            return [group["lr"] for group in self.optimizer.param_groups]

        return [
            group["lr"]
            * (
                1.0
                + (self.end_factor - self.start_factor)
                / (
                    self.total_iters * self.start_factor
                    + (self.last_epoch - 1) * (self.end_factor - self.start_factor)
                )
            )
            for group in self.optimizer.param_groups
        ]

    def _get_closed_form_lr(self):
        return [
            base_lr
            * (
                self.start_factor
                + (self.end_factor - self.start_factor)
                * min(self.total_iters, self.last_epoch)
                / self.total_iters
            )
            for base_lr in self.base_lrs
        ]


class ExponentialLR(LRScheduler):
    """Decays the learning rate of each parameter group by gamma every epoch.
    When last_epoch=-1, sets initial lr as lr.

    Args:
        optimizer (Optimizer): Wrapped optimizer.
        gamma (float): Multiplicative factor of learning rate decay.
        last_epoch (int): The index of last epoch. Default: -1.
        verbose (bool): If ``True``, prints a message to stdout for
            each update. Default: ``False``.

            .. deprecated:: 2.2
                ``verbose`` is deprecated. Please use ``get_last_lr()`` to access the
                learning rate.
    """

    def __init__(self, optimizer, gamma, last_epoch=-1, verbose="deprecated"):
        self.gamma = gamma
        super().__init__(optimizer, last_epoch, verbose)

    def get_lr(self):
        if not self._get_lr_called_within_step:
            warnings.warn(
                "To get the last learning rate computed by the scheduler, "
                "please use `get_last_lr()`.",
                UserWarning,
            )

        if self.last_epoch == 0:
            return [group["lr"] for group in self.optimizer.param_groups]
        return [group["lr"] * self.gamma for group in self.optimizer.param_groups]

    def _get_closed_form_lr(self):
        return [base_lr * self.gamma**self.last_epoch for base_lr in self.base_lrs]


class SequentialLR(LRScheduler):
    """Receives the list of schedulers that is expected to be called sequentially during
    optimization process and milestone points that provides exact intervals to reflect
    which scheduler is supposed to be called at a given epoch.

    Args:
        optimizer (Optimizer): Wrapped optimizer.
        schedulers (list): List of chained schedulers.
        milestones (list): List of integers that reflects milestone points.
        last_epoch (int): The index of last epoch. Default: -1.
        verbose (bool): Does nothing.

            .. deprecated:: 2.2
                ``verbose`` is deprecated. Please use ``get_last_lr()`` to access the
                learning rate.

    Example:
        >>> # xdoctest: +SKIP
        >>> # Assuming optimizer uses lr = 1. for all groups
        >>> # lr = 0.1     if epoch == 0
        >>> # lr = 0.1     if epoch == 1
        >>> # lr = 0.9     if epoch == 2
        >>> # lr = 0.81    if epoch == 3
        >>> # lr = 0.729   if epoch == 4
        >>> scheduler1 = ConstantLR(optimizer, factor=0.1, total_iters=2)
        >>> scheduler2 = ExponentialLR(optimizer, gamma=0.9)
        >>> scheduler = SequentialLR(optimizer, schedulers=[scheduler1, scheduler2], milestones=[2])
        >>> for epoch in range(100):
        >>>     train(...)
        >>>     validate(...)
        >>>     scheduler.step()
    """

    def __init__(
        self, optimizer, schedulers, milestones, last_epoch=-1, verbose="deprecated"
    ):
        if len(schedulers) < 1:
            raise ValueError(
                f"{self.__class__.__name__} expects at least one scheduler, but got no scheduler."
            )

        for scheduler_idx, scheduler in enumerate(schedulers):
            if not hasattr(scheduler, "optimizer"):
                raise TypeError(
                    f"{self.__class__.__name__} at index {scheduler_idx} should have `optimizer` as its attribute."
                )
            if isinstance(scheduler, ReduceLROnPlateau):
                raise ValueError(
                    f"{self.__class__.__name__} does not support `ReduceLROnPlateau` scheduler as it "
                    "requires additional kwargs to be specified when calling `step`, "
                    f"but got one at index {scheduler_idx} in the given schedulers sequence."
                )
            if optimizer != scheduler.optimizer:
                raise ValueError(
                    f"{self.__class__.__name__} expects all schedulers to belong to the same optimizer, but "
                    f"got scheduler {scheduler.__class__.__name__} at index {scheduler_idx} has {scheduler.optimizer}, "
                    f"which is different from {optimizer.__class__.__name__}."
                )

        if len(milestones) != len(schedulers) - 1:
            raise ValueError(
                "Sequential Schedulers expects number of schedulers provided to be one more "
                f"than the number of milestone points, but got number of schedulers {len(schedulers)} and the "
                f"number of milestones to be equal to {len(milestones)}"
            )
        _check_verbose_deprecated_warning(verbose)
        self._schedulers = schedulers
        self._milestones = milestones
        self.last_epoch = last_epoch + 1
        self.optimizer = optimizer

        # Reset learning rates back to initial values
        for group in self.optimizer.param_groups:
            group["lr"] = group["initial_lr"]

        # "Undo" the step performed by other schedulers
        for scheduler in self._schedulers:
            scheduler.last_epoch -= 1

        # Perform the initial step for only the first scheduler
        self._schedulers[0]._initial_step()

        self._last_lr = schedulers[0].get_last_lr()

    def step(self):
        self.last_epoch += 1
        idx = bisect_right(self._milestones, self.last_epoch)
        scheduler = self._schedulers[idx]
        if idx > 0 and self._milestones[idx - 1] == self.last_epoch:
            scheduler.step(0)
        else:
            scheduler.step()

        self._last_lr = scheduler.get_last_lr()

    def state_dict(self):
        """Returns the state of the scheduler as a :class:`dict`.

        It contains an entry for every variable in self.__dict__ which
        is not the optimizer.
        The wrapped scheduler states will also be saved.
        """
        state_dict = {
            key: value
            for key, value in self.__dict__.items()
            if key not in ("optimizer", "_schedulers")
        }
        state_dict["_schedulers"] = [None] * len(self._schedulers)

        for idx, s in enumerate(self._schedulers):
            state_dict["_schedulers"][idx] = s.state_dict()

        return state_dict

    def load_state_dict(self, state_dict):
        """Loads the schedulers state.

        Args:
            state_dict (dict): scheduler state. Should be an object returned
                from a call to :meth:`state_dict`.
        """
        _schedulers = state_dict.pop("_schedulers")
        self.__dict__.update(state_dict)
        # Restore state_dict keys in order to prevent side effects
        # https://github.com/pytorch/pytorch/issues/32756
        state_dict["_schedulers"] = _schedulers

        for idx, s in enumerate(_schedulers):
            self._schedulers[idx].load_state_dict(s)


class PolynomialLR(LRScheduler):
    """Decays the learning rate of each parameter group using a polynomial function
    in the given total_iters. When last_epoch=-1, sets initial lr as lr.

    Args:
        optimizer (Optimizer): Wrapped optimizer.
        total_iters (int): The number of steps that the scheduler decays the learning rate. Default: 5.
        power (float): The power of the polynomial. Default: 1.0.
        verbose (bool): If ``True``, prints a message to stdout for
            each update. Default: ``False``.

            .. deprecated:: 2.2
                ``verbose`` is deprecated. Please use ``get_last_lr()`` to access the
                learning rate.

    Example:
        >>> # xdoctest: +SKIP("undefined vars")
        >>> # Assuming optimizer uses lr = 0.001 for all groups
        >>> # lr = 0.001     if epoch == 0
        >>> # lr = 0.00075   if epoch == 1
        >>> # lr = 0.00050   if epoch == 2
        >>> # lr = 0.00025   if epoch == 3
        >>> # lr = 0.0       if epoch >= 4
        >>> scheduler = PolynomialLR(optimizer, total_iters=4, power=1.0)
        >>> for epoch in range(100):
        >>>     train(...)
        >>>     validate(...)
        >>>     scheduler.step()
    """

    def __init__(
        self, optimizer, total_iters=5, power=1.0, last_epoch=-1, verbose="deprecated"
    ):
        self.total_iters = total_iters
        self.power = power
        super().__init__(optimizer, last_epoch, verbose)

    def get_lr(self):
        if not self._get_lr_called_within_step:
            warnings.warn(
                "To get the last learning rate computed by the scheduler, "
                "please use `get_last_lr()`.",
                UserWarning,
            )

        if self.last_epoch == 0 or self.last_epoch > self.total_iters:
            return [group["lr"] for group in self.optimizer.param_groups]

        decay_factor = (
            (1.0 - self.last_epoch / self.total_iters)
            / (1.0 - (self.last_epoch - 1) / self.total_iters)
        ) ** self.power
        return [group["lr"] * decay_factor for group in self.optimizer.param_groups]

    def _get_closed_form_lr(self):
        return [
            (
                base_lr
                * (1.0 - min(self.total_iters, self.last_epoch) / self.total_iters)
                ** self.power
            )
            for base_lr in self.base_lrs
        ]


class CosineAnnealingLR(LRScheduler):
    r"""Set the learning rate of each parameter group using a cosine annealing
    schedule, where :math:`\eta_{max}` is set to the initial lr and
    :math:`T_{cur}` is the number of epochs since the last restart in SGDR:

    .. math::
        \begin{aligned}
            \eta_t & = \eta_{min} + \frac{1}{2}(\eta_{max} - \eta_{min})\left(1
            + \cos\left(\frac{T_{cur}}{T_{max}}\pi\right)\right),
            & T_{cur} \neq (2k+1)T_{max}; \\
            \eta_{t+1} & = \eta_{t} + \frac{1}{2}(\eta_{max} - \eta_{min})
            \left(1 - \cos\left(\frac{1}{T_{max}}\pi\right)\right),
            & T_{cur} = (2k+1)T_{max}.
        \end{aligned}

    When last_epoch=-1, sets initial lr as lr. Notice that because the schedule
    is defined recursively, the learning rate can be simultaneously modified
    outside this scheduler by other operators. If the learning rate is set
    solely by this scheduler, the learning rate at each step becomes:

    .. math::
        \eta_t = \eta_{min} + \frac{1}{2}(\eta_{max} - \eta_{min})\left(1 +
        \cos\left(\frac{T_{cur}}{T_{max}}\pi\right)\right)

    It has been proposed in
    `SGDR: Stochastic Gradient Descent with Warm Restarts`_. Note that this only
    implements the cosine annealing part of SGDR, and not the restarts.

    Args:
        optimizer (Optimizer): Wrapped optimizer.
        T_max (int): Maximum number of iterations.
        eta_min (float): Minimum learning rate. Default: 0.
        last_epoch (int): The index of last epoch. Default: -1.
        verbose (bool): If ``True``, prints a message to stdout for
            each update. Default: ``False``.

            .. deprecated:: 2.2
                ``verbose`` is deprecated. Please use ``get_last_lr()`` to access the
                learning rate.

    .. _SGDR\: Stochastic Gradient Descent with Warm Restarts:
        https://arxiv.org/abs/1608.03983
    """

    def __init__(
        self, optimizer, T_max, eta_min=0, last_epoch=-1, verbose="deprecated"
    ):
        self.T_max = T_max
        self.eta_min = eta_min
        super().__init__(optimizer, last_epoch, verbose)

    def get_lr(self):
        if not self._get_lr_called_within_step:
            warnings.warn(
                "To get the last learning rate computed by the scheduler, "
                "please use `get_last_lr()`.",
                UserWarning,
            )

        if self.last_epoch == 0:
            return [group["lr"] for group in self.optimizer.param_groups]
        elif self._step_count == 1 and self.last_epoch > 0:
            return [
                self.eta_min
                + (base_lr - self.eta_min)
                * (1 + math.cos((self.last_epoch) * math.pi / self.T_max))
                / 2
                for base_lr, group in zip(self.base_lrs, self.optimizer.param_groups)
            ]
        elif (self.last_epoch - 1 - self.T_max) % (2 * self.T_max) == 0:
            return [
                group["lr"]
                + (base_lr - self.eta_min) * (1 - math.cos(math.pi / self.T_max)) / 2
                for base_lr, group in zip(self.base_lrs, self.optimizer.param_groups)
            ]
        return [
            (1 + math.cos(math.pi * self.last_epoch / self.T_max))
            / (1 + math.cos(math.pi * (self.last_epoch - 1) / self.T_max))
            * (group["lr"] - self.eta_min)
            + self.eta_min
            for group in self.optimizer.param_groups
        ]

    def _get_closed_form_lr(self):
        return [
            self.eta_min
            + (base_lr - self.eta_min)
            * (1 + math.cos(math.pi * self.last_epoch / self.T_max))
            / 2
            for base_lr in self.base_lrs
        ]


class ChainedScheduler(LRScheduler):
    """Chains list of learning rate schedulers. It takes a sequence of chainable learning
    rate schedulers and performs consecutive step() functions belonging to them by just
    one call.

    Args:
        schedulers (sequence): sequence of chained schedulers.
        optimizer (Optimizer, optional): Wrapped optimizer. Default: None.

    Example:
        >>> # xdoctest: +SKIP
        >>> # Assuming optimizer uses lr = 1. for all groups
        >>> # lr = 0.09     if epoch == 0
        >>> # lr = 0.081    if epoch == 1
        >>> # lr = 0.729    if epoch == 2
        >>> # lr = 0.6561   if epoch == 3
        >>> # lr = 0.59049  if epoch >= 4
        >>> scheduler1 = ConstantLR(optimizer, factor=0.1, total_iters=2)
        >>> scheduler2 = ExponentialLR(optimizer, gamma=0.9)
        >>> scheduler = ChainedScheduler([scheduler1, scheduler2], optimizer=optimizer)
        >>> for epoch in range(100):
        >>>     train(...)
        >>>     validate(...)
        >>>     scheduler.step()
    """

    def __init__(
        self, schedulers: Sequence[LRScheduler], optimizer: Optional[Optimizer] = None
    ):
        if len(schedulers) < 1:
            raise ValueError(
                f"{self.__class__.__name__} expects at least one scheduler to be chained, but got no scheduler."
            )

        optimizer = optimizer or schedulers[0].optimizer
        for scheduler_idx, scheduler in enumerate(schedulers):
            if not hasattr(scheduler, "optimizer"):
                raise TypeError(
                    f"{self.__class__.__name__} at index {scheduler_idx} should have `optimizer` as its attribute."
                )
            if isinstance(scheduler, ReduceLROnPlateau):
                raise ValueError(
                    f"{self.__class__.__name__} does not support `ReduceLROnPlateau` scheduler as it "
                    "requires additional kwargs to be specified when calling `step`, "
                    f"but got one at index {scheduler_idx} in the given schedulers sequence."
                )
            if optimizer != scheduler.optimizer:
                raise ValueError(
                    f"{self.__class__.__name__} expects all schedulers to belong to the same optimizer, but "
                    f"got scheduler {scheduler.__class__.__name__} at index {scheduler_idx} has {scheduler.optimizer}, "
                    f"which is different from {optimizer.__class__.__name__}."
                )
        self._schedulers = schedulers
        self.optimizer = optimizer
        self._last_lr = [
            group["lr"] for group in self._schedulers[-1].optimizer.param_groups
        ]

    def step(self):
        for scheduler in self._schedulers:
            scheduler.step()
        self._last_lr = [
            group["lr"] for group in self._schedulers[-1].optimizer.param_groups
        ]

    def state_dict(self):
        """Returns the state of the scheduler as a :class:`dict`.

        It contains an entry for every variable in self.__dict__ which
        is not the optimizer.
        The wrapped scheduler states will also be saved.
        """
        state_dict = {
            key: value
            for key, value in self.__dict__.items()
            if key not in ("optimizer", "_schedulers")
        }
        state_dict["_schedulers"] = [None] * len(self._schedulers)

        for idx, s in enumerate(self._schedulers):
            state_dict["_schedulers"][idx] = s.state_dict()

        return state_dict

    def load_state_dict(self, state_dict):
        """Loads the schedulers state.

        Args:
            state_dict (dict): scheduler state. Should be an object returned
                from a call to :meth:`state_dict`.
        """
        _schedulers = state_dict.pop("_schedulers")
        self.__dict__.update(state_dict)
        # Restore state_dict keys in order to prevent side effects
        # https://github.com/pytorch/pytorch/issues/32756
        state_dict["_schedulers"] = _schedulers

        for idx, s in enumerate(_schedulers):
            self._schedulers[idx].load_state_dict(s)


class ReduceLROnPlateau(LRScheduler):
    """Reduce learning rate when a metric has stopped improving.
    Models often benefit from reducing the learning rate by a factor
    of 2-10 once learning stagnates. This scheduler reads a metrics
    quantity and if no improvement is seen for a 'patience' number
    of epochs, the learning rate is reduced.

    Args:
        optimizer (Optimizer): Wrapped optimizer.
        mode (str): One of `min`, `max`. In `min` mode, lr will
            be reduced when the quantity monitored has stopped
            decreasing; in `max` mode it will be reduced when the
            quantity monitored has stopped increasing. Default: 'min'.
        factor (float): Factor by which the learning rate will be
            reduced. new_lr = lr * factor. Default: 0.1.
        patience (int): The number of allowed epochs with no improvement after
            which the learning rate will be reduced.
            For example, consider the case of having no patience (`patience = 0`).
            In the first epoch, a baseline is established and is always considered good as there's no previous baseline.
            In the second epoch, if the performance is worse than the baseline,
            we have what is considered an intolerable epoch.
            Since the count of intolerable epochs (1) is greater than the patience level (0),
            the learning rate is reduced at the end of this epoch.
            From the third epoch onwards, the learning rate continues to be reduced at the end of each epoch
            if the performance is worse than the baseline. If the performance improves or remains the same,
            the learning rate is not adjusted.
            Default: 10.
        threshold (float): Threshold for measuring the new optimum,
            to only focus on significant changes. Default: 1e-4.
        threshold_mode (str): One of `rel`, `abs`. In `rel` mode,
            dynamic_threshold = best * ( 1 + threshold ) in 'max'
            mode or best * ( 1 - threshold ) in `min` mode.
            In `abs` mode, dynamic_threshold = best + threshold in
            `max` mode or best - threshold in `min` mode. Default: 'rel'.
        cooldown (int): Number of epochs to wait before resuming
            normal operation after lr has been reduced. Default: 0.
        min_lr (float or list): A scalar or a list of scalars. A
            lower bound on the learning rate of all param groups
            or each group respectively. Default: 0.
        eps (float): Minimal decay applied to lr. If the difference
            between new and old lr is smaller than eps, the update is
            ignored. Default: 1e-8.
        verbose (bool): If ``True``, prints a message to stdout for
            each update. Default: ``False``.

            .. deprecated:: 2.2
                ``verbose`` is deprecated. Please use ``get_last_lr()`` to access the
                learning rate.

    Example:
        >>> # xdoctest: +SKIP
        >>> optimizer = torch.optim.SGD(model.parameters(), lr=0.1, momentum=0.9)
        >>> scheduler = ReduceLROnPlateau(optimizer, 'min')
        >>> for epoch in range(10):
        >>>     train(...)
        >>>     val_loss = validate(...)
        >>>     # Note that step should be called after validate()
        >>>     scheduler.step(val_loss)
    """

    def __init__(
        self,
        optimizer,
        mode="min",
        factor=0.1,
        patience=10,
        threshold=1e-4,
        threshold_mode="rel",
        cooldown=0,
        min_lr=0,
        eps=1e-8,
        verbose="deprecated",
    ):
        if factor >= 1.0:
            raise ValueError("Factor should be < 1.0.")
        self.factor = factor

        # Attach optimizer
        if not isinstance(optimizer, Optimizer):
            raise TypeError(f"{type(optimizer).__name__} is not an Optimizer")
        self.optimizer = optimizer

        if isinstance(min_lr, (list, tuple)):
            if len(min_lr) != len(optimizer.param_groups):
                raise ValueError(
                    f"expected {len(optimizer.param_groups)} min_lrs, got {len(min_lr)}"
                )
            self.min_lrs = list(min_lr)
        else:
            self.min_lrs = [min_lr] * len(optimizer.param_groups)

        self.patience = patience

        self.verbose = _check_verbose_deprecated_warning(verbose)
        self.cooldown = cooldown
        self.cooldown_counter = 0
        self.mode = mode
        self.threshold = threshold
        self.threshold_mode = threshold_mode
        self.best = None
        self.num_bad_epochs = None
        self.mode_worse = None  # the worse value for the chosen mode
        self.eps = eps
        self.last_epoch = 0
        self._last_lr = [group["lr"] for group in self.optimizer.param_groups]
        self._init_is_better(
            mode=mode, threshold=threshold, threshold_mode=threshold_mode
        )
        self._reset()

    def _reset(self):
        """Resets num_bad_epochs counter and cooldown counter."""
        self.best = self.mode_worse
        self.cooldown_counter = 0
        self.num_bad_epochs = 0

    def step(self, metrics, epoch=None):
        # convert `metrics` to float, in case it's a zero-dim Tensor
        current = float(metrics)
        if epoch is None:
            epoch = self.last_epoch + 1
        else:
            warnings.warn(EPOCH_DEPRECATION_WARNING, UserWarning)
        self.last_epoch = epoch

        if self.is_better(current, self.best):
            self.best = current
            self.num_bad_epochs = 0
        else:
            self.num_bad_epochs += 1

        if self.in_cooldown:
            self.cooldown_counter -= 1
            self.num_bad_epochs = 0  # ignore any bad epochs in cooldown

        if self.num_bad_epochs > self.patience:
            self._reduce_lr(epoch)
            self.cooldown_counter = self.cooldown
            self.num_bad_epochs = 0

        self._last_lr = [group["lr"] for group in self.optimizer.param_groups]

    def _reduce_lr(self, epoch):
        for i, param_group in enumerate(self.optimizer.param_groups):
            old_lr = float(param_group["lr"])
            new_lr = max(old_lr * self.factor, self.min_lrs[i])
            if old_lr - new_lr > self.eps:
                param_group["lr"] = new_lr

    @property
    def in_cooldown(self):
        return self.cooldown_counter > 0

    def is_better(self, a, best):
        if self.mode == "min" and self.threshold_mode == "rel":
            rel_epsilon = 1.0 - self.threshold
            return a < best * rel_epsilon

        elif self.mode == "min" and self.threshold_mode == "abs":
            return a < best - self.threshold

        elif self.mode == "max" and self.threshold_mode == "rel":
            rel_epsilon = self.threshold + 1.0
            return a > best * rel_epsilon

        else:  # mode == 'max' and epsilon_mode == 'abs':
            return a > best + self.threshold

    def _init_is_better(self, mode, threshold, threshold_mode):
        if mode not in {"min", "max"}:
            raise ValueError("mode " + mode + " is unknown!")
        if threshold_mode not in {"rel", "abs"}:
            raise ValueError("threshold mode " + threshold_mode + " is unknown!")

        if mode == "min":
            self.mode_worse = inf
        else:  # mode == 'max':
            self.mode_worse = -inf

        self.mode = mode
        self.threshold = threshold
        self.threshold_mode = threshold_mode

    def state_dict(self):
        return {
            key: value for key, value in self.__dict__.items() if key != "optimizer"
        }

    def load_state_dict(self, state_dict):
        self.__dict__.update(state_dict)
        self._init_is_better(
            mode=self.mode, threshold=self.threshold, threshold_mode=self.threshold_mode
        )


class CyclicLR(LRScheduler):
    r"""Sets the learning rate of each parameter group according to
    cyclical learning rate policy (CLR). The policy cycles the learning
    rate between two boundaries with a constant frequency, as detailed in
    the paper `Cyclical Learning Rates for Training Neural Networks`_.
    The distance between the two boundaries can be scaled on a per-iteration
    or per-cycle basis.

    Cyclical learning rate policy changes the learning rate after every batch.
    `step` should be called after a batch has been used for training.

    This class has three built-in policies, as put forth in the paper:

    * "triangular": A basic triangular cycle without amplitude scaling.
    * "triangular2": A basic triangular cycle that scales initial amplitude by half each cycle.
    * "exp_range": A cycle that scales initial amplitude by :math:`\text{gamma}^{\text{cycle iterations}}`
      at each cycle iteration.

    This implementation was adapted from the github repo: `bckenstler/CLR`_

    Args:
        optimizer (Optimizer): Wrapped optimizer.
        base_lr (float or list): Initial learning rate which is the
            lower boundary in the cycle for each parameter group.
        max_lr (float or list): Upper learning rate boundaries in the cycle
            for each parameter group. Functionally,
            it defines the cycle amplitude (max_lr - base_lr).
            The lr at any cycle is the sum of base_lr
            and some scaling of the amplitude; therefore
            max_lr may not actually be reached depending on
            scaling function.
        step_size_up (int): Number of training iterations in the
            increasing half of a cycle. Default: 2000
        step_size_down (int): Number of training iterations in the
            decreasing half of a cycle. If step_size_down is None,
            it is set to step_size_up. Default: None
        mode (str): One of {triangular, triangular2, exp_range}.
            Values correspond to policies detailed above.
            If scale_fn is not None, this argument is ignored.
            Default: 'triangular'
        gamma (float): Constant in 'exp_range' scaling function:
            gamma**(cycle iterations)
            Default: 1.0
        scale_fn (function): Custom scaling policy defined by a single
            argument lambda function, where
            0 <= scale_fn(x) <= 1 for all x >= 0.
            If specified, then 'mode' is ignored.
            Default: None
        scale_mode (str): {'cycle', 'iterations'}.
            Defines whether scale_fn is evaluated on
            cycle number or cycle iterations (training
            iterations since start of cycle).
            Default: 'cycle'
        cycle_momentum (bool): If ``True``, momentum is cycled inversely
            to learning rate between 'base_momentum' and 'max_momentum'.
            Default: True
        base_momentum (float or list): Lower momentum boundaries in the cycle
            for each parameter group. Note that momentum is cycled inversely
            to learning rate; at the peak of a cycle, momentum is
            'base_momentum' and learning rate is 'max_lr'.
            Default: 0.8
        max_momentum (float or list): Upper momentum boundaries in the cycle
            for each parameter group. Functionally,
            it defines the cycle amplitude (max_momentum - base_momentum).
            The momentum at any cycle is the difference of max_momentum
            and some scaling of the amplitude; therefore
            base_momentum may not actually be reached depending on
            scaling function. Note that momentum is cycled inversely
            to learning rate; at the start of a cycle, momentum is 'max_momentum'
            and learning rate is 'base_lr'
            Default: 0.9
        last_epoch (int): The index of the last batch. This parameter is used when
            resuming a training job. Since `step()` should be invoked after each
            batch instead of after each epoch, this number represents the total
            number of *batches* computed, not the total number of epochs computed.
            When last_epoch=-1, the schedule is started from the beginning.
            Default: -1
        verbose (bool): If ``True``, prints a message to stdout for
            each update. Default: ``False``.

            .. deprecated:: 2.2
                ``verbose`` is deprecated. Please use ``get_last_lr()`` to access the
                learning rate.

    Example:
        >>> # xdoctest: +SKIP
        >>> optimizer = torch.optim.SGD(model.parameters(), lr=0.1, momentum=0.9)
        >>> scheduler = torch.optim.lr_scheduler.CyclicLR(optimizer, base_lr=0.01, max_lr=0.1)
        >>> data_loader = torch.utils.data.DataLoader(...)
        >>> for epoch in range(10):
        >>>     for batch in data_loader:
        >>>         train_batch(...)
        >>>         scheduler.step()


    .. _Cyclical Learning Rates for Training Neural Networks: https://arxiv.org/abs/1506.01186
    .. _bckenstler/CLR: https://github.com/bckenstler/CLR
    """

    def __init__(
        self,
        optimizer,
        base_lr,
        max_lr,
        step_size_up=2000,
        step_size_down=None,
        mode="triangular",
        gamma=1.0,
        scale_fn=None,
        scale_mode="cycle",
        cycle_momentum=True,
        base_momentum=0.8,
        max_momentum=0.9,
        last_epoch=-1,
        verbose="deprecated",
    ):
        # Attach optimizer
        if not isinstance(optimizer, Optimizer):
            raise TypeError(f"{type(optimizer).__name__} is not an Optimizer")
        self.optimizer = optimizer

        base_lrs = self._format_param("base_lr", optimizer, base_lr)
        if last_epoch == -1:
            for lr, group in zip(base_lrs, optimizer.param_groups):
                group["lr"] = lr

        self.max_lrs = self._format_param("max_lr", optimizer, max_lr)

        step_size_up = float(step_size_up)
        step_size_down = (
            float(step_size_down) if step_size_down is not None else step_size_up
        )
        self.total_size = step_size_up + step_size_down
        self.step_ratio = step_size_up / self.total_size

        if mode not in ["triangular", "triangular2", "exp_range"] and scale_fn is None:
            raise ValueError("mode is invalid and scale_fn is None")

        self.mode = mode
        self.gamma = gamma

        self._scale_fn_ref = None
        self._scale_fn_custom = scale_fn
        self.scale_mode = scale_mode
        self._init_scale_fn()

        self.cycle_momentum = cycle_momentum
        if cycle_momentum:
            if (
                "momentum" not in optimizer.defaults
                and "betas" not in optimizer.defaults
            ):
                raise ValueError(
                    "optimizer must support momentum or beta1 with `cycle_momentum` option enabled"
                )

            self.use_beta1 = "betas" in self.optimizer.defaults
            self.base_momentums = self._format_param(
                "base_momentum", optimizer, base_momentum
            )
            self.max_momentums = self._format_param(
                "max_momentum", optimizer, max_momentum
            )
            if last_epoch == -1:
                for m_momentum, b_momentum, group in zip(
                    self.max_momentums, self.base_momentums, optimizer.param_groups
                ):
                    if self.use_beta1:
                        group["betas"] = (m_momentum, *group["betas"][1:])
                    else:
                        group["momentum"] = m_momentum
                    group["max_momentum"] = m_momentum
                    group["base_momentum"] = b_momentum

        super().__init__(optimizer, last_epoch, verbose)
        self.base_lrs = base_lrs

    def _init_scale_fn(self):
        if self._scale_fn_custom is not None:
            return
        if self.mode == "triangular":
            self._scale_fn_ref = self._triangular_scale_fn
            self.scale_mode = "cycle"
        elif self.mode == "triangular2":
            self._scale_fn_ref = self._triangular2_scale_fn
            self.scale_mode = "cycle"
        elif self.mode == "exp_range":
            self._scale_fn_ref = partial(self._exp_range_scale_fn, self.gamma)
            self.scale_mode = "iterations"

    def _format_param(self, name, optimizer, param):
        """Return correctly formatted lr/momentum for each param group."""
        if isinstance(param, (list, tuple)):
            if len(param) != len(optimizer.param_groups):
                raise ValueError(
                    f"expected {len(optimizer.param_groups)} values for {name}, got {len(param)}"
                )
            return param
        else:
            return [param] * len(optimizer.param_groups)

    def scale_fn(self, x):
        if self._scale_fn_custom is not None:
            return self._scale_fn_custom(x)
        else:
            return self._scale_fn_ref(x)  # static method

    @staticmethod
    def _triangular_scale_fn(x):
        return 1.0

    @staticmethod
    def _triangular2_scale_fn(x):
        return 1 / (2.0 ** (x - 1))

    @staticmethod
    def _exp_range_scale_fn(gamma, x):
        return gamma**x

    def get_lr(self):
        """Calculates the learning rate at batch index. This function treats
        `self.last_epoch` as the last batch index.

        If `self.cycle_momentum` is ``True``, this function has a side effect of
        updating the optimizer's momentum.
        """

        if not self._get_lr_called_within_step:
            warnings.warn(
                "To get the last learning rate computed by the scheduler, "
                "please use `get_last_lr()`.",
                UserWarning,
            )

        cycle = math.floor(1 + self.last_epoch / self.total_size)
        x = 1.0 + self.last_epoch / self.total_size - cycle
        if x <= self.step_ratio:
            scale_factor = x / self.step_ratio
        else:
            scale_factor = (x - 1) / (self.step_ratio - 1)

        lrs = []
        for base_lr, max_lr in zip(self.base_lrs, self.max_lrs):
            base_height = (max_lr - base_lr) * scale_factor
            if self.scale_mode == "cycle":
                lr = base_lr + base_height * self.scale_fn(cycle)
            else:
                lr = base_lr + base_height * self.scale_fn(self.last_epoch)
            lrs.append(lr)

        if self.cycle_momentum:
            momentums = []
            for base_momentum, max_momentum in zip(
                self.base_momentums, self.max_momentums
            ):
                base_height = (max_momentum - base_momentum) * scale_factor
                if self.scale_mode == "cycle":
                    momentum = max_momentum - base_height * self.scale_fn(cycle)
                else:
                    momentum = max_momentum - base_height * self.scale_fn(
                        self.last_epoch
                    )
                momentums.append(momentum)
            for param_group, momentum in zip(self.optimizer.param_groups, momentums):
                if self.use_beta1:
                    param_group["betas"] = (momentum, *param_group["betas"][1:])
                else:
                    param_group["momentum"] = momentum

        return lrs

    def state_dict(self):
        state = super().state_dict()
        # We are dropping the `_scale_fn_ref` attribute because it is a
        # `weakref.WeakMethod` and can't be pickled.
        state.pop("_scale_fn_ref")
        fn = state.pop("_scale_fn_custom")
        state["_scale_fn_custom"] = None
        if fn is not None and not isinstance(fn, types.FunctionType):
            # The _scale_fn_custom will only be saved if it is a callable object
            # and not if it is a function or lambda.
            state["_scale_fn_custom"] = fn.__dict__.copy()

        return state

    def load_state_dict(self, state_dict):
        fn = state_dict.pop("_scale_fn_custom")
        super().load_state_dict(state_dict)
        if fn is not None:
            self._scale_fn_custom.__dict__.update(fn)
        self._init_scale_fn()


class CosineAnnealingWarmRestarts(LRScheduler):
    r"""Set the learning rate of each parameter group using a cosine annealing
    schedule, where :math:`\eta_{max}` is set to the initial lr, :math:`T_{cur}`
    is the number of epochs since the last restart and :math:`T_{i}` is the number
    of epochs between two warm restarts in SGDR:

    .. math::
        \eta_t = \eta_{min} + \frac{1}{2}(\eta_{max} - \eta_{min})\left(1 +
        \cos\left(\frac{T_{cur}}{T_{i}}\pi\right)\right)

    When :math:`T_{cur}=T_{i}`, set :math:`\eta_t = \eta_{min}`.
    When :math:`T_{cur}=0` after restart, set :math:`\eta_t=\eta_{max}`.

    It has been proposed in
    `SGDR: Stochastic Gradient Descent with Warm Restarts`_.

    Args:
        optimizer (Optimizer): Wrapped optimizer.
        T_0 (int): Number of iterations for the first restart.
        T_mult (int, optional): A factor increases :math:`T_{i}` after a restart. Default: 1.
        eta_min (float, optional): Minimum learning rate. Default: 0.
        last_epoch (int, optional): The index of last epoch. Default: -1.
        verbose (bool): If ``True``, prints a message to stdout for
            each update. Default: ``False``.

            .. deprecated:: 2.2
                ``verbose`` is deprecated. Please use ``get_last_lr()`` to access the
                learning rate.

    .. _SGDR\: Stochastic Gradient Descent with Warm Restarts:
        https://arxiv.org/abs/1608.03983
    """

    def __init__(
        self, optimizer, T_0, T_mult=1, eta_min=0, last_epoch=-1, verbose="deprecated"
    ):
        if T_0 <= 0 or not isinstance(T_0, int):
            raise ValueError(f"Expected positive integer T_0, but got {T_0}")
        if T_mult < 1 or not isinstance(T_mult, int):
            raise ValueError(f"Expected integer T_mult >= 1, but got {T_mult}")
        if not isinstance(eta_min, (float, int)):
            raise ValueError(
                f"Expected float or int eta_min, but got {eta_min} of type {type(eta_min)}"
            )
        self.T_0 = T_0
        self.T_i = T_0
        self.T_mult = T_mult
        self.eta_min = eta_min
        self.T_cur = last_epoch
        super().__init__(optimizer, last_epoch, verbose)

    def get_lr(self):
        if not self._get_lr_called_within_step:
            warnings.warn(
                "To get the last learning rate computed by the scheduler, "
                "please use `get_last_lr()`.",
                UserWarning,
            )

        return [
            self.eta_min
            + (base_lr - self.eta_min)
            * (1 + math.cos(math.pi * self.T_cur / self.T_i))
            / 2
            for base_lr in self.base_lrs
        ]

    def step(self, epoch=None):
        """Step could be called after every batch update

        Example:
            >>> # xdoctest: +SKIP("Undefined vars")
            >>> scheduler = CosineAnnealingWarmRestarts(optimizer, T_0, T_mult)
            >>> iters = len(dataloader)
            >>> for epoch in range(20):
            >>>     for i, sample in enumerate(dataloader):
            >>>         inputs, labels = sample['inputs'], sample['labels']
            >>>         optimizer.zero_grad()
            >>>         outputs = net(inputs)
            >>>         loss = criterion(outputs, labels)
            >>>         loss.backward()
            >>>         optimizer.step()
            >>>         scheduler.step(epoch + i / iters)

        This function can be called in an interleaved way.

        Example:
            >>> # xdoctest: +SKIP("Undefined vars")
            >>> scheduler = CosineAnnealingWarmRestarts(optimizer, T_0, T_mult)
            >>> for epoch in range(20):
            >>>     scheduler.step()
            >>> scheduler.step(26)
            >>> scheduler.step() # scheduler.step(27), instead of scheduler(20)
        """

        if epoch is None and self.last_epoch < 0:
            epoch = 0

        if epoch is None:
            epoch = self.last_epoch + 1
            self.T_cur = self.T_cur + 1
            if self.T_cur >= self.T_i:
                self.T_cur = self.T_cur - self.T_i
                self.T_i = self.T_i * self.T_mult
        else:
            if epoch < 0:
                raise ValueError(f"Expected non-negative epoch, but got {epoch}")
            if epoch >= self.T_0:
                if self.T_mult == 1:
                    self.T_cur = epoch % self.T_0
                else:
                    n = int(
                        math.log(
                            (epoch / self.T_0 * (self.T_mult - 1) + 1), self.T_mult
                        )
                    )
                    self.T_cur = epoch - self.T_0 * (self.T_mult**n - 1) / (
                        self.T_mult - 1
                    )
                    self.T_i = self.T_0 * self.T_mult ** (n)
            else:
                self.T_i = self.T_0
                self.T_cur = epoch
        self.last_epoch = math.floor(epoch)

        class _enable_get_lr_call:
            def __init__(self, o):
                self.o = o

            def __enter__(self):
                self.o._get_lr_called_within_step = True
                return self

            def __exit__(self, type, value, traceback):
                self.o._get_lr_called_within_step = False
                return self

        with _enable_get_lr_call(self):
            for i, data in enumerate(zip(self.optimizer.param_groups, self.get_lr())):
                param_group, lr = data
                param_group["lr"] = lr

        self._last_lr = [group["lr"] for group in self.optimizer.param_groups]


class OneCycleLR(LRScheduler):
    r"""Sets the learning rate of each parameter group according to the
    1cycle learning rate policy. The 1cycle policy anneals the learning
    rate from an initial learning rate to some maximum learning rate and then
    from that maximum learning rate to some minimum learning rate much lower
    than the initial learning rate.
    This policy was initially described in the paper `Super-Convergence:
    Very Fast Training of Neural Networks Using Large Learning Rates`_.

    The 1cycle learning rate policy changes the learning rate after every batch.
    `step` should be called after a batch has been used for training.

    This scheduler is not chainable.

    Note also that the total number of steps in the cycle can be determined in one
    of two ways (listed in order of precedence):

    #. A value for total_steps is explicitly provided.
    #. A number of epochs (epochs) and a number of steps per epoch
       (steps_per_epoch) are provided.
       In this case, the number of total steps is inferred by
       total_steps = epochs * steps_per_epoch

    You must either provide a value for total_steps or provide a value for both
    epochs and steps_per_epoch.

    The default behaviour of this scheduler follows the fastai implementation of 1cycle, which
    claims that "unpublished work has shown even better results by using only two phases". To
    mimic the behaviour of the original paper instead, set ``three_phase=True``.

    Args:
        optimizer (Optimizer): Wrapped optimizer.
        max_lr (float or list): Upper learning rate boundaries in the cycle
            for each parameter group.
        total_steps (int): The total number of steps in the cycle. Note that
            if a value is not provided here, then it must be inferred by providing
            a value for epochs and steps_per_epoch.
            Default: None
        epochs (int): The number of epochs to train for. This is used along
            with steps_per_epoch in order to infer the total number of steps in the cycle
            if a value for total_steps is not provided.
            Default: None
        steps_per_epoch (int): The number of steps per epoch to train for. This is
            used along with epochs in order to infer the total number of steps in the
            cycle if a value for total_steps is not provided.
            Default: None
        pct_start (float): The percentage of the cycle (in number of steps) spent
            increasing the learning rate.
            Default: 0.3
        anneal_strategy (str): {'cos', 'linear'}
            Specifies the annealing strategy: "cos" for cosine annealing, "linear" for
            linear annealing.
            Default: 'cos'
        cycle_momentum (bool): If ``True``, momentum is cycled inversely
            to learning rate between 'base_momentum' and 'max_momentum'.
            Default: True
        base_momentum (float or list): Lower momentum boundaries in the cycle
            for each parameter group. Note that momentum is cycled inversely
            to learning rate; at the peak of a cycle, momentum is
            'base_momentum' and learning rate is 'max_lr'.
            Default: 0.85
        max_momentum (float or list): Upper momentum boundaries in the cycle
            for each parameter group. Functionally,
            it defines the cycle amplitude (max_momentum - base_momentum).
            Note that momentum is cycled inversely
            to learning rate; at the start of a cycle, momentum is 'max_momentum'
            and learning rate is 'base_lr'
            Default: 0.95
        div_factor (float): Determines the initial learning rate via
            initial_lr = max_lr/div_factor
            Default: 25
        final_div_factor (float): Determines the minimum learning rate via
            min_lr = initial_lr/final_div_factor
            Default: 1e4
        three_phase (bool): If ``True``, use a third phase of the schedule to annihilate the
            learning rate according to 'final_div_factor' instead of modifying the second
            phase (the first two phases will be symmetrical about the step indicated by
            'pct_start').
        last_epoch (int): The index of the last batch. This parameter is used when
            resuming a training job. Since `step()` should be invoked after each
            batch instead of after each epoch, this number represents the total
            number of *batches* computed, not the total number of epochs computed.
            When last_epoch=-1, the schedule is started from the beginning.
            Default: -1
        verbose (bool): If ``True``, prints a message to stdout for
            each update. Default: ``False``.

            .. deprecated:: 2.2
                ``verbose`` is deprecated. Please use ``get_last_lr()`` to access the
                learning rate.

    Example:
        >>> # xdoctest: +SKIP
        >>> data_loader = torch.utils.data.DataLoader(...)
        >>> optimizer = torch.optim.SGD(model.parameters(), lr=0.1, momentum=0.9)
        >>> scheduler = torch.optim.lr_scheduler.OneCycleLR(optimizer, max_lr=0.01, steps_per_epoch=len(data_loader), epochs=10)
        >>> for epoch in range(10):
        >>>     for batch in data_loader:
        >>>         train_batch(...)
        >>>         optimizer.step()
        >>>         scheduler.step()


    .. _Super-Convergence\: Very Fast Training of Neural Networks Using Large Learning Rates:
        https://arxiv.org/abs/1708.07120
    """

    def __init__(
        self,
        optimizer,
        max_lr,
        total_steps=None,
        epochs=None,
        steps_per_epoch=None,
        pct_start=0.3,
        anneal_strategy="cos",
        cycle_momentum=True,
        base_momentum=0.85,
        max_momentum=0.95,
        div_factor=25.0,
        final_div_factor=1e4,
        three_phase=False,
        last_epoch=-1,
        verbose="deprecated",
    ):
        # Validate optimizer
        if not isinstance(optimizer, Optimizer):
            raise TypeError(f"{type(optimizer).__name__} is not an Optimizer")
        self.optimizer = optimizer

        # Validate total_steps
        if total_steps is None and epochs is None and steps_per_epoch is None:
            raise ValueError(
                "You must define either total_steps OR (epochs AND steps_per_epoch)"
            )
        elif total_steps is not None:
            if total_steps <= 0 or not isinstance(total_steps, int):
                raise ValueError(
                    f"Expected positive integer total_steps, but got {total_steps}"
                )
            self.total_steps = total_steps
        else:
            if epochs <= 0 or not isinstance(epochs, int):
                raise ValueError(f"Expected positive integer epochs, but got {epochs}")
            if steps_per_epoch <= 0 or not isinstance(steps_per_epoch, int):
                raise ValueError(
                    f"Expected positive integer steps_per_epoch, but got {steps_per_epoch}"
                )
            self.total_steps = epochs * steps_per_epoch

        if three_phase:
            self._schedule_phases = [
                {
                    "end_step": float(pct_start * self.total_steps) - 1,
                    "start_lr": "initial_lr",
                    "end_lr": "max_lr",
                    "start_momentum": "max_momentum",
                    "end_momentum": "base_momentum",
                },
                {
                    "end_step": float(2 * pct_start * self.total_steps) - 2,
                    "start_lr": "max_lr",
                    "end_lr": "initial_lr",
                    "start_momentum": "base_momentum",
                    "end_momentum": "max_momentum",
                },
                {
                    "end_step": self.total_steps - 1,
                    "start_lr": "initial_lr",
                    "end_lr": "min_lr",
                    "start_momentum": "max_momentum",
                    "end_momentum": "max_momentum",
                },
            ]
        else:
            self._schedule_phases = [
                {
                    "end_step": float(pct_start * self.total_steps) - 1,
                    "start_lr": "initial_lr",
                    "end_lr": "max_lr",
                    "start_momentum": "max_momentum",
                    "end_momentum": "base_momentum",
                },
                {
                    "end_step": self.total_steps - 1,
                    "start_lr": "max_lr",
                    "end_lr": "min_lr",
                    "start_momentum": "base_momentum",
                    "end_momentum": "max_momentum",
                },
            ]

        # Validate pct_start
        if pct_start < 0 or pct_start > 1 or not isinstance(pct_start, float):
            raise ValueError(
                f"Expected float between 0 and 1 pct_start, but got {pct_start}"
            )

        # Validate anneal_strategy
        if anneal_strategy not in ["cos", "linear"]:
            raise ValueError(
                f"anneal_strategy must be one of 'cos' or 'linear', instead got {anneal_strategy}"
            )
        else:
            self._anneal_func_type = anneal_strategy

        # Initialize learning rate variables
        max_lrs = self._format_param("max_lr", self.optimizer, max_lr)
        if last_epoch == -1:
            for idx, group in enumerate(self.optimizer.param_groups):
                group["initial_lr"] = max_lrs[idx] / div_factor
                group["max_lr"] = max_lrs[idx]
                group["min_lr"] = group["initial_lr"] / final_div_factor

        # Initialize momentum variables
        self.cycle_momentum = cycle_momentum
        if self.cycle_momentum:
            if (
                "momentum" not in self.optimizer.defaults
                and "betas" not in self.optimizer.defaults
            ):
                raise ValueError(
                    "optimizer must support momentum or beta1 with `cycle_momentum` option enabled"
                )
            self.use_beta1 = "betas" in self.optimizer.defaults
            max_momentums = self._format_param("max_momentum", optimizer, max_momentum)
            base_momentums = self._format_param(
                "base_momentum", optimizer, base_momentum
            )
            if last_epoch == -1:
                for m_momentum, b_momentum, group in zip(
                    max_momentums, base_momentums, optimizer.param_groups
                ):
                    if self.use_beta1:
                        group["betas"] = (m_momentum, *group["betas"][1:])
                    else:
                        group["momentum"] = m_momentum
                    group["max_momentum"] = m_momentum
                    group["base_momentum"] = b_momentum

        super().__init__(optimizer, last_epoch, verbose)

    def _format_param(self, name, optimizer, param):
        """Return correctly formatted lr/momentum for each param group."""
        if isinstance(param, (list, tuple)):
            if len(param) != len(optimizer.param_groups):
                raise ValueError(
                    f"expected {len(optimizer.param_groups)} values for {name}, got {len(param)}"
                )
            return param
        else:
            return [param] * len(optimizer.param_groups)

    def _anneal_func(self, *args, **kwargs):
        if hasattr(self, "_anneal_func_type"):
            if self._anneal_func_type == "cos":
                return self._annealing_cos(*args, **kwargs)
            elif self._anneal_func_type == "linear":
                return self._annealing_linear(*args, **kwargs)
            else:
                raise ValueError(f"Unknown _anneal_func_type: {self._anneal_func_type}")
        else:
            # For BC
            return self.anneal_func(*args, **kwargs)

    @staticmethod
    def _annealing_cos(start, end, pct):
        "Cosine anneal from `start` to `end` as pct goes from 0.0 to 1.0."
        cos_out = math.cos(math.pi * pct) + 1
        return end + (start - end) / 2.0 * cos_out

    @staticmethod
    def _annealing_linear(start, end, pct):
        "Linearly anneal from `start` to `end` as pct goes from 0.0 to 1.0."
        return (end - start) * pct + start

    def get_lr(self):
        if not self._get_lr_called_within_step:
            warnings.warn(
                "To get the last learning rate computed by the scheduler, "
                "please use `get_last_lr()`.",
                UserWarning,
            )

        lrs = []
        step_num = self.last_epoch

        if step_num > self.total_steps:
            raise ValueError(
                f"Tried to step {step_num} times. The specified number of total steps is {self.total_steps}"  # noqa: UP032
            )

        for group in self.optimizer.param_groups:
            start_step = 0
            for i, phase in enumerate(self._schedule_phases):
                end_step = phase["end_step"]
                if step_num <= end_step or i == len(self._schedule_phases) - 1:
                    pct = (step_num - start_step) / (end_step - start_step)
                    computed_lr = self._anneal_func(
                        group[phase["start_lr"]], group[phase["end_lr"]], pct
                    )
                    if self.cycle_momentum:
                        computed_momentum = self._anneal_func(
                            group[phase["start_momentum"]],
                            group[phase["end_momentum"]],
                            pct,
                        )
                    break
                start_step = phase["end_step"]

            lrs.append(computed_lr)
            if self.cycle_momentum:
                if self.use_beta1:
                    group["betas"] = (computed_momentum, *group["betas"][1:])
                else:
                    group["momentum"] = computed_momentum

        return lrs<|MERGE_RESOLUTION|>--- conflicted
+++ resolved
@@ -1,17 +1,9 @@
 import math
-<<<<<<< HEAD
-from torch import inf
-from functools import partial
-import warnings
-from collections import Counter
-=======
 import types
 import warnings
-import weakref
->>>>>>> 952a00ed
 from bisect import bisect_right
 from collections import Counter
-from functools import partial, wraps
+from functools import partial
 from typing import Optional, Sequence
 
 from torch import inf
@@ -79,39 +71,31 @@
                     )
         self.base_lrs = [group["initial_lr"] for group in optimizer.param_groups]
         self.last_epoch = last_epoch
-<<<<<<< HEAD
-=======
 
         # Following https://github.com/pytorch/pytorch/issues/20124
         # We would like to ensure that `lr_scheduler.step()` is called after
         # `optimizer.step()`
-        def with_counter(method):
-            if getattr(method, "_with_counter", False):
-                # `optimizer.step()` has already been replaced, return.
-                return method
-
-            # Keep a weak reference to the optimizer instance to prevent
-            # cyclic references.
-            instance_ref = weakref.ref(method.__self__)
-            # Get the unbound method for the same purpose.
-            func = method.__func__
-            cls = instance_ref().__class__
-            del method
-
-            @wraps(func)
-            def wrapper(*args, **kwargs):
-                instance = instance_ref()
-                instance._step_count += 1
-                wrapped = func.__get__(instance, cls)
-                return wrapped(*args, **kwargs)
-
-            # Note that the returned function here is no longer a bound method,
-            # so attributes like `__func__` and `__self__` no longer exist.
-            wrapper._with_counter = True
-            return wrapper
-
-        self.optimizer.step = with_counter(self.optimizer.step)
->>>>>>> 952a00ed
+        def patch_track_step_called(opt):
+            if hasattr(opt, "_wrapped_step"):
+                # we've already patched
+                return
+            opt._wrapped_step = True
+
+            def wrap_step(step_fn):
+                def wrapper(*args, **kwargs):
+                    step_fn.__self__._opt_called = True
+                    return step_fn(*args, **kwargs)
+
+                # Include this for BC (see where it is used below)
+                wrapper._with_counter = True
+                import functools
+
+                functools.update_wrapper(wrapper, step_fn)
+                return wrapper
+
+            opt.step = wrap_step(opt.step)
+
+        patch_track_step_called(self.optimizer)
         self.verbose = _check_verbose_deprecated_warning(verbose)
         self._initial_step()
 
@@ -153,13 +137,6 @@
             if epoch is None:
                 print(f"Adjusting learning rate of group {group} to {lr:.4e}.")
             else:
-<<<<<<< HEAD
-                epoch_str = ("%.2f" if isinstance(epoch, float) else
-                             "%.5d") % epoch
-                print(f'Epoch {epoch_str}: adjusting learning rate of group {group} to {lr:.4e}.')
-
-    def step(self, epoch=None):
-=======
                 epoch_str = ("%.2f" if isinstance(epoch, float) else "%.5d") % epoch
                 print(
                     f"Epoch {epoch_str}: adjusting learning rate of group {group} to {lr:.4e}."
@@ -179,7 +156,7 @@
                 )
 
             # Just check if there were two first lr_scheduler.step() calls before optimizer.step()
-            elif self.optimizer._step_count < 1:
+            elif getattr(self.optimizer, "_step_called", False):
                 warnings.warn(
                     "Detected call of `lr_scheduler.step()` before `optimizer.step()`. "
                     "In PyTorch 1.1.0 and later, you should call them in the opposite order: "
@@ -189,7 +166,6 @@
                     "https://pytorch.org/docs/stable/optim.html#how-to-adjust-learning-rate",
                     UserWarning,
                 )
->>>>>>> 952a00ed
         self._step_count += 1
 
         with _enable_get_lr_call(self):
