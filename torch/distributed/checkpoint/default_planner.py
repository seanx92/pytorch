--- conflicted
+++ resolved
@@ -6,20 +6,12 @@
 import operator
 from collections import ChainMap
 from functools import reduce
-<<<<<<< HEAD
-from typing import Any, cast, Dict, List, Tuple, Union
-=======
 from typing import Any, cast, Dict, List, Optional, Tuple, Union
->>>>>>> 796d2703
 
 import torch
 from torch.distributed._shard._utils import narrow_tensor_by_index
 from torch.distributed._tensor import DTensor
-<<<<<<< HEAD
-from torch.distributed.checkpoint._dedup_tensors import dedup_tensors
-=======
 from torch.distributed.checkpoint._dedup_save_plans import dedup_save_plans
->>>>>>> 796d2703
 from torch.distributed.checkpoint._nested_dict import (
     FLATTEN_MAPPING,
     flatten_state_dict,
@@ -48,10 +40,7 @@
     _create_default_metadata_only_plan,
     _create_read_items,
     _create_write_items,
-<<<<<<< HEAD
-=======
     _init_state_dict,
->>>>>>> 796d2703
 )
 from torch.distributed.checkpoint.utils import find_state_dict_object
 
@@ -82,8 +71,6 @@
         self.flatten_sharded_tensors = flatten_sharded_tensors
         self.mappings = {}
 
-<<<<<<< HEAD
-=======
         if dedup_replicated_tensors is not None:
             logger.warning(
                 "DefaultSavePlanner's `dedup_replicated_tensors` argument is being "
@@ -91,7 +78,6 @@
                 "from your call."
             )
 
->>>>>>> 796d2703
     def set_up_planner(self, state_dict: STATE_DICT_TYPE, is_coordinator: bool) -> None:
         if self.flatten_state_dict:
             state_dict, self.mappings = flatten_state_dict(state_dict)
