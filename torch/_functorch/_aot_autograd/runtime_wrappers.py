--- conflicted
+++ resolved
@@ -108,11 +108,7 @@
                     compiled_fn,
                     args_,
                     disable_amp=disable_amp,
-<<<<<<< HEAD
-                    steal_args=True, # only for flattened
-=======
                     steal_args=True,
->>>>>>> 4239cc1a
                 )
         else:
             # When we have an inference graph, we run with torch.no_grad.
