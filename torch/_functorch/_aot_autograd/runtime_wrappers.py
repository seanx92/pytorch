--- conflicted
+++ resolved
@@ -72,21 +72,14 @@
     if not hasattr(compiled_fn, "_boxed_call"):
         compiled_fn = make_boxed_func(compiled_fn)
 
-<<<<<<< HEAD
     def runtime_wrapper(args: List[Any]):
-        # Pass in effect tokens (See Note [Side-Effectful Tokens in AOTAutograd])
-        if num_tokens > 0:
-            # NOTE: this keeps an extra reference to the old args until the end of this function
-            args = [*[torch.empty(0)] * num_tokens, *args]
-=======
-    def runtime_wrapper(*args):
         num_tokens = len(runtime_metadata.tokens)
         if config.unlift_effect_tokens:
             assert num_tokens == 0
         elif num_tokens > 0:
             # Pass in effect tokens (See Note [Side-Effectful Tokens in AOTAutograd])
-            args = ([None] * num_tokens, *args)
->>>>>>> f6128ffd
+            # NOTE: this keeps an extra reference to the old args until the end of this function
+            args = [[None] * num_tokens, *args]
 
         if trace_joint:
             args_ = list(args)
