"""
This module is one of the analysis modules - it takes as input a function or graph
and some preexisting properties, and returns some data that is useful for deciding
how to further proceed with compilation or construct runtime wrappers.

In particular, the analysis here constructs view and mutation metadata from running
a functionalized version of the graph under compilation.
"""

import collections
import logging
from functools import wraps
from typing import Callable, DefaultDict, Dict, List

import torch
import torch.utils._pytree as pytree
from torch import Tensor
from torch._subclasses.functional_tensor import FunctionalTensor, FunctionalTensorMode
from torch._subclasses.meta_utils import safe_is_leaf
from torch.fx.experimental.symbolic_shapes import is_concrete_int
from torch.multiprocessing.reductions import StorageWeakRef
from torch.utils._python_dispatch import (
    is_traceable_wrapper_subclass,
    transform_subclass,
)
from .functional_utils import (
    are_all_mutations_hidden_from_autograd,
    are_all_mutations_under_no_grad_or_inference_mode,
    from_fun,
    has_data_mutation,
    has_metadata_mutation,
    has_same_metadata,
    to_fun,
)
from .schemas import (
    InputAliasInfo,
    MutationType,
    OutputAliasInfo,
    OutputType,
    ViewAndMutationMeta,
)
from .subclass_utils import create_subclass_meta

from .utils import _get_autocast_states, KNOWN_TYPES, strict_zip

zip = strict_zip

log = logging.getLogger(__name__)
<<<<<<< HEAD
=======


# Note [Tangents must be contiguous]
# We force tangents to be contiguous today.
# The idea is that we are technically making a guess about the strides of our tangents,
# while we trace out the joint.
# Today, we force this guess to be correct by additioanlly calling contiguous()
# on all tangents at runtime.
# In the future, you could imagine lifting this restriction, since these contiguous()
# calls can have noticeable perf overhead depending on the model.
def coerce_tangent(x):
    if not isinstance(x, Tensor):
        return x
    out = x.detach().contiguous()
    # Note [Tangents must be contiguous, Part 2]
    # In the same way that "what strides do we assigns to our tangents" is a question
    # that we can not answer (and therefore have to guess) as we trace the backward ahead-of-time,
    # The same applies to any tensor subclass metadata, when we have tangents that are subclasses.
    # To handle this situation, we have two new methods that a tensor subclass can implement:
    # (1) __coerce_tangent_metadata__(self)
    #     Given a subclass with "non-standard" metadata, turn it into a new subclass with "normal" metadata.
    #     The main example here is a DTensor with the "_Partial" placement.
    #     If we have a forward output with a _Partial placement, and corresponding tangent
    #     with a Replicate/Shard placement, we have no way to convert the tangent "back" to a _Partial placement.
    #     This method lets us avoid the problem entirely by allowing subclasses to ensure that we can never
    #     have a tangent with "problematic" metadata, that we cannot convert to.
    # (1) __coerce_same_metadata_as_tangent__(self, target)
    #     Given a subclass, and a target subclass with differing metadata,
    #     convert self to have the same metadata as the target.
    #     With DTensor being the main example, we can use this to convert a DTensor with a Replicate()
    #     placement into one with a Shard() placement, in the case that we "guessed wrong",
    #     and traced tangents with a Shard() placement at compile time.
    #
    if is_traceable_wrapper_subclass(out) and hasattr(
        out, "__coerce_tangent_metadata__"
    ):
        return out.__coerce_tangent_metadata__()
    return out
>>>>>>> 22ba180e


# This is a version of functionalization that is specifically designed
# for the AOTAutograd use case.
#
# Unlike functorch's variant, this doesn't use the functorch level system,
# instead it directly uses PyTorch's conventional dispatcher to hit the
# functionalization key.  In particular, this means that FunctionalTensorWrapper
# can have autograd data stored directly on it.
#
# In typical AOTAutograd usage, the dispatch key order will look like:
#
#   Autograd - Functionalization ~~~~> Proxy Mode - Fake Tensor
#       outer tensor                        inner tensor
#
# Returns:
# - ViewAndMutationMeta, telling us metadata about the inputs and outputs, and
#   The list of outputs from the forward, but **only** the outputs that we need
#   to pass in as tangents into the backward.
#   Specifically, aliased outputs from the forward get regenerated, and don't participate
#   in the compiled backward function.
def run_functionalized_fw_and_collect_metadata(
    f,
    *,
    keep_input_mutations: bool,
    # TODO: refactor to kill this flag
    is_train: bool = False,
    pre_dispatch: bool = False,
) -> Callable[..., ViewAndMutationMeta]:
    memo: Dict[Tensor, Tensor] = {}

    def _to_fun(t):
        if isinstance(t, Tensor):
            if t in memo:
                return memo[t]
            r = to_fun(t)
            memo[t] = r
            return r
        else:
            return t

    @wraps(f)
    def inner(*flat_args):
        # This function is meant to be run with the forward, which expects a flat list of tensor/symint/other args.
        assert all(isinstance(a, tuple(KNOWN_TYPES)) for a in flat_args)

        input_info: List[InputAliasInfo] = []
        output_info: List[OutputAliasInfo] = []

        prior_grad_enabled = torch.is_grad_enabled()
        prior_autocast_states = _get_autocast_states()

        # See Note [Disabling Functionalize TLS Above Python Functionalization]
        disable_above = torch._C._ExcludeDispatchKeyGuard(
            torch._C.DispatchKeySet(torch._C.DispatchKey.Functionalize)
        )

        # It doesn't matter if we run this under predispatch or not because it is
        # only for figuring out metadata
        mode = FunctionalTensorMode(_allow_token_discovery=True)
        with disable_above, mode:
            # precondition: The passed in function already handles unflattening inputs + flattening outputs
            flat_f_args = pytree.tree_map(_to_fun, flat_args)
            flat_f_outs = f(*flat_f_args)

        if prior_autocast_states != _get_autocast_states():
            raise RuntimeError(
                "AOTAutograd does not support tracing graphs that mutate the autocast state. "
                "Dynamo will only insert autocast context managers (e.g. with torch.autocast(..)) into the graph, "
                "which will unwind all of their mutations to autocast state before the graph exits. "
                "If you encounter this error while using torch.compile, please file a bug."
            )

        # Inspect the state of the input tensor functional wrapper to detect input mutation info
        # If inp[i] has a metadata-only mutation, then maybe_inputs_with_mutated_metadata[i] contains the updated version
        for i, (arg, f_arg) in enumerate(zip(flat_args, flat_f_args)):
            # NB: Mutation of non-contiguous tensor subclass input can result in a mismatch in
            # strides between the functionalized arg inner tensors and non-functionalized arg inner
            # tensors. This is a problem as the inner tensor stride change may not be reflected
            # correctly in the outer tensor, so disallow this for now.
            mutates_data = has_data_mutation(f_arg)
            if (
                mutates_data
                and not arg.is_contiguous()
                and is_traceable_wrapper_subclass(arg)
            ):
                raise RuntimeError(
                    "Mutations on non-contiguous inputs are currently not allowed on "
                    "tensor subclasses"
                )

            if not isinstance(arg, Tensor):
                new_arg = arg
            else:
                new_arg = from_fun(f_arg)
            mutates_metadata = has_metadata_mutation(
                f_arg, arg, check_only_storage_mutation=False
            )
            if mutates_metadata and is_traceable_wrapper_subclass(arg):
                raise RuntimeError(
                    "Metadata mutations are currently not allowed on tensor subclasses"
                )
            mutates_storage_metadata = has_metadata_mutation(
                f_arg, arg, check_only_storage_mutation=True
            )
            mutations_hidden_from_autograd = are_all_mutations_hidden_from_autograd(
                f_arg
            )
            mutations_under_no_grad_or_inference_mode = (
                mutates_data
                and are_all_mutations_under_no_grad_or_inference_mode(f_arg)
            )

            if mutates_storage_metadata:
                mutates_data = False

            requires_grad = isinstance(f_arg, torch.Tensor) and f_arg.requires_grad

            input_info.append(
                InputAliasInfo(
                    is_leaf=isinstance(arg, Tensor) and safe_is_leaf(arg),
                    mutates_data=mutates_data,
                    mutates_metadata=mutates_metadata,
                    mutations_hidden_from_autograd=mutations_hidden_from_autograd,
                    mutates_storage_metadata=mutates_storage_metadata,
                    mutations_under_no_grad_or_inference_mode=mutations_under_no_grad_or_inference_mode,
                    requires_grad=requires_grad,
                    keep_input_mutations=keep_input_mutations,
                )
            )

        # If a function involves creating a tensor, and returning a view of it, such that its _base is the intermediate,
        # We need to make sure our graph returns the _base as a graph output, and we manually recreate the view
        # to return to the user. Why? The backend compiler is free to (incorrectly) not set requires_grad
        # on the base tensor, but we are obligated to properly set requires-gradness on the real output.

        inp_storage_refs = {
            StorageWeakRef(inpt.untyped_storage()): idx
            for idx, inpt in enumerate(flat_f_args)
            if isinstance(inpt, Tensor)
        }

        # We need inp tensor id's to be able to tell if an outputs **are** inputs.
        inp_tensor_ids = {id(inpt) for inpt in flat_f_args if isinstance(inpt, Tensor)}
        # We need output tensor id's to tell if any output._base` attributes **are** other outputs.
        # (This is also a dict because we need to know that output's index, so we can regenerate
        # the alias from it).
        out_tensor_ids = {id(o): i for i, o in enumerate(flat_f_outs)}

        # Keep track of which outputs alias other outputs
        out_tensor_alias_counts: DefaultDict = collections.defaultdict(int)
        # This tells us, for a given group of outputs that alias each other,
        # whether they e.g. all came from an unbind call
        num_aliased_tensors_that_are_multi_output_views: DefaultDict = (
            collections.defaultdict(int)
        )
        out_storage_to_tensors: DefaultDict = collections.defaultdict(set)
        curr_storage = None
        for o in flat_f_outs:
            if isinstance(o, torch.Tensor):
                curr_storage = StorageWeakRef(o.untyped_storage())
                out_tensor_alias_counts[curr_storage] += 1
                # Note: [AOTAutograd: differentiable outputs that alias each other from a multi-output view call]
                # This is an optimization on top of the "alias of intermediates" logic,
                # which you can read more about under Note [AOT Autograd: outputs aliasing inputs or intermediates!]
                #
                # Before describing the optimization: this is important for AOTAutograd to have good
                # perf around, multi-output views. HOWEVER:
                # - There is a more generic change to AOTAutograd that we'd like to make, that subsumes this case,
                #   around using pre-dispatch tracing to partition out a graph so we can faithfully replay all
                #   views without having to regenerate them at runtime.
                # - It's loosely described in this doc (more details will be added soon):
                #   https://docs.google.com/document/d/1DlfFq8TKbuAn2zyJxLfoW-X1qkkm5PLdHFtySo03QAk/edit
                # - Once that change lands, we should just rip out this "optimization", since:
                #   (1) It will be fully unnecessary
                #   (2) Although it is only a few lines of code, it is a bit difficult to reason about
                #       its correctness with the autograd engine in all cases.
                #
                #
                # What is this optimization? Consider the below case:
                # def f(x):
                #     intermediate = x.mul(2)
                #     # x and intermediate here require grad
                #     o1, o2, ... o10 = intermediate.unbind(-1)
                #     return intermediate, o1, o2, ... o10
                # Now, the "intermediate base" handling in AOTAutograd implies that we must do the following:
                #   (1) return "intermediate as an extra output of the compiled graph
                #   (2) regenerate each aliased output off of "intermediate", **outside** of the autograd.Function.
                # The reason AOTAutograd ordinarily does this is for safety: the autograd engine needs to know
                # that o1 through o10 are all aliased, and if we blindly return o1 through o10 from the autograd.Function,
                # this information will be hidden.
                # In particular, mutating one alias might require autograd to update autograd metadata on the other aliases
                # (like their grad_fn, for example, when the autograd engine needs to do view-replay).
                #
                # However, intermediate_base logic can be bad for backward performance (we sometimes generate
                # as_strided calls during the intermediate base logic, which can have a slow backward formula).
                # Is it possible to find a set of conditions where it is **safe** to hide the output aliasing from autograd?
                #
                # For a set of outputs of the graph that alias each other, o_1...o_k, consider:
                # (1) They came from the same multi-output view op, e.g. o_1, ..., o_k = intermediate.unbind(0)
                # (2) If there are any other aliases of o_1 through o_k (in the example above, intermediate),
                #     **at most** 1 can escape from the graph (e.g. there is not some other graph input/output
                #     o_other, that aliases these outputs)
                # (3) o_1...o_k all require_grad, they all share the same ._base, and their ._base requires grad.
                #     This condition is important because it's what causes slowness in the intermediate_base
                #     codepath of aot_autograd. Ordinarily, o_1...o_k would all get a grad_fn, and
                #     aot_autograd's view-replay might give each output an AsStridedBackward as its grad_fn.
                #     "K" AsStridedBackward calls will be *much* slower than a single UnbindBackward.
                # In this setup, is it possible to mutate one of the outputs o_i in a way that would affect the autograd meta
                # of the other aliases?
                #
                # Claim: No! Consider a few example (which I'm pretty sure cover all cases of mutation w.r.t. autograd):
                # (a) What happens if we mutate any of o_1 through o_k directly?
                #     Autograd raises an error:
                #     "RuntimeError: Output 0 of UnbindBackward0 is a view and is being modified inplace. This view is
                #      the output of a function that returns multiple views. Such functions do not allow the output
                #      views to be modified inplace. You should replace the inplace operation by an out-of-place one."
                # (b) What if we take a view of o_k and mutate it, o_k.view(o_k.shape).mul_(2)?
                #     Autograd raises the same error- the "multi-output-view"ness of an alias propagates to future views.
                # (c) What if we mutate o_k under no_grad?
                #     Autograd raises the same error
                # (d) What if we detach and mutate, e.g. o_k.detach().mul_(2)?
                #     Autograd allows this, *but* autograd updates all alias's grad_fn's to be error functions when accessed.
                #     Autograd raises the same error
                # (e) What if we try to mutate another alias of o_1...o_k, that was **not** created from a multi-output view?
                #     We promised that there is at most **one** such alias, e.g. intermediate in the example above.
                #     You can mutate intermediate, but in eager mode this will change the grad_fn of o_1...o_k
                #     to be error fn's.
                #     Since intermediate was the *only* non-multi-output-alias, there are no other aliases
                #     of `intermediate` around that were produced by the compiled fn and have a valid grad_fn.
                #
                # Coming back to this optimization:
                # Given that it is not possible for mutating one of these aliases to affect the autograd metadata of another alias
                # without causing an error in eager mode, we will simple hide the aliasing from autograd during torch.compile
                # if all of the above conditions are met.
                # This has the slight downside that it's possible to write some "bad" code that autograd will raise an error on
                # in eager but fail to during torch.compile, but it has the benefit that this code has much better performance.
                # NOTE: if and when we eventually update AOTAutograd to do the "view graph slicing" defined here:
                # https://docs.google.com/document/d/1DlfFq8TKbuAn2zyJxLfoW-X1qkkm5PLdHFtySo03QAk/edit,
                # then this optimization will probably matter less and might be ok to remove.
                is_cur_tensor_multi_out_view = isinstance(
                    o, FunctionalTensor
                ) and torch._functionalize_is_multi_output_view(  # type: ignore[attr-defined]
                    o.elem
                )
                if is_cur_tensor_multi_out_view:
                    num_aliased_tensors_that_are_multi_output_views[curr_storage] += 1
                out_storage_to_tensors[curr_storage].add(o)

        # maps the id of an intermediate base to its index in the output of the compiled forward
        intermediate_base_tensor_id_to_output_idx: Dict[int, int] = {}
        intermediate_bases: List[torch.Tensor] = []
        # Why Do We Care If Storage Changed?
        # It's important to understand the implications of storage changes in complex scenarios. Take this example:
        #
        # def f(x):
        #     x_storage = x.untyped_storage()
        #     non_leaf_tensor = torch.ones(4, requires_grad=True).clone()
        #
        #     # Using no_grad() and _unsafe_preserve_version_counter to simulate the .data = operation
        #     with torch.no_grad(), torch.autograd._unsafe_preserve_version_counter(x):
        #         x.set_(non_leaf_tensor.untyped_storage())
        #
        #     out = x.view(-1)
        #
        #     # Restoring x to its original storage, again simulating .data = operation
        #     with torch.no_grad(), torch.autograd._unsafe_preserve_version_counter(x):
        #         x.set_(x_storage)
        #
        #     return out
        #
        # In this scenario, 'x' and 'out' have different shapes and are stored at different memory addresses, aka no aliasing.
        # However, due to how set_() and more specificlaly, set is functionalized, is defined to preserve eager semantics,
        # the autograd engine mistakenly assumes that 'x' and 'out' are aliased, treating 'x' as 'out._base'.
        # This misinterpretation leads to an 'alias_of_input' flag, causing an unnecessary as_strided() call to be generated,
        # which could lead to issues later in the code.
        for o in flat_f_outs:
            functional_tensor_storage_changed = isinstance(
                o, FunctionalTensor
            ) and torch._functionalize_was_storage_changed(  # type: ignore[attr-defined]
                o.elem
            )
            curr_storage = (
                None
                if not isinstance(o, torch.Tensor)
                else StorageWeakRef(o.untyped_storage())
            )
            outs_with_identical_metadata_that_require_grad = (
                []
                if not isinstance(o, Tensor)
                else [
                    curr
                    for curr in out_storage_to_tensors[curr_storage]
                    if has_same_metadata(o, curr)
                    and curr.requires_grad
                    and o is not curr
                ]
            )

            # See Note [Accessing .grad_fn on FunctionalTensor]
            # In-place operations on views will trigger a lazy rebase of the autograd graph;
            # this runs during access to the .grad_fn. The rebase logic will invoke view ops
            # on FunctionalTensors, so we must enable a FunctionalTensorMode here to ensure
            # these op calls succeed.
            grad_fn = None
            if isinstance(o, Tensor):
                with FunctionalTensorMode():
                    grad_fn = o.grad_fn

            is_result_of_custom_autograd_fn = False
            # Need to check for both custom cpp (CppFunction) and python (BackwardCFunction)
            # autograd fns
            if type(grad_fn).__name__ == "CppFunction":
                is_result_of_custom_autograd_fn = True
            if isinstance(grad_fn, torch.autograd.function.BackwardCFunction):
                is_result_of_custom_autograd_fn = True

            if not isinstance(o, Tensor):
                output_type = OutputType.non_alias
                base_idx = None
            elif (
                curr_storage in inp_storage_refs
                and grad_fn is not None
                and is_result_of_custom_autograd_fn
            ):
                output_type = OutputType.custom_function_view
                base_idx = None
            elif (
                curr_storage in inp_storage_refs
                and not functional_tensor_storage_changed
            ):
                base_idx = inp_storage_refs[curr_storage]
                is_input_tensor = id(o) in inp_tensor_ids
                num_aliased_outs = out_tensor_alias_counts[curr_storage]
                num_multi_output_view_outs = (
                    num_aliased_tensors_that_are_multi_output_views[curr_storage]
                )
                num_aliased_outs_that_are_not_multi_output_views = (
                    num_aliased_outs - num_multi_output_view_outs
                )
                if (
                    grad_fn is not None
                    and num_aliased_outs_that_are_not_multi_output_views == 0
                ):
                    # See Note: [AOTAutograd: differentiable outputs that alias each other from a multi-output view call]
                    # In particular, given:
                    # def f(x):
                    #     return list(x.unbind(0))
                    # The main reason we ordinarily try to regenerate these output aliases outside of the
                    # compiled autograd.Function is because if any of the outputs are later mutated,
                    # autograd needs to perform view-replay to regenerate them.
                    # However, autograd does not allow users to mutate multi-output views
                    # in any way that can change the autograd metadata of other aliases.
                    # So we hide this aliasing from autograd here.
                    log.debug(
                        "Encountered AOTAutograd case: differentiable outputs that \
alias each other from a multi-output view call"
                    )
                    output_type = OutputType.non_alias
                elif is_input_tensor:
                    output_type = OutputType.is_input
                else:
                    output_type = OutputType.alias_of_input
            elif functional_tensor_storage_changed and id(o) in inp_tensor_ids:
                # When there is a set_() on an input, we cannot rely on checking storages
                # to detect if we are returning an input (since the inputs storage is different)
                assert curr_storage is not None
                base_idx = inp_storage_refs[curr_storage]
                output_type = OutputType.is_input

            # We only need to handle the intermediate base case when both
            # the intermediate base and the output require gradients.
            # See Note [AOT Autograd: outputs aliasing inputs or intermediates!]
            elif o._base is not None and o.requires_grad and o._base.requires_grad:
                num_aliased_outs = out_tensor_alias_counts[curr_storage]
                num_multi_output_view_outs = (
                    num_aliased_tensors_that_are_multi_output_views[curr_storage]
                )
                num_aliased_outs_that_are_not_multi_output_views = (
                    num_aliased_outs - num_multi_output_view_outs
                )
                # Note: [AOTAutograd: differentiable outputs that alias each other from a multi-output view call]
                if (
                    out_tensor_alias_counts[curr_storage] == 1
                    or num_aliased_outs_that_are_not_multi_output_views <= 1
                ):
                    # Note [Intermediate Bases Optimization]
                    # Normally if we have an output that aliases an intermediate,
                    # we need to add the extra "intermediate base" logic further down
                    # to prevent autograd from yelling at us if the user later tries to
                    # mutate that output.
                    # However, the common case here is if we have an output that aliases an intermediate,
                    # but doesn't alias any other outputs.
                    # In that case, autograd shouldn't have to worry about the aliasing at all
                    # (if that output is mutated, there are no other live aliases for autograd to worry about).
                    # The "intermediate bases" can hurt inductor perf by forcing more variables to become outputs.
                    # So as an optimization, we won't do intermediate base handling in this case.
                    # Instead, we'll hide the aliasing from autograd using aten._unsafe_view().
                    if (
                        out_tensor_alias_counts[curr_storage] != 1
                        and num_aliased_outs_that_are_not_multi_output_views <= 1
                    ):
                        log.debug(
                            "Encountered AOTAutograd case: differentiable outputs that alias each other \
from a multi-output view call"
                        )
                    output_type = OutputType.unsafe_view_alias
                    base_idx = None
                else:
                    # First, check if o's ._base is an existing output
                    maybe_existing_out_idx = out_tensor_ids.get(id(o._base), None)
                    if maybe_existing_out_idx is not None:
                        # Special case where the output is an alias of a graph intermediate, but that intermediate
                        # is itself also a user output.
                        output_type = (
                            OutputType.alias_of_intermediate_base_is_user_output
                        )
                        base_idx = maybe_existing_out_idx
                    else:
                        # Next, check if o's ._base is an intermediate base that we already returned
                        maybe_existing_base_output_idx = (
                            intermediate_base_tensor_id_to_output_idx.get(
                                id(o._base), None
                            )
                        )
                        if maybe_existing_base_output_idx is not None:
                            output_type = OutputType.alias_of_intermediate
                            base_idx = maybe_existing_base_output_idx
                        else:
                            # Otherwise, take o._base and explicitly return it as an output in the compiled graph
                            new_out_idx = len(intermediate_bases)
                            base_idx = new_out_idx
                            # Indicate to the logic later on (when we trace the joint)
                            # that this particular output should get it's ._base appended to the forward graph outputs
                            output_type = (
                                OutputType.alias_of_intermediate_save_as_output
                            )
                            intermediate_base_tensor_id_to_output_idx[
                                id(o._base)
                            ] = new_out_idx
                            intermediate_bases.append(o._base)
            elif (
                # See https://github.com/pytorch/pytorch/issues/100348 for this case.
                # This protects against the specific case where a user fn returns (output, output.detach())
                out_tensor_alias_counts[curr_storage] > 1
                and len(outs_with_identical_metadata_that_require_grad) > 0
                and not o.requires_grad
            ):
                assert len(outs_with_identical_metadata_that_require_grad) > 0
                # In theory we could use any of these tensors to regenerate the aliased outputs from,
                # since they all alias each other and have identical metatadata
                out_alias = outs_with_identical_metadata_that_require_grad[0]
                existing_out_idx = out_tensor_ids[id(out_alias)]
                output_type = OutputType.alias_of_intermediate_base_is_user_output
                base_idx = existing_out_idx
            else:
                output_type = OutputType.non_alias
                base_idx = None

            if isinstance(o, torch.Tensor):
                dynamic_dims = {
                    i for i, s in enumerate(o.shape) if not is_concrete_int(s)
                }
            else:
                dynamic_dims = None
            out_info = OutputAliasInfo(
                output_type=output_type,
                raw_type=type(o),
                base_idx=base_idx,
                dynamic_dims=dynamic_dims,
                requires_grad=isinstance(o, torch.Tensor) and o.requires_grad,
            )
            output_info.append(out_info)

        # See Note [AOT Autograd: Views to avoid tangents aliasing inputs]
        def view_avoid_dupes_with_primals(t):
            if isinstance(t, Tensor) and is_traceable_wrapper_subclass(t):
                return transform_subclass(
                    t, lambda _, inner_t: view_avoid_dupes_with_primals(inner_t)
                )
            if isinstance(t, Tensor):
                return t.view(t.shape)
            return t

        # This analysis function returns *only* the outputs that are meant to be tangents to the backwards.
        # Anything that aliases (inputs returned in the fw due to metadata mutations, or outputs that alias inputs/intermediates)
        # are *regenerated* later, and not used directly in the autograd graph
        f_input_tangents = [
            inp
            for inp, info in zip(flat_f_args, input_info)
            if info.mutation_type == MutationType.MUTATED_OUT_GRAPH
            and info.mutates_data
            and info.requires_grad
        ]
        f_output_tangents = [
            o
            for o, info in zip(flat_f_outs, output_info)
            if info.output_type
            in [
                OutputType.non_alias,
                OutputType.unsafe_view_alias,
                OutputType.custom_function_view,
            ]
            and issubclass(info.raw_type, torch.Tensor)
            and info.requires_grad
        ]
        # intermediate bases are also included in the backward graph
        f_tangents = f_input_tangents + f_output_tangents + intermediate_bases
        traced_tangents = pytree.tree_map(from_fun, f_tangents)
        traced_tangents = pytree.tree_map(
            view_avoid_dupes_with_primals, traced_tangents
        )
        # See Note [Tangents must be contiguous]
        traced_tangents = pytree.tree_map(
            coerce_tangent,
            traced_tangents,
        )
        user_outs = pytree.tree_map(from_fun, f_output_tangents)

        f_mutated_inputs = [
            inp
            for inp, info in zip(flat_f_args, input_info)
            if info.mutation_type == MutationType.MUTATED_OUT_GRAPH
        ]
        f_metadata_mutated_inputs = [
            inp for inp, info in zip(flat_f_args, input_info) if info.mutates_metadata
        ]
        # This logic (annoyingly) re-figures out exactly what the outputs to the compiled fw graph will be.
        # When handling subclasses, we need info about **all** outputs of compiled forward graph,
        # so we know precisely which graph outputs to wrap back into tensor subclasses
        # Ideally we would refactor this so not have an is_train flag, and have the separate
        # inference and training paths decide which inputs/output to ask for subclass info on.
        # However, we currently stash indexing information on each SubclassMeta about its order
        # in the graph outputs list.
        f_fw_graph_outs = list(flat_f_outs)
        if is_train or not keep_input_mutations:
            f_fw_graph_outs = f_mutated_inputs + f_fw_graph_outs
        else:
            # even when "keep_input_mutations" is True,
            # we never keep metadata-only mutations in the fw graph
            f_fw_graph_outs = f_metadata_mutated_inputs + f_fw_graph_outs
        if is_train:
            f_fw_graph_outs = f_fw_graph_outs + intermediate_bases
        fw_graph_outs = pytree.tree_map(from_fun, f_fw_graph_outs)

        grad_enabled_mutation = None
        if torch.is_grad_enabled() != prior_grad_enabled:
            grad_enabled_mutation = torch.is_grad_enabled()
            torch.set_grad_enabled(
                prior_grad_enabled
            )  # Restore the prior state after tracing it
            log.debug(
                (
                    "grad_mode mutation encountered in graph. "
                    "Will emit mutation epilogue, to set grad_mode=%s"
                ),
                grad_enabled_mutation,
            )

        metadata = ViewAndMutationMeta(
            input_info=input_info,
            output_info=output_info,
            num_intermediate_bases=len(intermediate_bases),
            keep_input_mutations=keep_input_mutations,
            traced_tangents=traced_tangents,
            subclass_inp_meta=create_subclass_meta(flat_args),
            subclass_fw_graph_out_meta=create_subclass_meta(fw_graph_outs),
            subclass_tangent_meta=create_subclass_meta(traced_tangents),
            is_train=is_train,
            grad_enabled_mutation=grad_enabled_mutation,
            tokens=mode._tokens,
        )
        return metadata

    return inner<|MERGE_RESOLUTION|>--- conflicted
+++ resolved
@@ -46,8 +46,6 @@
 zip = strict_zip
 
 log = logging.getLogger(__name__)
-<<<<<<< HEAD
-=======
 
 
 # Note [Tangents must be contiguous]
@@ -86,7 +84,6 @@
     ):
         return out.__coerce_tangent_metadata__()
     return out
->>>>>>> 22ba180e
 
 
 # This is a version of functionalization that is specifically designed
