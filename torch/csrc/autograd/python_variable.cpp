--- conflicted
+++ resolved
@@ -533,9 +533,6 @@
   std::vector<T> new_items;
   new_items.reserve(items.size());
   for (auto& item : items) {
-<<<<<<< HEAD
-    new_items.push_back(py::cast<T>(func(item)));
-=======
     new_items.emplace_back(py::cast<T>(func(item)));
   }
   return new_items;
@@ -555,7 +552,6 @@
     } else {
       new_items.emplace_back(py::cast<at::Tensor>(output));
     }
->>>>>>> 22ba180e
   }
   return new_items;
 }
