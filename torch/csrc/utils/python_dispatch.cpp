#include <torch/csrc/jit/frontend/function_schema_parser.h>
#include <torch/csrc/utils/python_dispatch.h>

#include <ATen/ATen.h>
#include <ATen/FuncTorchTLS.h>
#include <ATen/FunctionalTensorWrapper.h>
#include <ATen/TensorSubclassLikeUtils.h>
#include <ATen/core/NestedIntSymNodeImpl.h>
#include <ATen/core/PythonOpRegistrationTrampoline.h>
#include <ATen/core/SingletonSymNodeImpl.h>
#include <ATen/core/dispatch/Dispatcher.h>

#include <ATen/functorch/BatchedTensorImpl.h>
#include <torch/library.h>

#include <c10/core/SafePyObject.h>
#include <torch/csrc/PyInterpreter.h>
#include <torch/csrc/autograd/python_variable.h>
#include <torch/csrc/jit/python/pybind_utils.h>

#include <c10/util/flat_hash_map.h>
#include <pybind11/operators.h>
#include <pybind11/stl.h>
#include <torch/csrc/utils/pybind.h>
#include <torch/csrc/utils/python_raii.h>

#include <iostream>
#include <utility>

namespace py = pybind11;

namespace torch {
namespace impl {
namespace dispatch {

// NB: I'd like to index this on OperatorHandle, but I can't, as I can't
// guarantee that the main interpreter has finish doing all registrations before
// the other interpreters start banging on it
static ska::flat_hash_map<
    c10::OperatorName,
    ska::flat_hash_map<c10::DispatchKey, std::shared_ptr<c10::SafePyObject>>>
    python_registrations_;

static torch::Library::Kind parseKind(const std::string& k) {
  static std::unordered_map<std::string, torch::Library::Kind> kind_map = {
      {"DEF", torch::Library::DEF},
      {"IMPL", torch::Library::IMPL},
      {"FRAGMENT", torch::Library::FRAGMENT},
  };
  auto it = kind_map.find(k);
  TORCH_CHECK(it != kind_map.end(), "could not parse ", k);
  return it->second;
}
static c10::AliasAnalysisKind parseAliasAnalysisKind(const std::string& k) {
  static std::unordered_map<std::string, c10::AliasAnalysisKind> key_map = {
      {"CONSERVATIVE", c10::AliasAnalysisKind::CONSERVATIVE},
      {"FROM_SCHEMA", c10::AliasAnalysisKind::FROM_SCHEMA},
      {"PURE_FUNCTION", c10::AliasAnalysisKind::PURE_FUNCTION},
      {"", c10::AliasAnalysisKind::FROM_SCHEMA}, // default
  };
  auto it = key_map.find(k);
  TORCH_CHECK(it != key_map.end(), "could not parse ", k);
  return it->second;
}

template <typename Func>
inline torch::CppFunction dispatch_str(const char* key, Func&& raw_f) {
  auto mb_key = std::string(key).empty()
      ? c10::nullopt
      : c10::make_optional(c10::parseDispatchKey(key));
  if (mb_key) {
    return torch::dispatch(*mb_key, std::forward<Func>(raw_f));
  } else {
    torch::CppFunction f(std::forward<Func>(raw_f));
    return f;
  }
}

struct EnableHermeticPyObject {
  EnableHermeticPyObject()
      : old_(c10::impl::HermeticPyObjectTLS::get_state()),
        old_excluded_python_(
            c10::impl::tls_is_dispatch_key_excluded(at::DispatchKey::Python)),
        old_python_(
            c10::impl::tls_is_dispatch_key_included(at::DispatchKey::Python)),
        old_python_snapshot_(c10::impl::tls_is_dispatch_key_included(
            at::DispatchKey::PythonTLSSnapshot)) {
    c10::impl::HermeticPyObjectTLS::set_state(true);
    c10::impl::tls_set_dispatch_key_excluded(at::DispatchKey::Python, true);
    c10::impl::tls_set_dispatch_key_included(at::DispatchKey::Python, false);
    c10::impl::tls_set_dispatch_key_included(
        at::DispatchKey::PythonTLSSnapshot, false);
  }
  ~EnableHermeticPyObject() {
    c10::impl::HermeticPyObjectTLS::set_state(old_);
    c10::impl::tls_set_dispatch_key_excluded(
        at::DispatchKey::Python, old_excluded_python_);
    c10::impl::tls_set_dispatch_key_included(
        at::DispatchKey::Python, old_python_);
    c10::impl::tls_set_dispatch_key_included(
        at::DispatchKey::PythonTLSSnapshot, old_python_snapshot_);
  }
  bool old_;
  bool old_excluded_python_;
  bool old_python_;
  bool old_python_snapshot_;
};

class PythonKernelHolder : public c10::OperatorKernel {
  c10::SafePyObject func_;
  c10::DispatchKey dispatch_key_;

 public:
  PythonKernelHolder(py::object func, c10::DispatchKey dispatch_key)
      : func_(func.release().ptr(), getPyInterpreter()),
        dispatch_key_(dispatch_key) {}

  void operator()(
      const c10::OperatorHandle& op,
      c10::DispatchKeySet keyset,
      torch::jit::Stack* stack) {
    // Figure out if we can handle it hermetically, or if we have
    // to double dispatch

    // If Torch Dispatch Mode is active, use its PyInterpreter for dispatch
    const auto mode_stack_len = c10::impl::TorchDispatchModeTLS::stack_len();
    if (mode_stack_len > 0) {
      const auto& cur_torch_dispatch_mode_state =
          c10::impl::TorchDispatchModeTLS::get_stack_at(mode_stack_len - 1);
      cur_torch_dispatch_mode_state->pyinterpreter()
          ->python_op_registration_trampoline(op, dispatch_key_, stack);
      return;
    }

    const auto& schema = op.schema();
    const auto num_arguments = schema.arguments().size();

    // Otherwise, find a PyInterpreter on a Tensor IF if has Python key (which
    // means it's a nontrivial tensor subclass)
    for (const auto& ivalue : torch::jit::last(*stack, num_arguments)) {
      if (ivalue.isTensor()) {
        auto* interpreter =
            ivalue.unsafeToTensorImpl()->pyobj_slot()->pyobj_interpreter();
        if (interpreter &&
            ivalue.unsafeToTensorImpl()->key_set().has(
                at::DispatchKey::Python)) {
          (*interpreter)
              ->python_op_registration_trampoline(op, dispatch_key_, stack);
          return;
        }
      } else if (ivalue.isTensorList() || ivalue.isOptionalTensorList()) {
        // NB: use toListRef as it doesn't induce refcount bumps
        // (toTensorListRef is not a thing)
        for (const auto& nv : ivalue.toListRef()) {
          if (nv.isNone()) {
            continue;
          }
          auto* interpreter =
              nv.unsafeToTensorImpl()->pyobj_slot()->pyobj_interpreter();
          if (interpreter &&
              nv.unsafeToTensorImpl()->key_set().has(at::DispatchKey::Python)) {
            (*interpreter)
                ->python_op_registration_trampoline(op, dispatch_key_, stack);
            return;
          }
        }
      }
    }

    // Nothing requires the operator to be homed to a specific interpreter, so
    // run it on the current interpreter

    auto arguments = torch::jit::pop(*stack, op.schema().arguments().size());
    py::gil_scoped_acquire g;
    // Jan 2024: We're slated to get rid of multipy, so stop forcing hermetic
    // mode unconditionally in all situations when you're using multipy.
    // Eventually just delete this entirely.  (Note that you may break multipy
    // anyway this way with dispatcher registered functions that require
    // hermetic to be off.)
#if defined(USE_DEPLOY)
    EnableHermeticPyObject g2;
#endif
    auto args_kwargs = parseIValuesToPyArgsKwargs(op, arguments);
    auto obj = py::reinterpret_steal<py::object>(PyObject_Call(
        func_.ptr(getPyInterpreter()),
        args_kwargs.first.ptr(),
        args_kwargs.second.ptr()));
    if (!obj) {
      throw python_error();
    }
    pushPyOutToStack(op, stack, obj, "PythonKernelHolder");
  }
};

static torch::_RegisterOrVerify register_or_verify() {
  if (isMainPyInterpreter()) {
    return torch::_RegisterOrVerify::REGISTER;
  } else {
    return torch::_RegisterOrVerify::VERIFY;
  }
}

static py::object ophandle_call_boxed(
    const c10::OperatorHandle& handle,
    py::args args,
    const py::kwargs& kwargs) {
  auto stack = torch::jit::createStackForSchema(
      handle.schema(),
      std::move(args),
      kwargs,
      /*self=*/c10::nullopt);
  {
    pybind11::gil_scoped_release no_gil_guard;
    handle.callBoxed(stack);
  }
  return torch::jit::createPyObjectForStack(std::move(stack));
}

// A small RAII guard that lets you explicitly *remove* a key from the TLS
// exclude set.
class SetExcludeDispatchKeyGuard {
 public:
  SetExcludeDispatchKeyGuard(at::DispatchKey k, bool set_excluded)
      : k(k), old(c10::impl::tls_is_dispatch_key_excluded(k)) {
    c10::impl::tls_set_dispatch_key_excluded(k, set_excluded);
  }
  ~SetExcludeDispatchKeyGuard() {
    c10::impl::tls_set_dispatch_key_excluded(k, old);
  }
  SetExcludeDispatchKeyGuard(const SetExcludeDispatchKeyGuard&) = delete;
  SetExcludeDispatchKeyGuard operator=(const SetExcludeDispatchKeyGuard&) =
      delete;
  SetExcludeDispatchKeyGuard(SetExcludeDispatchKeyGuard&&) = delete;
  SetExcludeDispatchKeyGuard operator=(SetExcludeDispatchKeyGuard&&) = delete;

 private:
  at::DispatchKey k;
  bool old;
};

void initDispatchBindings(PyObject* module) {
  auto m = py::handle(module).cast<py::module>();

  py::class_<c10::OperatorHandle>(m, "_DispatchOperatorHandle")
      .def("schema", &c10::OperatorHandle::schema);

  m.def("_dispatch_call_boxed", &ophandle_call_boxed);

  // TODO: figure out how to do chaining
  py::class_<torch::Library>(m, "_DispatchModule")
      .def(
          "reset",
          [](const py::object& self) {
            TORCH_INTERNAL_ASSERT(isMainPyInterpreter());
            self.cast<torch::Library&>().reset();
            return;
          },
          "")
      // Some of these APIs are only for testing and do not work in multipy
      // environment
      .def(
          "def_",
          [](py::object self, const char* schema, const char* alias) {
            TORCH_INTERNAL_ASSERT(isMainPyInterpreter());
            self.cast<torch::Library&>().def(
                torch::schema(schema, parseAliasAnalysisKind(alias)));
            return self;
          },
          "",
          py::arg("schema"),
          py::arg("alias") = "")
      // Simulated "legacy" def where alias analysis kind is not set.
      // Ordinarily this can only be exercised from RegisterOperators() API
      // but I am not going to bind that here
      .def(
          "def_legacy",
          [](py::object self, const char* schema) {
            TORCH_INTERNAL_ASSERT(isMainPyInterpreter());
            self.cast<torch::Library&>().def(torch::jit::parseSchema(schema));
            return self;
          },
          "",
          py::arg("schema"))
      // We can't conveniently turn Python functions into valid functions
      // in the dispatcher.  So instead we provide a bunch of precanned
      // functions for testing purposes.  You're NOT intended to actually
      // call these functions; they're just here so we can actually register
      // something
      //
      // Mangling scheme: args_rets.  One character per.
      //  t = Tensor
      .def(
          "def_name_t_t",
          [](py::object self,
             const char* name,
             const char* dispatch,
             const char* debug) {
            TORCH_INTERNAL_ASSERT(isMainPyInterpreter());
            self.cast<torch::Library&>().def(
                name, dispatch_str(dispatch, [](const at::Tensor& a) {
                        return a;
                      }).debug(debug));
            return self;
          },
          "",
          py::arg("name"),
          py::arg("dispatch") = "",
          py::arg("debug") = "default_def_name_t_t")
      .def(
          "def_schema_t_t",
          [](py::object self,
             const char* schema,
             const char* dispatch,
             const char* alias,
             const char* debug) {
            TORCH_INTERNAL_ASSERT(isMainPyInterpreter());
            self.cast<torch::Library&>().def(
                torch::schema(schema, parseAliasAnalysisKind(alias)),
                dispatch_str(dispatch, [](const at::Tensor& a) {
                  return a;
                }).debug(debug));
            return self;
          },
          "",
          py::arg("name"),
          py::arg("dispatch") = "",
          py::arg("alias") = "",
          py::arg("debug") = "default_def_schema_t_t")
      // TODO: maybe consider deduplicating the definitions here, it's getting
      // pretty long
      .def(
          "impl_t_t",
          [](py::object self,
             const char* name,
             const char* dispatch,
             const char* debug) {
            TORCH_INTERNAL_ASSERT(isMainPyInterpreter());
            self.cast<torch::Library&>().impl(
                name, dispatch_str(dispatch, [](const at::Tensor& a) {
                        return a;
                      }).debug(debug));
            return self;
          },
          "",
          py::arg("name"),
          py::arg("dispatch") = "",
          py::arg("debug") = "impl_t_t")
      .def(
          "impl",
          [](const py::object& self,
             const char* name,
             // TODO: empty string no longer works
             c10::DispatchKey dispatch,
             py::object func) {
            HANDLE_TH_ERRORS
            auto& lib = self.cast<torch::Library&>();
            if (func.is(py::module::import("torch.library")
                            .attr("fallthrough_kernel"))) {
              lib.impl(
                  name,
                  torch::dispatch(dispatch, CppFunction::makeFallthrough()),
                  register_or_verify());
            } else {
              lib.impl(
                  name,
                  torch::dispatch(
                      dispatch,
                      CppFunction::makeFromBoxedFunctor(
                          std::make_unique<PythonKernelHolder>(
                              func, dispatch))),
                  register_or_verify());
              python_registrations_[lib._resolve(name)].insert_or_assign(
                  dispatch,
                  std::make_shared<c10::SafePyObject>(
                      func.release().ptr(), getPyInterpreter()));
            }
            END_HANDLE_TH_ERRORS_PYBIND
          },
          "",
          py::arg("name"),
          py::arg("dispatch"),
          py::arg("func"))
      .def(
          "define",
          [](const py::object& self,
             const char* schema,
             const char* alias_analysis,
             const std::vector<at::Tag>& tags) {
            auto parsed_schema =
                torch::schema(schema, parseAliasAnalysisKind(alias_analysis));
            self.cast<torch::Library&>().def(
                std::move(parsed_schema), tags, register_or_verify());
            // TODO: this is dumb, had to make a second copy
            return torch::schema(schema, parseAliasAnalysisKind(alias_analysis))
                .name();
          },
          "",
          py::arg("schema"),
          py::arg("alias_analysis") = "",
          py::arg("tags") = std::vector<at::Tag>())
      .def(
          "fallback_fallthrough",
          [](py::object self, const char* dispatch) {
            TORCH_INTERNAL_ASSERT(isMainPyInterpreter());
            self.cast<torch::Library&>().fallback(
                dispatch_str(dispatch, CppFunction::makeFallthrough()));
            return self;
          },
          "",
          py::arg("dispatch") = "");

  m.def(
      "_dispatch_library",
      [](const char* kind,
         std::string name,
         const char* dispatch,
         const char* file,
         uint32_t linenum) {
        HANDLE_TH_ERRORS
        return std::make_unique<torch::Library>(
            parseKind(kind),
            std::move(name),
            std::string(dispatch).empty()
                ? c10::nullopt
                : c10::make_optional(c10::parseDispatchKey(dispatch)),
            "/dev/null", // temporary workaround
            linenum);
        END_HANDLE_TH_ERRORS_PYBIND
      },
      "",
      py::arg("kind"),
      py::arg("name"),
      py::arg("dispatch"),
      py::arg("file") = "/dev/null",
      py::arg("linenum") = 0);

  m.def(
      "_dispatch_find_schema_or_throw",
      [](const char* name, const char* overload_name) -> c10::OperatorHandle {
        return c10::Dispatcher::singleton().findSchemaOrThrow(
            name, overload_name);
      });

  m.def("_dispatch_dump", [](const char* name) -> std::string {
    auto op = c10::Dispatcher::singleton().findOp(torch::jit::parseName(name));
    if (!op) {
      return "";
    } else {
      return op->dumpState();
    }
  });

  m.def("_dispatch_dump_table", [](const char* name) -> std::string {
    auto op = c10::Dispatcher::singleton().findOp(torch::jit::parseName(name));
    if (!op) {
      return "";
    } else {
      return op->dumpComputedTable();
    }
  });

  m.def("_dispatch_check_invariants", [](const char* name) {
    auto op = c10::Dispatcher::singleton().findOp(torch::jit::parseName(name));
    if (!op) {
    } else {
      return op->checkInvariants();
    }
  });

  m.def("_dispatch_check_all_invariants", []() {
    c10::Dispatcher::singleton().checkInvariants();
  });

  m.def("_dispatch_has_kernel", [](const char* name) -> bool {
    auto op = c10::Dispatcher::singleton().findOp(torch::jit::parseName(name));
    return static_cast<bool>(op);
  });

  m.def(
      // Returns whether or not a direct kernel registration exists
      // for this <op_name, dispatch_key> pair.
      "_dispatch_has_kernel_for_dispatch_key",
      [](const char* name, c10::DispatchKey dispatch) -> bool {
        auto op =
            c10::Dispatcher::singleton().findOp(torch::jit::parseName(name));
        TORCH_CHECK(op, "operator ", name, " does not exist");
        return op->hasKernelForDispatchKey(dispatch);
      });

  m.def(
      "_dispatch_has_kernel_for_any_dispatch_key",
      [](const char* name, c10::DispatchKeySet ks) -> bool {
        auto op =
            c10::Dispatcher::singleton().findOp(torch::jit::parseName(name));
        TORCH_CHECK(op, "operator ", name, " does not exist");
        return op->hasKernelForAnyDispatchKey(ks);
      });

  m.def(
      // Returns whether or not there is an entry in the runtime computed
      // dispatch table, for this <op_name, dispatch_key> pair. For example, if
      // "op" has a `CompositeImplicitAutograd` kernel, Then
      // _dispatch_has_computed_kernel_for_dispatch_key(op, backend) will return
      // true for all backends that are part of the alias set for
      // CompositeImplicitAutograd.
      "_dispatch_has_computed_kernel_for_dispatch_key",
      [](const char* name, const char* dispatch) -> bool {
        auto op =
            c10::Dispatcher::singleton().findOp(torch::jit::parseName(name));
        TORCH_CHECK(op, "operator ", name, " does not exist");
        return op->hasComputedKernelForDispatchKey(
            c10::parseDispatchKey(dispatch));
      });

  m.def("_dispatch_find_dangling_impls", []() -> std::vector<std::string> {
    auto danglingImpls = c10::Dispatcher::singleton().findDanglingImpls();

    std::vector<std::string> states;
    states.reserve(danglingImpls.size());
    for (auto& danglingImpl : danglingImpls) {
      states.emplace_back(danglingImpl.dumpState());
    }

    return states;
  });

  m.def("_dispatch_get_all_op_names", []() -> std::vector<std::string> {
    auto op_names = c10::Dispatcher::singleton().getAllOpNames();

    std::vector<std::string> names;
    names.reserve(op_names.size());
    for (auto& op : op_names) {
      std::stringstream ss;
      ss << op.name;
      if (!op.overload_name.empty()) {
        ss << "." << op.overload_name;
      }
      names.emplace_back(ss.str());
    }

    return names;
  });

  m.def(
      "_dispatch_tls_set_dispatch_key_excluded",
      [](c10::DispatchKey dispatch_key, bool desired_state) {
        c10::impl::tls_set_dispatch_key_excluded(dispatch_key, desired_state);
      });
  m.def(
      "_dispatch_tls_is_dispatch_key_excluded",
      [](c10::DispatchKey dispatch_key) {
        return c10::impl::tls_is_dispatch_key_excluded(dispatch_key);
      });
  m.def(
      "_dispatch_tls_set_dispatch_key_included",
      [](c10::DispatchKey dispatch_key, bool desired_state) {
        c10::impl::tls_set_dispatch_key_included(dispatch_key, desired_state);
      });
  m.def(
      "_dispatch_tls_is_dispatch_key_included",
      [](c10::DispatchKey dispatch_key) {
        return c10::impl::tls_is_dispatch_key_included(dispatch_key);
      });

  m.def("_dispatch_isTensorSubclassLike", [](const at::Tensor& tensor) {
    return at::isTensorSubclassLike(tensor);
  });

  m.def("_dispatch_key_name", [](c10::DispatchKey k) {
    return c10::toString(k);
  });
  m.def("_dispatch_key_parse", [](c10::DispatchKey k) { return k; });
  m.def("_to_functionality_key", [](c10::DispatchKey k) {
    return c10::toFunctionalityKey(k);
  });
  // E.g. given `DispatchKey::AutogradFunctionality`, returns a keyset of:
  //  AutogradCPU
  //  AutogradCUDA
  //  ...
  //  AutogradPrivateUse3
  m.def("_functionality_to_backend_keys", [](c10::DispatchKey key) {
    std::vector<c10::DispatchKey> keys;
    if (c10::isPerBackendFunctionalityKey(key)) {
      auto ks = c10::DispatchKeySet(key) |
          c10::DispatchKeySet(c10::DispatchKeySet::RAW, c10::full_backend_mask);
      for (auto k : ks) {
        keys.push_back(k);
      }
    } else {
      keys.push_back(key);
    }
    return keys;
  });
  m.def("_dispatch_num_backends", []() { return c10::num_backends; });

#define DEF_ONE(n) .value(#n, c10::DispatchKey::n)

  py::enum_<c10::DispatchKey>(m, "DispatchKey")
      // clang-format off
      DEF_ONE(Undefined)
      DEF_ONE(CompositeExplicitAutogradNonFunctional)
      DEF_ONE(CompositeExplicitAutograd)
      DEF_ONE(CompositeImplicitAutogradNestedTensor)
      DEF_ONE(CompositeImplicitAutograd)
      // NestedTensor is not a backend key
      DEF_ONE(AutogradNestedTensor)
      DEF_ONE(AutogradOther)
      DEF_ONE(Autograd)
      DEF_ONE(Conjugate)
      DEF_ONE(ZeroTensor)
      DEF_ONE(Negative)
      DEF_ONE(BackendSelect)
      DEF_ONE(ADInplaceOrView)
      DEF_ONE(PythonTLSSnapshot)
      DEF_ONE(Python)
      DEF_ONE(FuncTorchDynamicLayerFrontMode)
      DEF_ONE(FuncTorchDynamicLayerBackMode)
      DEF_ONE(FuncTorchBatchedDecomposition)
      DEF_ONE(FuncTorchBatched)
      DEF_ONE(FuncTorchVmapMode)
      DEF_ONE(FuncTorchGradWrapper)
      DEF_ONE(PythonDispatcher)
      DEF_ONE(PreDispatch)
      DEF_ONE(Functionalize)
      DEF_ONE(AutocastCPU)
      DEF_ONE(AutocastXPU)
      DEF_ONE(AutocastHPU)
      DEF_ONE(AutocastIPU)
      DEF_ONE(AutocastCUDA)
      DEF_ONE(AutocastPrivateUse1)
  // clang-format on

#define DEF_SINGLE(n, prefix) .value(#prefix #n, c10::DispatchKey::prefix##n)
#define DEF_MULTIPLE(fullname, prefix)              \
  DEF_SINGLE(, fullname)                            \
  DEF_SINGLE(, StartOf##fullname##Backends)         \
  C10_FORALL_BACKEND_COMPONENTS(DEF_SINGLE, prefix) \
  DEF_SINGLE(, EndOf##fullname##Backends)

      // clang-format off
  C10_FORALL_FUNCTIONALITY_KEYS(DEF_MULTIPLE)
  // clang-format on

#undef DEF_MULTIPLE
#undef DEF_SINGLE
          ;

  py::class_<c10::DispatchKeySet>(m, "DispatchKeySet")
      .def(py::init<c10::DispatchKey>())
      .def("__or__", &c10::DispatchKeySet::operator|)
      .def("__sub__", &c10::DispatchKeySet::operator-)
      .def("__and__", &c10::DispatchKeySet::operator&)
      .def("highestPriorityTypeId", &c10::DispatchKeySet::highestPriorityTypeId)
      .def(
          "remove",
          [](c10::DispatchKeySet self, c10::DispatchKey k) {
            return self.remove(k);
          })
      .def(
          "add",
          [](c10::DispatchKeySet self, c10::DispatchKey k) {
            return self.add(k);
          })
      .def("has", &c10::DispatchKeySet::has)
      .def("__repr__", [](c10::DispatchKeySet d) { return c10::toString(d); });

  m.attr("_dispatch_autogradother_backends") =
      py::cast(c10::autogradother_backends);

  m.attr("_additional_keys_to_prop_for_wrapper_tensors") =
      py::cast(at::functorch::kKeysToPropagateToWrapper);

  m.def("_dispatch_has_backend_fallback", [](c10::DispatchKey t) {
    return c10::Dispatcher::singleton().hasBackendFallbackForDispatchKey(t);
  });

  m.def("_dispatch_keyset_full_after", [](c10::DispatchKey t) {
    return c10::DispatchKeySet(c10::DispatchKeySet::FULL_AFTER, t);
  });

  m.def("_dispatch_keyset_full", []() {
    return c10::DispatchKeySet(c10::DispatchKeySet::FULL);
  });

  m.def("_dispatch_is_alias_key", c10::isAliasDispatchKey);

  m.def("_dispatch_keyset_to_string", [](c10::DispatchKeySet keyset) {
    return c10::toString(keyset);
  });

  m.def("_dispatch_get_backend_keyset_from_autograd", [](c10::DispatchKey k) {
    return c10::getBackendKeySetFromAutograd(k);
  });

  m.def("_dispatch_keys", [](const at::Tensor& tensor) {
    auto* impl = tensor.unsafeGetTensorImpl();
    return impl->key_set();
  });
  m.def("_dispatch_tls_local_include_set", []() {
    return c10::impl::tls_local_dispatch_key_set().included_;
  });
  m.def("_dispatch_tls_local_exclude_set", []() {
    return c10::impl::tls_local_dispatch_key_set().excluded_;
  });
  m.def("_functionalization_reapply_views_tls", []() {
    return at::functionalization::impl::getFunctionalizationReapplyViewsTLS();
  });
  m.def(
      "_dispatch_is_included_in_alias",
      [](c10::DispatchKey a, c10::DispatchKey b) {
        return c10::isIncludedInAlias(a, b);
      });

  // DEPRECATED, please don't use this. Instead use
  // torch._C._ExcludeDispatchKeyGuard
  py_context_manager_DEPRECATED<
      c10::impl::ExcludeDispatchKeyGuard,
      c10::DispatchKeySet>(m, "ExcludeDispatchKeyGuard");

  py_context_manager<
      c10::impl::ForceDispatchKeyGuard,
      c10::DispatchKeySet,
      c10::DispatchKeySet>(m, "_ForceDispatchKeyGuard");
  py_context_manager<c10::impl::IncludeDispatchKeyGuard, c10::DispatchKey>(
      m, "_IncludeDispatchKeyGuard");
  py_context_manager<c10::impl::ExcludeDispatchKeyGuard, c10::DispatchKeySet>(
      m, "_ExcludeDispatchKeyGuard");
  py_context_manager<SetExcludeDispatchKeyGuard, c10::DispatchKey, bool>(
      m, "_SetExcludeDispatchKeyGuard");

  py_context_manager_DEPRECATED<at::AutoDispatchBelowAutograd>(
      m, "_AutoDispatchBelowAutograd");

  // Prints out the name of every operator that has a kernel registered to the
  // Dispatcher under [dispatch_key]. If no arguments are specified, it'll print
  // out the name of every operator that the Dispatcher knows of. This can be
  // useful to answer questions like "list all operators that do not have a CPU
  // kernel".
  m.def(
      "_dispatch_print_registrations_for_dispatch_key",
      [](const char* dispatch_key = "") {
        auto k = std::string(dispatch_key).empty()
            ? c10::nullopt
            : c10::make_optional(c10::parseDispatchKey(dispatch_key));
        auto op_names =
            c10::Dispatcher::singleton().getRegistrationsForDispatchKey(k);
        for (auto& op : op_names) {
          std::cout << op << std::endl;
        }
      },
      py::arg("dispatch_key") = static_cast<const char*>(""));

  m.def(
      "_parse_dispatch_key",
      [](const char* dispatch_key) -> c10::optional<c10::DispatchKey> {
        try {
          return c10::parseDispatchKey(dispatch_key);
        } catch (const c10::Error& err) {
          return c10::nullopt;
        }
      });

  m.def(
      "_dispatch_get_registrations_for_dispatch_key",
      [](const char* dispatch_key = "") {
        auto k = std::string(dispatch_key).empty()
            ? c10::nullopt
            : c10::make_optional(c10::parseDispatchKey(dispatch_key));
        auto op_names =
            c10::Dispatcher::singleton().getRegistrationsForDispatchKey(k);
        std::vector<std::string> names;
        names.reserve(op_names.size());
        for (auto& op : op_names) {
          names.emplace_back(
              op.name +
              (op.overload_name.empty() ? "" : "." + op.overload_name));
        }
        return names;
      },
      py::arg("dispatch_key") = static_cast<const char*>(""));
  m.def(
      "_dispatch_set_report_error_callback",
      [](c10::OperatorHandle& handle, py::object callback) {
        auto obj = callback.release().ptr();
        auto callback_obj =
            std::make_unique<c10::SafePyObject>(obj, getPyInterpreter());
        handle.setReportErrorCallback_(std::move(callback_obj));
      });

  m.def(
      "_dispatch_is_main_interpreter", []() { return isMainPyInterpreter(); });
  m.def("_dispatch_pystub", [](const char* name, const char* overload) {
    return c10::Dispatcher::singleton().getAbstractImplPyStub(
        c10::OperatorName(name, overload));
  });

  m.def("_replace_", [](const at::Tensor& a, const at::Tensor& b) {
    return at::functionalization::impl::replace_(a, b);
  });
  m.def("_propagate_xla_data", [](const at::Tensor& a, const at::Tensor& b) {
    at::functionalization::impl::propagate_xla_data(a, b);
  });
  m.def("_commit_update", [](const at::Tensor& a) {
    return at::functionalization::impl::commit_update(a);
  });
  m.def("_unsafe_reset_storage", [](const at::Tensor& a) {
    return at::functionalization::impl::unsafe_reset_storage(a);
  });

  m.def("_dispatch_key_for_device", [](const std::string& device_type) {
    auto device = c10::Device(device_type);
    TORCH_CHECK(
        !device.has_index(),
        "Expected device_type string to not have a device index; got ",
        device_type);
    return c10::toString(
        c10::computeDispatchKey(c10::nullopt, c10::nullopt, device));
  });

  m.def("_are_functorch_transforms_active", []() {
    auto include_set = c10::impl::tls_local_dispatch_key_set().included_;
    return (
        include_set.has(c10::DispatchKey::FuncTorchDynamicLayerFrontMode) ||
        include_set.has(c10::DispatchKey::FuncTorchDynamicLayerBackMode));
  });

<<<<<<< HEAD
  m.def(
      "_get_singleton_int",
      [](int64_t data,
         int64_t coeff,
         const at::Tensor& values,
         int64_t sum_offsets) {
        return c10::SymInt(
            c10::SymNode(c10::make_intrusive<c10::SingletonSymNodeImpl>(
                data, coeff, values, sum_offsets)));
      });

  m.def("_set_global_singleton_dummy", [](const at::Tensor& dummy) {
    return at::set_global_singleton_dummy(dummy);
=======
  m.def("_get_nested_int", [](int64_t data, int64_t coeff) {
    return c10::SymInt(c10::SymNode(
        c10::make_intrusive<c10::NestedIntSymNodeImpl>(data, coeff)));
>>>>>>> 950b4843
  });

  m.def("_get_constant_bool_symnode", [](int64_t data) {
    return c10::SymNode(
        c10::make_intrusive<c10::ConstantSymNodeImpl<bool>>(data));
  });

  m.def("_non_sym_sizes", [](const at::Tensor& a) {
    return a.sizes(); // NB: NOT sym_size
  });

  using c10::impl::TorchDispatchModeKey;
  py::enum_<TorchDispatchModeKey>(m, "_TorchDispatchModeKey")
      .value("FUNCTIONAL", TorchDispatchModeKey::FUNCTIONAL)
      .value("PROXY", TorchDispatchModeKey::PROXY)
      .value("FAKE", TorchDispatchModeKey::FAKE);
}

// TODO: dedupe with the kernel
void python_op_registration_trampoline_impl(
    const c10::OperatorHandle& op,
    c10::DispatchKey key,
    torch::jit::Stack* stack) {
  auto arguments = torch::jit::pop(*stack, op.schema().arguments().size());
  py::gil_scoped_acquire g;
  auto args_kwargs = parseIValuesToPyArgsKwargs(op, arguments);
  const auto& func = python_registrations_[op.operator_name()][key];
  TORCH_INTERNAL_ASSERT(func != nullptr);
  auto* pyobj = func->ptr(getPyInterpreter());
  TORCH_INTERNAL_ASSERT(pyobj != nullptr);
  auto obj = py::reinterpret_steal<py::object>(
      PyObject_Call(pyobj, args_kwargs.first.ptr(), args_kwargs.second.ptr()));
  if (!obj) {
    throw python_error();
  }
  pushPyOutToStack(op, stack, obj, "PythonKernelHolder");
}

} // namespace dispatch
} // namespace impl
} // namespace torch<|MERGE_RESOLUTION|>--- conflicted
+++ resolved
@@ -7,7 +7,6 @@
 #include <ATen/TensorSubclassLikeUtils.h>
 #include <ATen/core/NestedIntSymNodeImpl.h>
 #include <ATen/core/PythonOpRegistrationTrampoline.h>
-#include <ATen/core/SingletonSymNodeImpl.h>
 #include <ATen/core/dispatch/Dispatcher.h>
 
 #include <ATen/functorch/BatchedTensorImpl.h>
@@ -824,25 +823,9 @@
         include_set.has(c10::DispatchKey::FuncTorchDynamicLayerBackMode));
   });
 
-<<<<<<< HEAD
-  m.def(
-      "_get_singleton_int",
-      [](int64_t data,
-         int64_t coeff,
-         const at::Tensor& values,
-         int64_t sum_offsets) {
-        return c10::SymInt(
-            c10::SymNode(c10::make_intrusive<c10::SingletonSymNodeImpl>(
-                data, coeff, values, sum_offsets)));
-      });
-
-  m.def("_set_global_singleton_dummy", [](const at::Tensor& dummy) {
-    return at::set_global_singleton_dummy(dummy);
-=======
   m.def("_get_nested_int", [](int64_t data, int64_t coeff) {
     return c10::SymInt(c10::SymNode(
         c10::make_intrusive<c10::NestedIntSymNodeImpl>(data, coeff)));
->>>>>>> 950b4843
   });
 
   m.def("_get_constant_bool_symnode", [](int64_t data) {
