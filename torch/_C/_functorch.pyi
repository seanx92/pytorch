from enum import Enum
from typing import Optional, Tuple

from torch import Tensor

# Defined in torch/csrc/functorch/init.cpp

def _set_dynamic_layer_keys_included(included: bool) -> None: ...
def get_unwrapped(tensor: Tensor) -> Tensor: ...
def is_batchedtensor(tensor: Tensor) -> bool: ...
def is_functionaltensor(tensor: Tensor) -> bool: ...
def is_functorch_wrapped_tensor(tensor: Tensor) -> bool: ...
def is_gradtrackingtensor(tensor: Tensor) -> bool: ...
def is_legacy_batchedtensor(tensor: Tensor) -> bool: ...
def maybe_get_bdim(tensor: Tensor) -> int: ...
def maybe_get_level(tensor: Tensor) -> int: ...
def maybe_current_level() -> Optional[int]: ...
def unwrap_if_dead(tensor: Tensor) -> Tensor: ...
def _unwrap_for_grad(tensor: Tensor, level: int) -> Tensor: ...
def _wrap_for_grad(tensor: Tensor, level: int) -> Tensor: ...
def _unwrap_batched(tensor: Tensor, level: int) -> Tuple[Tensor, Optional[int]]: ...
def current_level() -> int: ...
def count_jvp_interpreters() -> int: ...
def _add_batch_dim(tensor: Tensor, bdim: int, level: int) -> Tensor: ...
def set_single_level_autograd_function_allowed(allowed: bool) -> None: ...
def get_single_level_autograd_function_allowed() -> bool: ...
def _unwrap_functional_tensor(tensor: Tensor, reapply_views: bool) -> Tensor: ...
def _wrap_functional_tensor(tensor: Tensor, level: int) -> Tensor: ...
def _vmap_increment_nesting(batch_size: int, randomness: str) -> int: ...
def _vmap_decrement_nesting() -> int: ...
def _grad_increment_nesting() -> int: ...
def _grad_decrement_nesting() -> int: ...
<<<<<<< HEAD
=======
def _jvp_increment_nesting() -> int: ...
def _jvp_decrement_nesting() -> int: ...
>>>>>>> 22ba180e

# Defined in aten/src/ATen/functorch/Interpreter.h
class TransformType(Enum):
    Torch: TransformType = ...
    Vmap: TransformType = ...
    Grad: TransformType = ...
    Jvp: TransformType = ...
    Functionalize: TransformType = ...

class RandomnessType(Enum):
    Error: TransformType = ...
    Same: TransformType = ...
    Different: TransformType = ...

class CInterpreter:
    def key(self) -> TransformType: ...
    def level(self) -> int: ...

class CGradInterpreterPtr:
    def __init__(self, interpreter: CInterpreter): ...
    def lift(self, Tensor) -> Tensor: ...
    def prevGradMode(self) -> bool: ...

class CJvpInterpreterPtr:
    def __init__(self, interpreter: CInterpreter): ...
    def lift(self, Tensor) -> Tensor: ...
    def prevFwdGradMode(self) -> bool: ...

class CFunctionalizeInterpreterPtr:
    def __init__(self, interpreter: CInterpreter): ...
    def key(self) -> TransformType: ...
    def level(self) -> int: ...
    def functionalizeAddBackViews(self) -> bool: ...

class CVmapInterpreterPtr:
    def __init__(self, interpreter: CInterpreter): ...
    def key(self) -> TransformType: ...
    def level(self) -> int: ...
    def batchSize(self) -> int: ...
    def randomness(self) -> RandomnessType: ...

class DynamicLayer: ...

def get_interpreter_stack() -> list[CInterpreter]: ...
def peek_interpreter_stack() -> CInterpreter: ...
def pop_dynamic_layer_stack() -> DynamicLayer: ...
def push_dynamic_layer_stack(dl: DynamicLayer) -> int: ...<|MERGE_RESOLUTION|>--- conflicted
+++ resolved
@@ -30,11 +30,8 @@
 def _vmap_decrement_nesting() -> int: ...
 def _grad_increment_nesting() -> int: ...
 def _grad_decrement_nesting() -> int: ...
-<<<<<<< HEAD
-=======
 def _jvp_increment_nesting() -> int: ...
 def _jvp_decrement_nesting() -> int: ...
->>>>>>> 22ba180e
 
 # Defined in aten/src/ATen/functorch/Interpreter.h
 class TransformType(Enum):
