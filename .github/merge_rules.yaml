- name: ONNX exporter
  patterns:
  - .ci/caffe2/*
  - .ci/onnx/*
  - .ci/docker/common/install_onnx.sh
  - aten/src/ATen/core/interned_strings.h
  - benchmarks/dynamo/**
  - docs/source/onnx.rst
  - docs/source/onnx*
  - docs/source/scripts/onnx/**
  - docs/source/_static/img/onnx/**
  - scripts/onnx/**
  - test/onnx/**
  - test/onnx_caffe2/**
  - tools/onnx/**
  - torch/_dynamo/backends/onnxrt.py
  - torch/_C/__init__.pyi.in
  - torch/_C/_onnx.pyi
  - torch/_logging/**
  - torch/csrc/jit/passes/onnx.*
  - torch/csrc/jit/passes/onnx/**
  - torch/csrc/jit/serialization/export.*
  - torch/csrc/jit/serialization/onnx.*
  - torch/csrc/onnx/**
  - torch/onnx/**
  - torch/testing/_internal/common_methods_invocations.py
  - third_party/onnx
  - caffe2/python/onnx/**
  approved_by:
  - BowenBao
  - abock
  - justinchuby
  - shubhambhokare1
  - thiagocrepaldi
  - titaiwangms
  - wschin
  mandatory_checks_name:
  - EasyCLA
  - Lint
  - pull

- name: NVFuser
  patterns:
  - test/test_jit_cuda_fuser.py
  - torch/csrc/jit/codegen/fuser/cuda/**
  - torch/csrc/jit/codegen/cuda/**
  - benchmarks/cpp/nvfuser/**
  approved_by:
  - csarofeen
  - ngimel
  - jjsjann123
  - kevinstephano
  - ptrblck
  mandatory_checks_name:
  - EasyCLA
  - Lint
  - pull

- name: OSS CI
  patterns:
  - .github/**
  - .circleci/**
  - .ci/**
  - scripts/**
  - tools/**
  approved_by:
  - alband
  - dagitses
  - pytorch/pytorch-dev-infra
  mandatory_checks_name:
  - EasyCLA
  - Lint
  - pull

- name: OSS CI / pytorchbot
  patterns:
  - .github/ci_commit_pins/audio.txt
  - .github/ci_commit_pins/vision.txt
  - .github/ci_commit_pins/torchdynamo.txt
  - .ci/docker/ci_commit_pins/triton.txt
  approved_by:
  - pytorchbot
  ignore_flaky_failures: false
  mandatory_checks_name:
  - EasyCLA
  - Lint
  - pull
  - inductor

- name: OSS CI /pytorchbot / Executorch
  patterns:
  - .ci/docker/ci_commit_pins/executorch.txt
  approved_by:
  - pytorchbot
  ignore_flaky_failures: false
  mandatory_checks_name:
  - EasyCLA
  - Lint
  - pull / linux-jammy-py3-clang12-executorch / build
  - pull / linux-jammy-py3-clang12-executorch / test (executorch, 1, 1, linux.2xlarge)

- name: OSS CI / pytorchbot / XLA
  patterns:
  - .github/ci_commit_pins/xla.txt
  approved_by:
  - pytorchbot
  ignore_flaky_failures: false
  mandatory_checks_name:
  - EasyCLA
  - Lint
  - pull / linux-focal-py3_8-clang9-xla / build
  - pull / linux-focal-py3_8-clang9-xla / test (xla, 1, 1, linux.12xlarge)

- name: Documentation
  patterns:
  - docs/**
  - torch/*docs.py
  approved_by:
  - svekars
  mandatory_checks_name:
  - EasyCLA
  - Lint
  - pull

- name: Mobile
  patterns:
  - ios/**
  - android/**
  - test/mobile/**
  approved_by:
  - linbinyu
  - IvanKobzarev
  - dreiss
  - raziel
  mandatory_checks_name:
  - EasyCLA
  - Lint
  - pull

- name: PrimTorch
  patterns:
  - torch/_meta_registrations.py
  - torch/_decomp/**
  - torch/_refs/**
  - torch/_prims/**
  - torch/_prims_common/**
  approved_by:
  - nkaretnikov
  mandatory_checks_name:
  - EasyCLA
  - Lint
  - pull

- name: Linear Algebra
  patterns:
  - aten/src/ATen/native/cuda/linalg/**
  - aten/src/ATen/LinalgBackend.h
  - aten/src/ATen/native/**LinearAlgebra*
  - docs/source/linalg.rst
  - torch/linalg/**
  - torch/_linalg_utils.py
  - torch/**python_linalg_functions.*
  - torch/**linalg.h
  - tools/autograd/templates/python_linalg_functions.cpp
  - test/test_linalg.py
  approved_by:
  - mruberry
  - lezcano
  - IvanYashchuk
  mandatory_checks_name:
  - EasyCLA
  - Lint
  - pull

- name: FFT
  patterns:
  - aten/src/ATen/native/cuda/*FFT*.h
  - aten/src/ATen/native/SpectralOps.cpp
  - aten/src/ATen/native/mkl/SpectralOps.cpp
  - aten/src/ATen/native/cuda/SpectralOps.*
  - docs/source/fft.rst
  - torch/fft/**
  - torch/csrc/api/include/torch/fft.h
  - torch/**python_fft_functions.*
  - tools/autograd/templates/python_fft_functions.cpp
  - test/cpp/api/fft.cpp
  approved_by:
  - mruberry
  - peterbell10
  mandatory_checks_name:
  - EasyCLA
  - Lint
  - pull

- name: Sparse
  patterns:
  - benchmarks/sparse
  - c10/util/sparse_bitset.h
  - docs/source/sparse.rst
  - torch/**sparse/**
  - torch/**sparse*
  - torch/optim/sparse*
  - torch/ao/nn/sparse/**
  - torch/utils/benchmark/**sparse*
  - aten/src/ATen/native/ao_sparse/**
  - aten/src/ATen/native/sparse/**
  - aten/src/ATen/**Sparse*
  - aten/src/ATen/*Sparse*
  - torch/_masked/**
  - test/*_masked*
  - test/**sparse*
  approved_by:
  - nikitaved
  - cpuhrsch
  - pearu
  - IvanYashchuk
  mandatory_checks_name:
  - EasyCLA
  - Lint
  - pull

- name: MPS
  patterns:
  - test/test_mps.py
  - aten/src/ATen/native/native_functions.yaml
  - aten/src/ATen/mps/**
  - aten/src/ATen/native/mps/**
  approved_by:
  - kulinseth
  - alband
  - malfet
  - razarmehr
  - DenisVieriu97
  mandatory_checks_name:
  - EasyCLA
  - Lint
  - pull

- name: XPU ATen
  patterns:
  - aten/src/ATen/xpu/**
  - c10/xpu/**
<<<<<<< HEAD
=======
  - torch/csrc/xpu/**
  - torch/xpu/**
  - test/xpu/**
>>>>>>> b279034e
  - third_party/xpu.txt
  approved_by:
  - EikanWang
  - jgong5
  - gujinghui
  mandatory_checks_name:
  - EasyCLA
  - Lint
  - pull

- name: Distributions
  patterns:
  - torch/distributions/**
  - test/distributions/**
  approved_by:
  - fritzo
  - neerajprad
  - alicanb
  mandatory_checks_name:
  - EasyCLA
  - Lint
  - pull

- name: Distributed
  patterns:
  - docs/source/pipeline.rst
  - docs/source/distributed*
  - docs/source/rpc.rst
  - docs/source/rpc/**
  - docs/source/_static/img/rpc*
  - docs/source/_static/img/*distributed*
  - docs/source/elastic/**
  - benchmarks/distributed/**
  - torch/distributed/**
  - torch/nn/parallel/distributed*
  - torch/_C/_distributed*
  - torch/csrc/distributed/**
  - torch/testing/_internal/distributed/**
  - test/distributed/**
  - test/cpp/dist_autograd/**
  - test/cpp/rpc/**
  approved_by:
  - mrshenli
  - pritamdamania87
  - zhaojuanmao
  - rohan-varma
  - wanchaol
  - fduwjj
  - H-Huang
  - kwen2501
  - XilunWu
  - wz337
  - awgu
  - fegin
  - kurman
  - LucasLLC
  - sanketpurandare
  - shuqiangzhang
  - tianyu-l
  - kiukchung
  - d4l3k
  - shuqiangzhang
  - weifengpy
  mandatory_checks_name:
  - EasyCLA
  - Lint
  - pull

- name: IDEEP
  patterns:
  - third_party/ideep
  - caffe2/ideep/**
  - caffe2/python/ideep/**
  - cmake/Modules/FindMKLDNN.cmake
  - third_party/mkl-dnn.BUILD
  approved_by:
  - XiaobingSuper
  - jgong5
  - mingfeima
  mandatory_checks_name:
  - EasyCLA
  - Lint
  - pull

- name: oneDNN graph
  patterns:
  - torch/csrc/jit/codegen/onednn/**
  - test/test_jit_llga_fuser.py
  approved_by:
  - sanchitintel
  - chunyuan-w
  - jgong5
  mandatory_checks_name:
  - EasyCLA
  - Lint
  - pull

- name: CPU ATen backend
  patterns:
  - aten/src/ATen/cpu/**
  - aten/src/ATen/native/cpu/**
  - aten/src/ATen/native/quantized/cpu/**
  - aten/src/ATen/native/Convolution*.cpp
  - aten/src/ATen/native/mkldnn/**
  - test/test_mkl*.py
  approved_by:
  - mingfeima
  - XiaobingSuper
  - jgong5
  - vfdev-5
  - leslie-fang-intel
  mandatory_checks_name:
  - EasyCLA
  - Lint
  - pull

- name: CPU frontend
  patterns:
  - torch/cpu/**
  - torch/utils/mkldnn.py
  - test/test_mkldnn.py
  approved_by:
  - leslie-fang-intel
  - jgong5
  mandatory_checks_name:
  - EasyCLA
  - Lint
  - pull

- name: CPU inductor
  patterns:
  - torch/_inductor/fx_passes/mkldnn_fusion.py
  - torch/_inductor/fx_passes/quantization.py
  - torch/_inductor/codegen/cpp.py
  - test/inductor/test_mkldnn_pattern_matcher.py
  - test/inductor/test_cpu_repo.py
  - test/inductor/test_cpu_cpp_wrapper.py
  - aten/src/ATen/native/quantized/cpu/**
  - test/quantization/core/test_quantized_op.py
  - torch/ao/quantization/quantizer/x86_inductor_quantizer.py
  - test/quantization/pt2e/test_x86inductor_quantizer.py
  approved_by:
  - leslie-fang-intel
  - jgong5
  - EikanWang
  mandatory_checks_name:
  - EasyCLA
  - Lint
  - pull

- name: Autocast
  patterns:
  - torch/amp/**
  - aten/src/ATen/autocast_mode.*
  - torch/csrc/jit/passes/autocast.cpp
  - test/test_autocast.py
  - torch/testing/_internal/autocast_test_lists.py
  approved_by:
  - leslie-fang-intel
  - jgong5
  mandatory_checks_name:
  - EasyCLA
  - Lint
  - pull

- name: NNC
  patterns:
  - torch/csrc/jit/tensorexpr/**
  approved_by:
  - EikanWang
  - jgong5
  mandatory_checks_name:
  - EasyCLA
  - Lint
  - pull

- name: Lazy Tensor
  patterns:
  - torch/csrc/lazy/**
  - test/cpp/lazy/**
  - test/lazy/**
  - torchgen/api/lazy.py
  - torchgen/dest/lazy_ir.py
  - torchgen/dest/lazy_ts_lowering.py
  - torchgen/gen_lazy_tensor.py
  - aten/src/ATen/native/ts_native_functions.yaml
  - .github/ci_commit_pins/xla.txt
  approved_by:
  - alanwaketan
  - JackCaoG
  mandatory_checks_name:
  - EasyCLA
  - Lint
  - pull

- name: functorch
  patterns:
  - functorch/**
  - test/functorch/**
  - torch/_C/__init__.pyi.in
  - torch/__init__.py
  - torch/csrc/functorch/**
  - torch/_functorch/**
  - torch/func/**
  - aten/src/ATen/functorch/**
  - docs/source/func**
  - '**vmap**'
  - '**functorch**'
  - '**pytree**'
  approved_by:
  - kshitij12345
  - srossross
  - chillee
  - zou3519
  mandatory_checks_name:
  - EasyCLA
  - Lint
  - pull

- name: ROCm
  patterns:
  - '**rocm**'
  - '**hip**'
  approved_by:
  - jeffdaily
  mandatory_checks_name:
  - EasyCLA
  - Lint
  - pull

- name: superuser
  patterns:
  - '*'
  approved_by:
  - pytorch/metamates
  mandatory_checks_name:
  - EasyCLA
  - Lint
  - pull

- name: Core Reviewers
  patterns:
  - '*'
  approved_by:
  - mruberry
  - lezcano
  - Skylion007
  - ngimel
  - peterbell10
  mandatory_checks_name:
  - EasyCLA
  - Lint
  - pull

- name: Core Maintainers
  patterns:
  - '*'
  approved_by:
  - soumith
  - gchanan
  - ezyang
  - dzhulgakov
  - malfet
  mandatory_checks_name:
  - EasyCLA
  - Lint
  - pull<|MERGE_RESOLUTION|>--- conflicted
+++ resolved
@@ -240,12 +240,9 @@
   patterns:
   - aten/src/ATen/xpu/**
   - c10/xpu/**
-<<<<<<< HEAD
-=======
   - torch/csrc/xpu/**
   - torch/xpu/**
   - test/xpu/**
->>>>>>> b279034e
   - third_party/xpu.txt
   approved_by:
   - EikanWang
