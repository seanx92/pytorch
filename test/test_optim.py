# Owner(s): ["module: optimizer"]
import functools
import math
import tempfile
from typing import Any, Dict, Tuple
import unittest
from copy import deepcopy

import torch
from torch.optim import Optimizer, SGD
from torch.optim.optimizer import register_optimizer_step_pre_hook, register_optimizer_step_post_hook
from optim.test_optim import TestOptim, TestDifferentiableOptimizer  # noqa: F401
from optim.test_lrscheduler import TestLRScheduler  # noqa: F401
from optim.test_swa_utils import TestSWAUtils  # noqa: F401
from torch.nn import Parameter
from torch.testing._internal.common_cuda import TEST_MULTIGPU
from torch.testing._internal.common_optimizers import (
    optim_db, optims, OptimizerErrorEnum, _get_optim_inputs_including_global_cliquey_kwargs, TensorTracker)
from torch.testing._internal.common_device_type import (
    instantiate_device_type_tests, largeTensorTest, onlyCPU, onlyCUDA, skipMPS)
from torch.testing._internal.common_utils import markDynamoStrictTest, parametrize, run_tests, TestCase


FP16_REDUCED_PRECISION = {'atol': 1e-5, 'rtol': 1e-4}


def rosenbrock(tensor):
    assert tensor.size() == torch.Size([2]), f"Requires tensor with 2 scalars but got {tensor.size()}"
    x, y = tensor
    return (1 - x) ** 2 + 100 * (y - x**2) ** 2

@markDynamoStrictTest
class TestOptimRenewed(TestCase):

    @onlyCPU
    @optims(optim_db)
    def test_optim_infos_do_not_specify_global_cliquey_kwargs(self, device, dtype, optim_info):
        global_cliquey_flags = ["foreach", "fused", "differentiable"]
        for optim_input in optim_info.optim_inputs_func(device=device):
            self.assertFalse(any(f for f in global_cliquey_flags if f in optim_input.kwargs))


    @optims([optim for optim in optim_db if optim.optim_error_inputs_func is not None])
    def test_errors(self, device, dtype, optim_info):
        optim_cls = optim_info.optim_cls
        error_inputs = optim_info.optim_error_inputs_func(device=device, dtype=dtype)

        for error_input in error_inputs:
            optim_input = error_input.optimizer_error_input
            params, kwargs = optim_input.params, optim_input.kwargs
            if error_input.error_on == OptimizerErrorEnum.CONSTRUCTION_ERROR:
                if issubclass(error_input.error_type, Warning):
                    with self.assertWarnsRegex(error_input.error_type, error_input.error_regex):
                        optim_cls(params, **kwargs)
                else:
                    with self.assertRaisesRegex(error_input.error_type, error_input.error_regex):
                        optim_cls(params, **kwargs)
            elif error_input.error_on == OptimizerErrorEnum.STEP_ERROR:
                optim = optim_cls(params, **kwargs)
                if issubclass(error_input.error_type, Warning):
                    with self.assertWarnsRegex(error_input.error_type, error_input.error_regex):
                        optim.step()
                else:
                    with self.assertRaisesRegex(error_input.error_type, error_input.error_regex):
                        optim.step()
            else:
                raise NotImplementedError(f"Unknown error type {error_input.error_on}")


    @parametrize("contiguous", [True, False])
    @optims(optim_db, dtypes=[torch.float32])
    def test_forloop_goes_right_direction(self, device, dtype, optim_info, contiguous):
        optim_cls = optim_info.optim_cls
        optim_inputs = optim_info.optim_inputs_func(device=device)
        for optim_input in optim_inputs:
            if "foreach" in optim_info.supported_impls:
                optim_input.kwargs["foreach"] = False  # force forloop
            if contiguous:
                weight = Parameter(torch.randn((10, 5), device=device, dtype=dtype))
                bias = Parameter(torch.randn((10), device=device, dtype=dtype))
            else:
                weight = Parameter(torch.randn((10, 5, 2), device=device, dtype=dtype)[..., 0])
                bias = Parameter(torch.randn((10, 2), device=device, dtype=dtype)[..., 0])
            input = torch.randn(5, device=device, dtype=dtype)

            optimizer = optim_cls([weight, bias], **optim_input.kwargs)

            def closure():
                optimizer.zero_grad()
                loss = (weight.mv(input) + bias).pow(2).sum()
                loss.backward()
                if optim_info.only_supports_sparse_grads:
                    # For this test, we naively convert the Tensor layout, which we know does
                    # NOT represent the expected use case for optims like SparseAdam!
                    weight.grad = weight.grad.to_sparse()
                    bias.grad = bias.grad.to_sparse()
                return loss

            initial_value = closure().item()
            for _ in range(20):
                optimizer.step(closure)

            if optim_input.kwargs.get("maximize", False):
                self.assertGreater(closure().item(), initial_value)
            else:
                self.assertLess(closure().item(), initial_value)


    @onlyCUDA
    @unittest.skipIf(not TEST_MULTIGPU, "only one GPU detected")
    @optims(optim_db, dtypes=[torch.float32])
    def test_forloop_goes_right_direction_multigpu(self, device, dtype, optim_info):
        optim_cls = optim_info.optim_cls
        optim_inputs = optim_info.optim_inputs_func(device=device)
        for optim_input in optim_inputs:
            if "foreach" in optim_info.supported_impls:
                optim_input.kwargs["foreach"] = False  # force forloop

            weight = Parameter(torch.randn((10, 5), device="cuda:0", dtype=dtype))
            bias = Parameter(torch.randn((10), device="cuda:1", dtype=dtype))
            input = torch.randn(5, device="cuda:0", dtype=dtype)
            optimizer = optim_cls([weight, bias], **optim_input.kwargs)

            def closure():
                optimizer.zero_grad()
                loss = (weight.mv(input).cuda(1) + bias).pow(2).sum()
                loss.backward()
                if optim_info.only_supports_sparse_grads:
                    # For this test, we naively convert the Tensor layout, which we know does
                    # NOT represent the expected use case for optims like SparseAdam!
                    weight.grad = weight.grad.to_sparse()
                    bias.grad = bias.grad.to_sparse()
                return loss

            initial_value = closure().item()
            for _ in range(20):
                optimizer.step(closure)

            if optim_input.kwargs.get("maximize", False):
                self.assertGreater(closure().item(), initial_value)
            else:
                self.assertLess(closure().item(), initial_value)


    @skipMPS
    @optims([o for o in optim_db if o.supports_complex], dtypes=[torch.complex64])
    def test_complex(self, device, dtype, optim_info):
        optim_cls = optim_info.optim_cls
        # Skip differentiable testing for now, see https://github.com/pytorch/pytorch/issues/116490
        # Also skip fused, since our fused kernels do not support complex
        all_optim_inputs = _get_optim_inputs_including_global_cliquey_kwargs(
            device, dtype, optim_info, skip=("differentiable", "fused"))
        for optim_input in all_optim_inputs:
            # Last param is intentionally real to test that we can mix real and complex
            complex_params = [
                torch.randn(10, 5, device=device, dtype=dtype, requires_grad=True),
                torch.randn(10, device=device, dtype=dtype, requires_grad=True),
                torch.randn(10, 5, device=device, dtype=torch.float32, requires_grad=True),
            ]
            real_params = [
                (
                    torch.view_as_real(param).detach().clone().requires_grad_()
                    if param.is_complex()
                    else param.detach().clone().requires_grad_()
                )
                for param in complex_params
            ]

            complex_optimizer = optim_cls(complex_params, **optim_input.kwargs)
            real_optimizer = optim_cls(real_params, **optim_input.kwargs)
            real_steps = []
            complex_steps = []
            grads_losses = []

            def real_closure():
                for param in real_params:
                    grad = torch.randn_like(param)
                    param.grad = grad
                    real_steps.append(param.detach().clone())
                    grads_losses.append(grad.clone())
                loss = torch.randn(1)
                grads_losses.append(loss.clone())
                return loss

            def complex_closure():
                for param in complex_params:
                    if torch.is_complex(param):
                        grad = torch.view_as_complex(grads_losses.pop(0))
                        complex_steps.append(torch.view_as_real_copy(param.detach()))
                    else:
                        grad = grads_losses.pop(0)
                        complex_steps.append(param.detach().clone())
                    param.grad = grad
                return grads_losses.pop(0)

            for _ in range(3):
                if optim_info.step_requires_closure:
                    # LBFGS, for example, requires closure and calls it internally
                    real_optimizer.step(real_closure)
                    complex_optimizer.step(complex_closure)
                else:
                    # For other optimizers, we call closure explicitly to set the gradients
                    real_closure()
                    complex_closure()
                    real_optimizer.step()
                    complex_optimizer.step()

            # Final Parameters should be the same
            complex_params_asreal = [torch.view_as_real(param) if param.is_complex() else param for param in complex_params]
            self.assertEqual(real_params, complex_params_asreal)

            # All intermediate steps should also be the same
            # also checks steps taken within for example a line search
            self.assertEqual(complex_steps, real_steps)


    @skipMPS
    @optims([o for o in optim_db if o.supports_complex], dtypes=[torch.complex64])
    def test_complex_2d(self, device, dtype, optim_info):
        optim_cls = optim_info.optim_cls
        # Skip differentiable testing for now, see https://github.com/pytorch/pytorch/issues/116490
        # Also skip fused, since our fused kernels do not support complex
        all_optim_inputs = _get_optim_inputs_including_global_cliquey_kwargs(
            device, dtype, optim_info, skip=("differentiable", "fused"))
        for optim_input in all_optim_inputs:
            if optim_info.step_requires_closure:
                # Why? The way we implement complex is by turning complex params into view_as_real
                # alternatives. For example, an size (M,N) tensor will become (M,N,2). In this test,
                # we break apart a tensor into its real and imaginary parts, which would be 2x(M,N).
                # For other pointwise optimizers, this distinction is trivial, but for LBFGS where
                # there are reductions across all parameters (and all the grads get flattened into
                # one long Tensor), this ordering matters. Why? Reductions (like sum) are NOT
                # commutative, i.e., a + b + c != a + c + b in computers. Thus, we add a seed here
                # to control the discrepancy that will happen with LBFGS. Note that in test_complex
                # above, there is no need for a seed nor for increased tolerance, because results
                # should be bitwise equivalent.
                torch.manual_seed(2024)

            a1 = torch.randn(2, device=device, dtype=dtype, requires_grad=True)
            a1_real = a1.real.clone().detach()
            a1_imag = a1.imag.clone().detach()
            a1_real.requires_grad_()
            a1_imag.requires_grad_()
            optim1 = optim_cls([a1], **optim_input.kwargs)
            optim2 = optim_cls([a1_real, a1_imag], **optim_input.kwargs)

            a1_reals = TensorTracker()
            a1_imags = TensorTracker()
            a1_grad_reals = TensorTracker()
            a1_grad_imags = TensorTracker()
            losses = TensorTracker()

            def closure1():
                optim1.zero_grad()
                loss = rosenbrock(a1).abs()
                loss.backward()

                # Track clones to best test accuracy
                a1_reals.add(a1.real)
                a1_imags.add(a1.imag)
                a1_grad_reals.add(a1.grad.real)
                a1_grad_imags.add(a1.grad.imag)

                losses.add(loss)

                return loss

            def closure2():
                optim2.zero_grad()
                a1_reals.pop_check_set(a1_real, self)
                a1_imags.pop_check_set(a1_imag, self)
                a2 = torch.complex(a1_real, a1_imag)
                loss = rosenbrock(a2).abs()
                losses.pop_check_set(loss, self)
                loss.backward()
                a1_grad_reals.pop_check_set(a1_real.grad, self)
                a1_grad_imags.pop_check_set(a1_imag.grad, self)
                return loss


            for _ in range(3):
                if optim_info.step_requires_closure:
                    # LBFGS, for example, requires closure and calls it internally
                    optim1.step(closure1)
                    optim2.step(closure2)
                else:
                    closure1()
                    closure2()
                    optim1.step()
                    optim2.step()

                self.assertEqual(a1.real, a1_real)
                self.assertEqual(a1.imag, a1_imag)

            self.assertTrue(a1_reals.all_popped())
            self.assertTrue(a1_imags.all_popped())
            self.assertTrue(a1_grad_reals.all_popped())
            self.assertTrue(a1_grad_imags.all_popped())
            self.assertTrue(losses.all_popped())


    def _test_derived_optimizers(self, device, dtype, optim_info, flag, reduced_precision=False, assert_step_dtype=None):
        """
        Given a flag 'fused' or 'foreach', test for parity of optimizer state
        and updated parameters between when the flag is set to True and False
        for provided optimizer configurations.
        """
        assert flag in ("foreach", "fused")

        # why 7? iteration 7 is where we start to see differences for RAdam
        # params interacting with the small eps value, because that's right
        # after rho_t becomes greater than 5 in step 6.
        kIterations = 7

        optim_inputs = optim_info.optim_inputs_func(device=device)
        optim_cls = optim_info.optim_cls
        for optim_input in optim_inputs:
            updated_params, state = [], []
            kwargs = deepcopy(optim_input.kwargs)
            if kwargs.get("capturable", False) and str(device) == "cpu":
                # capturable is not supported on CPU
                continue
            for flag_value in (False, True):
                kwargs[flag] = flag_value
                input = torch.tensor(
                    [0.1, 0.2, 0.3, 0.4, 0.5, 0.6], dtype=dtype, device=device
                ).reshape(3, 2)

                torch.manual_seed(1)
                model = torch.nn.Sequential(
                    torch.nn.Linear(2, 3),
                    torch.nn.Sigmoid(),
                    torch.nn.Linear(3, 1),
                    torch.nn.Sigmoid(),
                )
                model.to(dtype=dtype, device=device)

                # foreach/fused optimizers should be tested with a
                # zero_size tensor as its last param.
                # ref: https://github.com/pytorch/pytorch/issues/100701
                empty_param = torch.empty((), device=device, dtype=dtype, requires_grad=True)
                empty_param.grad = torch.rand_like(empty_param)
                params = list(model.parameters()) + [empty_param]

                optimizer = optim_cls(params, **kwargs)

                for i in range(kIterations):
                    optimizer.zero_grad()

                    # Test that step behaves as expected (a no-op) when grads are set to None
                    if i != 3:
                        output = model(input)
                        loss = output.sum()
                        loss.backward()

                    optimizer.step()

                if assert_step_dtype is not None:
                    p_state = optimizer.state[params[0]]
                    if torch.is_tensor(p_state.get("step", None)):
                        self.assertEqual(p_state["step"].dtype, assert_step_dtype)

                state.append(optimizer.state)
                updated_params.append(model.parameters())

            assert_eq_kwargs = {} if not reduced_precision else FP16_REDUCED_PRECISION

            og_state, new_state = state
            for og_p, new_p in zip(updated_params[0], updated_params[1]):
                self.assertEqual(og_p, new_p, **assert_eq_kwargs)

                # check that optimizer states are the same
                og_p_state = og_state[og_p]
                new_p_state = new_state[new_p]

                for k in og_p_state:
                    self.assertEqual(og_p_state[k], new_p_state[k], **assert_eq_kwargs)


    @skipMPS  # MPS doesn't support torch.float64, see https://github.com/pytorch/pytorch/issues/115350
    @optims([optim for optim in optim_db if "foreach" in optim.supported_impls], dtypes=[torch.float64])
    def test_foreach_matches_forloop(self, device, dtype, optim_info):
        self._test_derived_optimizers(device, dtype, optim_info, "foreach")


    @onlyCUDA
    @unittest.skipIf(not TEST_MULTIGPU, "only one GPU detected")
    @parametrize("impl", ["foreach", "fused"])
    @optims([optim for optim in optim_db if "foreach" in optim.supported_impls or "fused" in optim.supported_impls])
    def test_mixed_device_dtype(self, device, dtype, optim_info, impl):
        """
        Similar in essence to _test_derived_optimizers above. The main difference is that
        _test_derived_optimizers uses model parameters whereas we randomly pass in
        parameters of different dtypes and devices here. We need multiple GPUs (vs just a
        CPU and GPU) because fused adam only works on GPUs. (Thus we only run the tests
        that call into this helper when TEST_MULTIGPU.)
        """
        assert impl in ("foreach", "fused")
        if impl == "foreach" and "foreach" not in optim_info.supported_impls:
            return unittest.skip(f"foreach not supported for {optim_info.optim_cls.__name__}")
        elif impl == "fused" and "fused" not in optim_info.supported_impls:
            return unittest.skip(f"fused not supported for {optim_info.optim_cls.__name__}")

        params = [
            torch.rand(2, 3, dtype=torch.float64, device='cuda:0', requires_grad=True),
            torch.rand(2, 3, dtype=torch.float32, device='cuda:0', requires_grad=True),
            torch.rand(2, 3, dtype=torch.float16, device='cuda:0', requires_grad=True),
            torch.rand(2, 3, dtype=torch.bfloat16, device='cuda:0', requires_grad=True),
            torch.rand(2, 3, dtype=torch.float64, device='cuda:1', requires_grad=True),
            torch.rand(2, 3, dtype=torch.float32, device='cuda:1', requires_grad=True),
            torch.rand(2, 3, dtype=torch.float16, device='cuda:1', requires_grad=True),
            torch.rand(2, 3, dtype=torch.bfloat16, device='cuda:1', requires_grad=True),
            torch.randint(1024, (2, 3), dtype=torch.int64, device='cuda:1', requires_grad=False),
        ]

        for p in params:
            if p.requires_grad:
                p.grad = torch.rand_like(p, device=p.device, dtype=p.dtype)

        kIterations = 7 if impl == "foreach" else 1
        optim_inputs = optim_info.optim_inputs_func(device=device)
        optim_cls = optim_info.optim_cls
        for optim_input in optim_inputs:
            updated_params, state = [], []
            kwargs = deepcopy(optim_input.kwargs)
            if kwargs.get("capturable", False) and str(device) == "cpu" :
                # capturable is not supported on CPU
                continue
            for use_impl in (False, True):
                kwargs[impl] = use_impl
                params_clone = []
                for p in params:
                    p_clone = p.clone().detach()
                    if p.requires_grad:
                        p_clone.requires_grad = True
                        p_clone.grad = p.grad.clone().detach()
                        params_clone.append(p_clone)

                optimizer = optim_cls(params_clone, **kwargs)
                for _ in range(kIterations):
                    optimizer.step()

                state.append(optimizer.state)
                updated_params.append(params_clone)

            og_state, new_state = state
            for og_p, new_p in zip(updated_params[0], updated_params[1]):
                # Increasing the tolerance as we are collating lots of ops together for optimizers and
                # the designated tolerances are for single op only.
                single_rtol, single_atol = torch.testing._comparison.get_tolerances(new_p.dtype, rtol=None, atol=None)
                rtol = 5 * single_rtol
                atol = 5 * single_atol

                self.assertEqual(og_p, new_p, rtol=rtol, atol=atol)

                # check that optimizer states are the same
                og_p_state = og_state[og_p]
                new_p_state = new_state[new_p]

                for k in og_p_state:
                    actual = new_p_state[k]
                    self.assertEqual(og_p_state[k], actual, rtol=rtol, atol=atol)


    @onlyCUDA
    @optims([optim for optim in optim_db if "foreach" in optim.supported_impls], dtypes=[torch.float64])
    def test_set_default_dtype_works_with_foreach(self, device, dtype, optim_info):
        # https://github.com/pytorch/pytorch/issues/110940
        # We coerce step to always be float32 unless the
        # default dtype is higher prec float64
        old_default_dtype = torch.get_default_dtype()
        for default_dtype in [torch.float64, torch.float16]:
            try:
                torch.set_default_dtype(default_dtype)
                self._test_derived_optimizers(
                    device,
                    dtype,
                    optim_info,
                    "foreach",
                    reduced_precision=default_dtype == torch.float16,
                    assert_step_dtype=torch.float64 if default_dtype == torch.float64 else torch.float32,
                )
            finally:
                torch.set_default_dtype(old_default_dtype)



    @onlyCUDA
    @largeTensorTest("72GB", "cuda")
    @optims([optim for optim in optim_db if "foreach" in optim.supported_impls], dtypes=[torch.float16])
    def test_foreach_large_tensor(self, device, dtype, optim_info):
        optim_cls = optim_info.optim_cls
        optim_inputs = optim_info.optim_inputs_func(device=device)
        for optim_input in optim_inputs:
            params = [torch.ones(2 ** 32, device=device, dtype=dtype)]
            params[0].grad = torch.zeros_like(params[0])
            optimizer = optim_cls(params, foreach=True, **optim_input.kwargs)
            optimizer.step()


    @onlyCUDA
    @optims([optim for optim in optim_db if "foreach" in optim.supported_impls], dtypes=[torch.float32])
    def test_peak_memory_foreach(self, device, dtype, optim_info):
        nparams = 10
        optim_inputs = optim_info.optim_inputs_func(device=device)
        optim_cls = optim_info.optim_cls
        for optim_input in optim_inputs:
            kwargs = deepcopy(optim_input.kwargs)
            max_mems = []
            for flag_value in (False, True):
                kwargs["foreach"] = flag_value
                # The 128 is critical here! Our CUDACachingAllocator allocates in blocks of 512,
                # meaning any tensor that occupies <512 bytes of memory will allocate a whole
                # 512 bytes anyway. We use 128 (since datasize would be 4 bytes) so that param
                # is size 512 exactly, making our later calculations for intermediate_size easy.
                param = torch.rand(128, device=device, dtype=dtype)
                params = [torch.rand_like(param) for _ in range(nparams)]

                optimizer = optim_cls(params, **kwargs)

                for p in params:
                    p.grad = torch.rand_like(p)

                optimizer.step()
                import gc
                gc.collect()
                torch.cuda.reset_peak_memory_stats()
                optimizer.step()
                gc.collect()
                max_mems.append(torch.cuda.max_memory_allocated())

            st_max_mem, mt_max_mem = max_mems
            intermediate_size = nparams * param.nelement() * param.element_size()
            nintermediates = 1  # we expect a budget of 1 intermediate most of the time
            if kwargs.get('capturable') or optim_cls.__name__ in ["Adadelta", "ASGD", "RAdam"]:
                # with capturable in Adam(W), we have 2 extra intermediates for the bias_corrections
                # with Adadelta, we have 2 extra for (acc_delta + eps) and (square_avg + eps)
                # ASGD allocates axs, 2x mus, 2x etas, and grads at the same time
                nintermediates = 3
                if optim_cls.__name__ == "NAdam":
                    # with capturable in NAdam, we have 3 extra intermediates for the
                    # bias_correction, mus, and mu_nexts
                    nintermediates = 5

                if optim_cls.__name__ == "RAdam":
                    # RAdam has four intermediates with capturable
                    # num, unrect_step_size, buffer, grouped_grads
                    nintermediates = 4

            elif optim_cls.__name__ in ["NAdam", "Adagrad", "RMSprop"]:
                # NAdam uses two intermediates at the same time (grads & exp_avg_sq_sqrt)
                # Adagrad uses std and grads at the same time
                # RMSprop uses avg and grads
                nintermediates = 2

            self.assertLessEqual(mt_max_mem, st_max_mem + intermediate_size * nintermediates)


    @onlyCUDA
    @optims([optim for optim in optim_db if "fused" in optim.supported_impls], dtypes=[torch.float64])
    def test_fused_matches_forloop(self, device, dtype, optim_info):
        self._test_derived_optimizers(device, dtype, optim_info, "fused")


    @onlyCUDA
    @largeTensorTest("64GB", "cuda")
    @optims([optim for optim in optim_db if "fused" in optim.supported_impls], dtypes=[torch.float16])
    def test_fused_large_tensor(self, device, dtype, optim_info):
        optim_cls = optim_info.optim_cls
        optim_inputs = optim_info.optim_inputs_func(device=device)
        for optim_input in optim_inputs:
            params = [torch.ones(2 ** 32, device=device, dtype=dtype)]
            params[0].grad = torch.zeros_like(params[0])
            optimizer = optim_cls(params, fused=True, **optim_input.kwargs)
            optimizer.step()


    @onlyCUDA
    @parametrize("impl", ["fused", "capturable"])
    @optims([optim for optim in optim_db if "fused" in optim.supported_impls], dtypes=[torch.float32])
    def test_cpu_load_state_dict(self, device, dtype, impl, optim_info):
        # NOTE: This SIMULATES a fused/capturable optimizer with state moved to CPU, issue 103256
        # How do we get there? Users typically create CUDA models on fused optimizers and then
        # store checkpoints on CPU as CUDA memory is limited with torch.load(...map_location="cpu").
        # Since this is a unit test, it is more expedient to simulate what the state_dict
        # would look like, which is basically CPU tensors with fused/capturable flag = True.
        optim_cls = optim_info.optim_cls
        if optim_cls.__name__ == "SGD" and impl == "capturable":
            # Capturable SGD does not exist
            self.skipTest("SGD does not currently support capturable")

        cpu_optim_inputs = optim_info.optim_inputs_func(device="cpu")
        for optim_input in cpu_optim_inputs:
            param = torch.tensor([0.1, 0.2], dtype=dtype, device="cpu")
            optimizer = optim_cls([param], **optim_input.kwargs)
            param.grad = torch.rand_like(param)
            optimizer.step()
            optim_state_dict_cpu = deepcopy(optimizer.state_dict())
            optim_state_dict_cpu["param_groups"][0][impl] = True

            # load
            optim_input.kwargs[impl] = True
            param_cuda = param.clone().detach().to(device="cuda")
            optimizer_cuda = optim_cls([param_cuda], **optim_input.kwargs)
            optimizer_cuda.load_state_dict(optim_state_dict_cpu)
            optimizer_cuda.zero_grad()
            param_cuda.grad = torch.rand_like(param_cuda)
            optimizer_cuda.step()


    @optims(optim_db, dtypes=[torch.float32])
    def test_param_groups_weight_decay(self, device, dtype, optim_info):
        optim_cls = optim_info.optim_cls
        # Skip differentiable testing for now, see https://github.com/pytorch/pytorch/issues/116490
        all_optim_inputs = _get_optim_inputs_including_global_cliquey_kwargs(device, dtype, optim_info, skip=("differentiable",))
        for optim_input in all_optim_inputs:
            weight_kwargs = optim_input.kwargs
            bias_kwargs = deepcopy(optim_input.kwargs)
            bias_kwargs["weight_decay"] = 0.0

            weight = Parameter(torch.randn((10, 5), device=device, dtype=dtype))
            bias = Parameter(torch.randn((10), device=device, dtype=dtype))
            input = torch.randn(5, device=device, dtype=dtype)

            optimizer = optim_cls([dict(params=[weight], **weight_kwargs), dict(params=[bias], **bias_kwargs)])

            loss = (weight.mv(input) + bias).pow(2).sum()
            initial_value = loss.item()
            for _ in range(20):
                optimizer.zero_grad()
                loss = (weight.mv(input) + bias).pow(2).sum()
                loss.backward()
                if optim_info.only_supports_sparse_grads:
                    # For this test, we naively convert the Tensor layout, which we know does
                    # NOT represent the expected use case for optims like SparseAdam!
                    weight.grad = weight.grad.to_sparse()
                    bias.grad = bias.grad.to_sparse()
                optimizer.step()

            # Test that the direction of loss moved appropriately
            if optim_input.kwargs.get("maximize", False):
                self.assertGreater(loss.item(), initial_value)
            else:
                self.assertLess(loss.item(), initial_value)


    @optims(optim_db, dtypes=[torch.float32])
    def test_param_groups_lr(self, device, dtype, optim_info):
        optim_cls = optim_info.optim_cls
        # Skip differentiable testing for now, see https://github.com/pytorch/pytorch/issues/116490
        all_optim_inputs = _get_optim_inputs_including_global_cliquey_kwargs(device, dtype, optim_info, skip=("differentiable",))
        for optim_input in all_optim_inputs:
            # optim_input.kwargs will be the param group kwargs, which should have >0 lr
            if "lr" not in optim_input.kwargs or optim_input.kwargs["lr"] == 0:
                optim_input.kwargs["lr"] = 1e-3
            outer_kwargs = {"lr": 1e-28}
            if optim_cls.__name__ == "Rprop":
                # Allow min step size to be 0
                outer_kwargs["step_sizes"] = (0, 50)

            weight = Parameter(torch.randn((10, 5), device=device, dtype=dtype))
            bias = Parameter(torch.randn((10), device=device, dtype=dtype))
            irrelevant = Parameter(torch.randn(2, device=device, dtype=dtype))
            irrelevant_clone = irrelevant.clone()
            input = torch.randn(5, device=device, dtype=dtype)
            optimizer = optim_cls(
                [dict(params=[weight, bias], **optim_input.kwargs), dict(params=[irrelevant])],
                **outer_kwargs)

            loss = (weight.mv(input) + bias).pow(2).sum()
            initial_value = loss.item()
            for _ in range(20):
                optimizer.zero_grad()
                loss = (weight.mv(input) + bias).pow(2).sum()
                loss.backward()
                irrelevant.grad = torch.rand_like(irrelevant)
                if optim_info.only_supports_sparse_grads:
                    # For this test, we naively convert the Tensor layout, which we know does
                    # NOT represent the expected use case for optims like SparseAdam!
                    weight.grad = weight.grad.to_sparse()
                    bias.grad = bias.grad.to_sparse()
                    irrelevant.grad = irrelevant.grad.to_sparse()
                optimizer.step()

            # Test that the direction of loss moved appropriately
            if optim_input.kwargs.get("maximize", False):
                self.assertGreater(loss.item(), initial_value)
            else:
                self.assertLess(loss.item(), initial_value)

            # Test that irrelevant parameters were not updated since lr was almost 0
            self.assertEqual(irrelevant, irrelevant_clone)


    @optims(optim_db, dtypes=[torch.float32])
    def test_step_is_noop_when_params_have_no_grad(self, device, dtype, optim_info):
        optim_cls = optim_info.optim_cls
        all_optim_inputs = _get_optim_inputs_including_global_cliquey_kwargs(device, dtype, optim_info)
        params = [
            torch.randn(2, 3, requires_grad=False, device=device, dtype=dtype)
            for _ in range(2)]
        old_params = [p.clone().detach() for p in params]

        def closure():
            return torch.tensor([1], device=device, dtype=dtype)

        for optim_input in all_optim_inputs:
            optimizer = optim_cls(params, **optim_input.kwargs)
            optimizer.step(closure)


    @optims(optim_db, dtypes=[torch.float32])
    def test_step_is_noop_for_zero_grads(self, device, dtype, optim_info):
        optim_cls = optim_info.optim_cls
        all_optim_inputs = _get_optim_inputs_including_global_cliquey_kwargs(device, dtype, optim_info)
        param = torch.randn((5, 1), device=device, dtype=dtype, requires_grad=True)
        old_param = param.clone().detach()

        def closure():
            return torch.tensor([1], device=device, dtype=dtype)

        for optim_input in all_optim_inputs:
            kwargs = optim_input.kwargs

            # params will decay even if grads are empty if weight_decay != 0,
            # and capturable doesn't work for CPU tensors
            if kwargs.get("weight_decay", 0) != 0:
                continue

            # AdamW params will be updated regardless of grads due to lr, so make lr smaller
            if optim_cls.__name__ == "AdamW":
                kwargs["lr"] = torch.tensor(1e-5) if isinstance(kwargs.get("lr", 1e-5), torch.Tensor) else 1e-5

            if kwargs.get("differentiable", False):
                params = [param.clone()]
            else:
                params = [param]

            optimizer = optim_cls(params, **kwargs)
            if optim_info.only_supports_sparse_grads:
                # Intentionally construct a multidimensional empty v for the sparse grad
                # Single dim v passes the test while multidim correctly repros the issue
                # https://github.com/pytorch/pytorch/issues/82486
                i = torch.empty((1, 0), device=device, dtype=dtype)
                v = torch.empty((0, 1), device=device, dtype=dtype)
                params[0].grad = torch.sparse_coo_tensor(i, v, (5, 1), device=device, dtype=dtype)
            else:
                params[0].grad = torch.zeros_like(params[0])
            optimizer.step(closure)
            self.assertEqual(old_param, params[0])


    @optims(optim_db, dtypes=[torch.float32])
    def test_optimizer_can_be_printed(self, device, dtype, optim_info):
        optim_cls = optim_info.optim_cls
        all_optim_inputs = _get_optim_inputs_including_global_cliquey_kwargs(device, dtype, optim_info)
        params = [Parameter(torch.randn(2, 3, requires_grad=True, device=device, dtype=dtype)) for _ in range(2)]
        for optim_input in all_optim_inputs:
            optimizer = optim_cls(params, **optim_input.kwargs)
            optimizer.__repr__()


    @optims(optim_db, dtypes=[torch.float32])
    def test_state_dict_deterministic(self, device, dtype, optim_info):
        optim_cls = optim_info.optim_cls

        # Skip differentiable testing for now, see https://github.com/pytorch/pytorch/issues/116490
        all_optim_inputs = _get_optim_inputs_including_global_cliquey_kwargs(device, dtype, optim_info, skip=("differentiable",))
        weight = Parameter(torch.randn(2, 3, requires_grad=True, device=device, dtype=dtype))
        bias = Parameter(torch.randn(2, requires_grad=True, device=device, dtype=dtype))
        input = torch.randn(3, requires_grad=True, device=device, dtype=dtype)
        params = [weight, bias]

        def fwd_bwd(optim, w, b, i):
            optim.zero_grad()
            loss = (w.mv(i) + b).pow(2).sum()
            loss.backward()
            return loss

        for optim_input in all_optim_inputs:
            optimizer = optim_cls(params, **optim_input.kwargs)
            closure = functools.partial(fwd_bwd, optimizer, weight, bias, input)

            # Prime the optimizer
            for _ in range(10):
                optimizer.step(closure)

            # Clone the weights and construct a new optimizer for them
            with torch.no_grad():
                weight_c = Parameter(weight.clone())
                bias_c = Parameter(bias.clone())

            optimizer_c = optim_cls([weight_c, bias_c], **optim_input.kwargs)
            closure_c = functools.partial(fwd_bwd, optimizer_c, weight_c, bias_c, input)

            # Load the state dict from the original optimizer into the new one
            optimizer_c.load_state_dict(deepcopy(optimizer.state_dict()))

            # Run both optimizers in parallel
            for _ in range(10):
                optimizer.step(closure)
                optimizer_c.step(closure_c)
                self.assertEqual(weight, weight_c)
                self.assertEqual(bias, bias_c)

            # Make sure state dict is deterministic with equal (not identical) parameters
            self.assertEqual(optimizer.state_dict(), optimizer_c.state_dict())

            # Make sure repeated parameters have identical representation (see #36831)
            optimizer_c.param_groups.extend(optimizer_c.param_groups)
            self.assertEqual(
                optimizer.state_dict()["param_groups"][-1],
                optimizer_c.state_dict()["param_groups"][-1]
            )

    @optims(optim_db, dtypes=[torch.float32])
    def test_can_load_older_state_dict(self, device, dtype, optim_info):
        new_flags = ["maximize", "foreach", "fused", "differentiable", "capturable"]
        optim_cls = optim_info.optim_cls

        # Skip differentiable testing for now, see https://github.com/pytorch/pytorch/issues/116490
        all_optim_inputs = _get_optim_inputs_including_global_cliquey_kwargs(device, dtype, optim_info, skip=("differentiable",))
        for optim_input in all_optim_inputs:
            torch.manual_seed(1)
            model = torch.nn.Sequential(
                torch.nn.Conv2d(4, 2, 1, stride=2),
                torch.nn.BatchNorm2d(2, eps=1e-05, momentum=0.1),
            )
            model.to(dtype=dtype, device=device)
            input = torch.rand(1, 4, 16, 16, device=device, dtype=dtype)
            optimizer = optim_cls(model.parameters(), **optim_input.kwargs)

            def fwd_bwd(optim, mod, i):
                optim.zero_grad()
                loss = mod(i).sum()
                loss.backward()
                return loss

            for _ in range(3):
                if optim_info.step_requires_closure:
                    optimizer.step(functools.partial(fwd_bwd, optimizer, model, input))
                else:
                    fwd_bwd(optimizer, model, input)
                    optimizer.step()

            # old_state_dict has all new flags del'd
            old_state_dict = deepcopy(optimizer.state_dict())
            old_state_dict_pg = old_state_dict["param_groups"]
            for group in old_state_dict_pg:
                for flag in new_flags:
                    if flag in group:
                        del group[flag]

            optimizer.load_state_dict(old_state_dict)

            # Make sure we can still step
            if optim_info.step_requires_closure:
                optimizer.step(functools.partial(fwd_bwd, optimizer, model, input))
            else:
                fwd_bwd(optimizer, model, input)
                optimizer.step()


    @optims(optim_db, dtypes=[torch.float32])
    def test_save_load_equality_with_weights_only(self, device, dtype, optim_info):
        optim_cls = optim_info.optim_cls

        # Skip differentiable testing for now, see https://github.com/pytorch/pytorch/issues/116490
        all_optim_inputs = _get_optim_inputs_including_global_cliquey_kwargs(device, dtype, optim_info, skip=("differentiable",))
        weight = Parameter(torch.randn(2, 3, requires_grad=True, device=device, dtype=dtype))
        bias = Parameter(torch.randn(2, requires_grad=True, device=device, dtype=dtype))
        input = torch.randn(3, requires_grad=True, device=device, dtype=dtype)
        params = [weight, bias]

        def fwd_bwd(optim, w, b, i):
            optim.zero_grad()
            loss = (w.mv(i) + b).pow(2).sum()
            loss.backward()
            if optim_info.only_supports_sparse_grads:
                weight.grad = weight.grad.to_sparse()
                bias.grad = bias.grad.to_sparse()
            return loss

        for optim_input in all_optim_inputs:
            optimizer = optim_cls(params, **optim_input.kwargs)
            closure = functools.partial(fwd_bwd, optimizer, weight, bias, input)

            # Prime the optimizer
            for _ in range(3):
                optimizer.step(closure)

            sd = optimizer.state_dict()

            # === Check saved/loaded state_dict are the same (including weights_only load). ===
            with tempfile.TemporaryFile() as f:
                torch.save(sd, f)
                f.seek(0)
                sd_copy = torch.load(f)
                self.assertEqual(sd_copy, sd)
                del sd_copy
                f.seek(0)
                sd_copy_wo = torch.load(f, weights_only=True)
                self.assertEqual(sd_copy_wo, sd)


    @optims(optim_db, dtypes=[torch.float32])
    def test_load_nontensor_step(self, device, dtype, optim_info):
        optim_cls = optim_info.optim_cls

        # Skip differentiable testing for now, see https://github.com/pytorch/pytorch/issues/116490
        all_optim_inputs = _get_optim_inputs_including_global_cliquey_kwargs(device, dtype, optim_info, skip=("differentiable",))
        params = [Parameter(torch.randn(2, 3, device=device, dtype=dtype)) for _ in range(2)]
        for p in params:
            p.grad = torch.rand_like(p)
            if optim_info.only_supports_sparse_grads:
                # For this test, we naively convert the Tensor layout, which we know does
                # NOT represent the expected use case for optims like SparseAdam!
                p.grad = p.grad.to_sparse()

        # Needed for second order optims like LBFGS
        closure_loss = torch.rand(1, device=device, dtype=dtype)

        def closure():
            return closure_loss if optim_info.step_requires_closure else None

        for optim_input in all_optim_inputs:
            kwargs = optim_input.kwargs
            optimizer = optim_cls(params, **optim_input.kwargs)
            for _ in range(3):
                optimizer.step(closure)
            state_dict = deepcopy(optimizer.state_dict())
            for p_state in state_dict["state"].values():
                if "step" in p_state and torch.is_tensor(p_state["step"]):
                    p_state["step"] = p_state["step"].item()
            optimizer.load_state_dict(state_dict)
            optimizer.step(closure)


    @onlyCUDA
    @optims(optim_db, dtypes=[torch.float32])
    def test_state_dict_with_cuda_params(self, device, dtype, optim_info):
        optim_cls = optim_info.optim_cls

        # Skip differentiable testing for now, see https://github.com/pytorch/pytorch/issues/116490
        # We limit our configs to CPU only, because we will be moving them to CUDA later
        cpu_optim_inputs = _get_optim_inputs_including_global_cliquey_kwargs("cpu", dtype, optim_info, skip=("differentiable",))

        # Needed for second order optims like LBFGS
        closure_loss = torch.rand(1, device=device, dtype=dtype)

        def closure():
            return closure_loss if optim_info.step_requires_closure else None

        for optim_input in cpu_optim_inputs:
            params = [Parameter(torch.randn(2, 3, device="cpu", dtype=dtype)) for _ in range(2)]
            for p in params:
                p.grad = torch.randn_like(p)
                if optim_info.only_supports_sparse_grads:
                    # For this test, we naively convert the Tensor layout, which we know does
                    # NOT represent the expected use case for optims like SparseAdam!
                    p.grad = p.grad.to_sparse()

            optimizer = optim_cls(params, **optim_input.kwargs)

            for _ in range(3):
                optimizer.step(closure)

            with torch.no_grad():
                params_cuda = [p.to(device="cuda") for p in params]
                for (i, p) in enumerate(params_cuda):
                    p.grad = params[i].grad.to(device="cuda")
            optimizer_cuda = optim_cls(params_cuda, **optim_input.kwargs)

            state_dict_cpu = deepcopy(optimizer.state_dict())
            state_dict_cuda = deepcopy(optimizer.state_dict())
            optimizer_cuda.load_state_dict(state_dict_cuda)

            # Make sure state_dict_cuda isn't modified by merely calling load_state_dict
            self.assertEqual(state_dict_cpu, state_dict_cuda)

            # Make sure that device of state['step'] is still CPU _unless_ torch.compile() added a capturable!
            capturable = state_dict_cpu["param_groups"][0].get("capturable", False)
            new_state_dict = optimizer_cuda.state_dict()
            for state_cpu, state_cuda in zip(state_dict_cpu["state"].values(), new_state_dict["state"].values()):
                if "step" in state_cpu and torch.is_tensor(state_cpu["step"]):
                    self.assertEqual(state_cuda["step"].device.type, "cuda" if capturable else "cpu")

            for _ in range(5):
                optimizer.step(closure)
                optimizer_cuda.step(closure)
                self.assertEqual(params, params_cuda)
                self.assertEqual(optimizer.state_dict(), optimizer_cuda.state_dict())


    @staticmethod
    def _state_dict_pre_hook(optimizer: Optimizer) -> None:
        optimizer.state["test"] = 1


    @staticmethod
    def _state_dict_post_hook(optimizer: Optimizer, state_dict: Dict[str, Any]) -> Dict[str, Any]:
        if "test" in state_dict["state"]:
            state_dict["state"].pop("test")
            state_dict["ran_state_dict_pre_hook"] = True
        else:
            state_dict["ran_state_dict_pre_hook"] = False
        return state_dict


    @optims(optim_db, dtypes=[torch.float32])
    def test_state_dict_pre_hook(self, device, dtype, optim_info):
        optim_cls = optim_info.optim_cls
        all_optim_inputs = _get_optim_inputs_including_global_cliquey_kwargs(device, dtype, optim_info)
        for optim_input in all_optim_inputs:
            param = torch.rand(2, 3, device=device, dtype=dtype, requires_grad=True)
            optim = optim_cls([param], **optim_input.kwargs)
            optim.register_state_dict_pre_hook(self.__class__._state_dict_pre_hook)
            state_dict = optim.state_dict()
            self.assertEqual(state_dict["state"]["test"], 1)


    @optims(optim_db, dtypes=[torch.float32])
    def test_state_dict_post_hook(self, device, dtype, optim_info):
        optim_cls = optim_info.optim_cls
        all_optim_inputs = _get_optim_inputs_including_global_cliquey_kwargs(device, dtype, optim_info)
        for optim_input in all_optim_inputs:
            param = torch.rand(2, 3, device=device, dtype=dtype, requires_grad=True)
            optim = optim_cls([param], **optim_input.kwargs)
            optim.register_state_dict_post_hook(self.__class__._state_dict_post_hook)
            state_dict = optim.state_dict()
            self.assertFalse(state_dict["ran_state_dict_pre_hook"])


    @optims(optim_db, dtypes=[torch.float32])
    def test_state_dict_pre_post_hook(self, device, dtype, optim_info):
        optim_cls = optim_info.optim_cls
        all_optim_inputs = _get_optim_inputs_including_global_cliquey_kwargs(device, dtype, optim_info)
        for optim_input in all_optim_inputs:
            param = torch.rand(2, 3, device=device, dtype=dtype, requires_grad=True)
            optim = optim_cls([param], **optim_input.kwargs)
            optim.register_state_dict_pre_hook(self.__class__._state_dict_pre_hook)
            optim.register_state_dict_post_hook(self.__class__._state_dict_post_hook)
            state_dict = optim.state_dict()
            self.assertFalse("test" in state_dict["state"])
            self.assertTrue(state_dict["ran_state_dict_pre_hook"])


    @staticmethod
    def _load_state_dict_pre_hook1(optimizer: Optimizer, state_dict: Dict[str, Any]) -> None:
        state_dict["param_groups"][0]["lr"] = 0.002


    @staticmethod
    def _load_state_dict_pre_hook2(optimizer: Optimizer, state_dict: Dict[str, Any]) -> Dict[str, Any]:
        # The typical use case for returning a state dict is to drastically modify the state dict.
        # I will simulate by simply making a deep copy and ensuring that my_state_dict still gets used
        my_state_dict = deepcopy(state_dict)
        my_state_dict["param_groups"][0]["lr"] = 0.003
        return my_state_dict


    @staticmethod
    def _load_state_dict_post_hook(optimizer: Optimizer) -> None:
        optimizer.state["ran_load_state_dict_pre_hook2"] = optimizer.param_groups[0]["lr"] == 0.003
        optimizer.state["ran_load_state_dict_post_hook"] = True


    @optims(optim_db, dtypes=[torch.float32])
    def test_load_state_dict_pre_hook_and_prepend(self, device, dtype, optim_info):
        optim_cls = optim_info.optim_cls
        all_optim_inputs = _get_optim_inputs_including_global_cliquey_kwargs(device, dtype, optim_info)
        for optim_input in all_optim_inputs:
            param = torch.rand(2, 3, device=device, dtype=dtype, requires_grad=True)
            optim = optim_cls([param], **optim_input.kwargs)
            state_dict = optim.state_dict()

            # usually one would have a new optim instance here, but it's all the same here
            optim.register_load_state_dict_pre_hook(self.__class__._load_state_dict_pre_hook1)
            optim.load_state_dict(state_dict)
            self.assertEqual(optim.param_groups[0]["lr"], 0.002)

            optim.register_load_state_dict_pre_hook(self.__class__._load_state_dict_pre_hook2, prepend=True)
            optim.load_state_dict(state_dict)
            # If prepend were False would be 0.003 but since prepend is True, the other hook overrides
            self.assertEqual(optim.param_groups[0]["lr"], 0.002)


    @optims(optim_db, dtypes=[torch.float32])
    def test_load_state_dict_post_hook(self, device, dtype, optim_info):
        optim_cls = optim_info.optim_cls
        all_optim_inputs = _get_optim_inputs_including_global_cliquey_kwargs(device, dtype, optim_info)
        for optim_input in all_optim_inputs:
            param = torch.rand(2, 3, device=device, dtype=dtype, requires_grad=True)
            optim = optim_cls([param], **optim_input.kwargs)

            optim.register_load_state_dict_post_hook(self.__class__._load_state_dict_post_hook)
            optim.load_state_dict(optim.state_dict())
            self.assertFalse(optim.state["ran_load_state_dict_pre_hook2"])
            self.assertTrue(optim.state["ran_load_state_dict_post_hook"])


    @optims(optim_db, dtypes=[torch.float32])
    def test_load_state_dict_pre_post_hook(self, device, dtype, optim_info):
        optim_cls = optim_info.optim_cls
        all_optim_inputs = _get_optim_inputs_including_global_cliquey_kwargs(device, dtype, optim_info)
        for optim_input in all_optim_inputs:
            param = torch.rand(2, 3, device=device, dtype=dtype, requires_grad=True)
            optim = optim_cls([param], **optim_input.kwargs)

            optim.register_load_state_dict_pre_hook(self.__class__._load_state_dict_pre_hook2)
            optim.register_load_state_dict_post_hook(self.__class__._load_state_dict_post_hook)
            optim.load_state_dict(optim.state_dict())
            self.assertTrue(optim.state["ran_load_state_dict_pre_hook2"])
            self.assertTrue(optim.state["ran_load_state_dict_post_hook"])


    @optims(optim_db, dtypes=[torch.float32])
    def test_step_post_hook(self, device, dtype, optim_info):
        def post_hook(opt: Optimizer, args: Tuple[Any], kwargs: Dict[Any, Any]):
            nonlocal data
            data += 2

        params = [torch.tensor([1, 1], device=device, dtype=dtype)]

        def dummy_closure():
            return 1

        closure = dummy_closure if optim_info.step_requires_closure else None

        all_optim_inputs = _get_optim_inputs_including_global_cliquey_kwargs(device, dtype, optim_info)
        for optim_input in all_optim_inputs:
            optim = optim_info.optim_cls(params, **optim_input.kwargs)
            data = 2
            hook_handle = optim.register_step_post_hook(post_hook)

            optim.step(closure)
            optim.step(closure)
            # check if post hooks were registered
            self.assertEqual(data, 6)

            # remove handles, take step and verify that hook is no longer registered
            hook_handle.remove()

            optim.step(closure)
            self.assertEqual(data, 6)


    @optims(optim_db, dtypes=[torch.float32])
    def test_step_pre_hook(self, device, dtype, optim_info):
        def pre_hook(opt: Optimizer, args: Tuple[Any], kwargs: Dict[Any, Any]):
            nonlocal data
            data += 2

        params = [torch.tensor([1, 1], device=device, dtype=dtype)]

        def dummy_closure():
            return 1

        closure = dummy_closure if optim_info.step_requires_closure else None

        all_optim_inputs = _get_optim_inputs_including_global_cliquey_kwargs(device, dtype, optim_info)
        for optim_input in all_optim_inputs:
            optim = optim_info.optim_cls(params, **optim_input.kwargs)
            data = 5
            hook_handle = optim.register_step_pre_hook(pre_hook)

            optim.step(closure)
            optim.step(closure)
            # check if pre hooks were registered
            self.assertEqual(data, 9)

            # remove handles, take step and verify that hook is no longer registered
            hook_handle.remove()

            optim.step(closure)
            self.assertEqual(data, 9)


    @optims(optim_db, dtypes=[torch.float32])
    def test_step_all_hooks(self, device, dtype, optim_info):
        def global_pre_hook(opt: Optimizer, args: Tuple[Any], kwargs: Dict[Any, Any]):
            nonlocal data
            data.append(0)

        def global_post_hook(opt: Optimizer, args: Tuple[Any], kwargs: Dict[Any, Any]):
            nonlocal data
            data.append(5)

        def local_pre_hook(opt: Optimizer, args: Tuple[Any], kwargs: Dict[Any, Any]):
            nonlocal data
            data.append(1)

        def local_post_hook(opt: Optimizer, args: Tuple[Any], kwargs: Dict[Any, Any]):
            nonlocal data
            data.append(2)

        params = [torch.tensor([1, 1], device=device, dtype=dtype)]

        def dummy_closure():
            return 1

        closure = dummy_closure if optim_info.step_requires_closure else None

        all_optim_inputs = _get_optim_inputs_including_global_cliquey_kwargs(device, dtype, optim_info)
        for optim_input in all_optim_inputs:
            optim = optim_info.optim_cls(params, **optim_input.kwargs)
            optim2 = SGD(params)
            data = []

            # register global hooks to both optimizers
            global_pre_handle = register_optimizer_step_pre_hook(global_pre_hook)
            global_post_handle = register_optimizer_step_post_hook(global_post_hook)

            # register local hooks
            first_pre_handle = optim.register_step_pre_hook(local_pre_hook)
            first_post_handle = optim.register_step_post_hook(local_post_hook)
            second_pre_handle = optim2.register_step_pre_hook(local_pre_hook)
            second_post_handle = optim2.register_step_post_hook(local_post_hook)

            optim.step(closure)
            self.assertListEqual(data, [0, 1, 2, 5])
            optim2.step(closure)
            self.assertListEqual(data, [0, 1, 2, 5, 0, 1, 2, 5])
            optim.step(closure)
            self.assertListEqual(data, [0, 1, 2, 5, 0, 1, 2, 5, 0, 1, 2, 5])

            # remove all hooks
            global_pre_handle.remove()
            global_post_handle.remove()
            first_pre_handle.remove()
            first_post_handle.remove()
            second_pre_handle.remove()
            second_post_handle.remove()

            optim.step(closure)
            optim2.step(closure)
            self.assertListEqual(data, [0, 1, 2, 5, 0, 1, 2, 5, 0, 1, 2, 5])


    @optims(optim_db, dtypes=[torch.float32])
    def test_deepcopy_copies_all_public_attrs(self, device, dtype, optim_info):
        optim_cls = optim_info.optim_cls

        # Skip differentiable testing for now, see https://github.com/pytorch/pytorch/issues/116490
        all_optim_inputs = _get_optim_inputs_including_global_cliquey_kwargs(device, dtype, optim_info, skip=("differentiable",))

        params = [Parameter(torch.randn(2, 3, device=device, dtype=dtype)) for _ in range(2)]
        for p in params:
            p.grad = torch.rand_like(p)
            if optim_info.only_supports_sparse_grads:
                # For this test, we naively convert the Tensor layout, which we know does
                # NOT represent the expected use case for optims like SparseAdam!
                p.grad = p.grad.to_sparse()

        # Needed for second order optims like LBFGS
        def closure():
            return 1 if optim_info.step_requires_closure else None

        def getPublicAttrs(obj):
            return {k for k in obj.__dict__ if not k.startswith("_")}

        for optim_input in all_optim_inputs:
            optimizer = optim_cls(params, **optim_input.kwargs)

            # Make some state
            for _ in range(3):
                optimizer.step(closure)

            self.assertEqual(getPublicAttrs(optimizer), getPublicAttrs(deepcopy(optimizer)))


    @optims([optim for optim in optim_db if optim.step_requires_closure], dtypes=[torch.float32])
    def test_second_order_optims_return_consistent_types(self, device, dtype, optim_info):
        # Motivated by #7586
        optim_cls = optim_info.optim_cls
        params = [torch.randn(10, 5, device=device, dtype=dtype), torch.randn(10, device=device, dtype=dtype)]

        def closure():
            return torch.tensor([10], device=device, dtype=dtype)

        for optim_input in optim_info.optim_inputs_func(device=device):
            # Currently, the only second order optim is LBFGS, so we just go ahead and modify
            # "tolerance_grad", but this may not scale if we add second order optims in the future
            kwargs = optim_input.kwargs
            kwargs["tolerance_grad"] = math.inf
            optim_inf = optim_cls(params, **kwargs)
            kwargs["tolerance_grad"] = -math.inf
            optim_neg_inf = optim_cls(params, **kwargs)

            res1 = optim_inf.step(closure)
            res2 = optim_neg_inf.step(closure)
            self.assertEqual(type(res1), type(res2))


<<<<<<< HEAD
=======
    @onlyCUDA
    @optims([o for o in optim_db if "foreach" in o.supported_impls], dtypes=[torch.float32])
    def test_defaults_changed_to_foreach(self, device, dtype, optim_info):
        # Test that the default implementations for optimizers are changed to foreach
        optim_cls = optim_info.optim_cls
        model = torch.nn.Linear(5, 5)
        model.to(dtype=dtype, device=device)
        inpt = torch.rand(2, 5, dtype=dtype, device=device)

        import inspect
        module = inspect.getmodule(optim_cls)

        for optim_input in optim_info.optim_inputs_func(device=device):
            optim = optim_cls(model.parameters(), **optim_input.kwargs)
            optim.zero_grad()
            output = model(inpt)
            loss = output.sum()
            loss.backward()
            with patch.object(
                module, f"_multi_tensor_{optim_cls.__name__.lower()}"
            ) as mocked_foreach_impl:
                optim.step()
                self.assertTrue(mocked_foreach_impl.called)

    @optims(optim_db, dtypes=[torch.float32])
    def test_non_empty_state(self, device, dtype, optim_info):
        # There are internal tests that check that the state is not empty
        optim_cls = optim_info.optim_cls
        model = torch.nn.Linear(5, 5)
        model.to(dtype=dtype, device=device)
        inpt = torch.rand(2, 5, dtype=dtype, device=device)

        for optim_input in optim_info.optim_inputs_func(device=device):
            optim = optim_cls(model.parameters(), **optim_input.kwargs)
            optim.zero_grad()
            output = model(inpt)
            loss = output.sum()
            loss.backward()

            if optim_info.only_supports_sparse_grads:
                for param in model.parameters():
                    if param.grad is not None:
                        param.grad = param.grad.to_sparse()

            if optim_info.step_requires_closure:
                optim.step(lambda: 1.0)
            else:
                optim.step()

            for state in optim.state.values():
                self.assertGreater(len(state), 0)




>>>>>>> 4f244cfa
instantiate_device_type_tests(TestOptimRenewed, globals(), allow_mps=True)


if __name__ == '__main__':
    run_tests()<|MERGE_RESOLUTION|>--- conflicted
+++ resolved
@@ -1,15 +1,19 @@
 # Owner(s): ["module: optimizer"]
 import functools
+import itertools
 import math
 import tempfile
 from typing import Any, Dict, Tuple
 import unittest
 from copy import deepcopy
+from unittest.mock import patch
+
+from torch.optim.lr_scheduler import ReduceLROnPlateau
 
 import torch
 from torch.optim import Optimizer, SGD
 from torch.optim.optimizer import register_optimizer_step_pre_hook, register_optimizer_step_post_hook
-from optim.test_optim import TestOptim, TestDifferentiableOptimizer  # noqa: F401
+from optim.test_optim import TestDifferentiableOptimizer  # noqa: F401
 from optim.test_lrscheduler import TestLRScheduler  # noqa: F401
 from optim.test_swa_utils import TestSWAUtils  # noqa: F401
 from torch.nn import Parameter
@@ -17,7 +21,7 @@
 from torch.testing._internal.common_optimizers import (
     optim_db, optims, OptimizerErrorEnum, _get_optim_inputs_including_global_cliquey_kwargs, TensorTracker)
 from torch.testing._internal.common_device_type import (
-    instantiate_device_type_tests, largeTensorTest, onlyCPU, onlyCUDA, skipMPS)
+    instantiate_device_type_tests, largeTensorTest, onlyCPU, onlyCUDA, skipMPS, TEST_WITH_ROCM)
 from torch.testing._internal.common_utils import markDynamoStrictTest, parametrize, run_tests, TestCase
 
 
@@ -28,6 +32,13 @@
     assert tensor.size() == torch.Size([2]), f"Requires tensor with 2 scalars but got {tensor.size()}"
     x, y = tensor
     return (1 - x) ** 2 + 100 * (y - x**2) ** 2
+
+
+def drosenbrock(tensor):
+    assert tensor.size() == torch.Size([2]), f"Requires tensor with 2 scalars but got {tensor.size()}"
+    x, y = tensor
+    return torch.stack((-400 * x * (y - x**2) - 2 * (1 - x), 200 * (y - x**2)))
+
 
 @markDynamoStrictTest
 class TestOptimRenewed(TestCase):
@@ -68,11 +79,13 @@
 
 
     @parametrize("contiguous", [True, False])
-    @optims(optim_db, dtypes=[torch.float32])
-    def test_forloop_goes_right_direction(self, device, dtype, optim_info, contiguous):
+    @parametrize("with_lrsched", [True, False])
+    @optims(optim_db, dtypes=[torch.float32])
+    def test_forloop_goes_right_direction(self, device, dtype, optim_info, contiguous, with_lrsched):
         optim_cls = optim_info.optim_cls
         optim_inputs = optim_info.optim_inputs_func(device=device)
-        for optim_input in optim_inputs:
+        schedulers_constructors = optim_info.scheduler_inputs if with_lrsched else [None]
+        for optim_input, schedulers_constructor in itertools.product(optim_inputs, schedulers_constructors):
             if "foreach" in optim_info.supported_impls:
                 optim_input.kwargs["foreach"] = False  # force forloop
             if contiguous:
@@ -84,6 +97,7 @@
             input = torch.randn(5, device=device, dtype=dtype)
 
             optimizer = optim_cls([weight, bias], **optim_input.kwargs)
+            schedulers = [s(optimizer) for s in (schedulers_constructor if schedulers_constructor else [])]
 
             def closure():
                 optimizer.zero_grad()
@@ -98,7 +112,12 @@
 
             initial_value = closure().item()
             for _ in range(20):
-                optimizer.step(closure)
+                loss = optimizer.step(closure)
+                for scheduler in schedulers:
+                    if isinstance(scheduler, ReduceLROnPlateau):
+                        scheduler.step(loss)
+                    else:
+                        scheduler.step()
 
             if optim_input.kwargs.get("maximize", False):
                 self.assertGreater(closure().item(), initial_value)
@@ -108,22 +127,26 @@
 
     @onlyCUDA
     @unittest.skipIf(not TEST_MULTIGPU, "only one GPU detected")
-    @optims(optim_db, dtypes=[torch.float32])
-    def test_forloop_goes_right_direction_multigpu(self, device, dtype, optim_info):
+    @parametrize("with_lrsched", [True, False])
+    @optims(optim_db, dtypes=[torch.float32])
+    def test_forloop_goes_right_direction_multigpu(self, device, dtype, optim_info, with_lrsched):
         optim_cls = optim_info.optim_cls
         optim_inputs = optim_info.optim_inputs_func(device=device)
-        for optim_input in optim_inputs:
+        schedulers_constructors = optim_info.scheduler_inputs if with_lrsched else [None]
+        for optim_input, schedulers_constructor in itertools.product(optim_inputs, schedulers_constructors):
             if "foreach" in optim_info.supported_impls:
                 optim_input.kwargs["foreach"] = False  # force forloop
 
             weight = Parameter(torch.randn((10, 5), device="cuda:0", dtype=dtype))
             bias = Parameter(torch.randn((10), device="cuda:1", dtype=dtype))
-            input = torch.randn(5, device="cuda:0", dtype=dtype)
+            inpt = torch.randn(5, device="cuda:0", dtype=dtype)
+
             optimizer = optim_cls([weight, bias], **optim_input.kwargs)
+            schedulers = [s(optimizer) for s in (schedulers_constructor if schedulers_constructor else [])]
 
             def closure():
                 optimizer.zero_grad()
-                loss = (weight.mv(input).cuda(1) + bias).pow(2).sum()
+                loss = (weight.mv(inpt).cuda(1) + bias).pow(2).sum()
                 loss.backward()
                 if optim_info.only_supports_sparse_grads:
                     # For this test, we naively convert the Tensor layout, which we know does
@@ -134,12 +157,225 @@
 
             initial_value = closure().item()
             for _ in range(20):
-                optimizer.step(closure)
+                loss = optimizer.step(closure)
+                for scheduler in schedulers:
+                    if isinstance(scheduler, ReduceLROnPlateau):
+                        scheduler.step(loss)
+                    else:
+                        scheduler.step()
 
             if optim_input.kwargs.get("maximize", False):
                 self.assertGreater(closure().item(), initial_value)
             else:
                 self.assertLess(closure().item(), initial_value)
+
+
+    @optims(optim_db, dtypes=[torch.float32])
+    def test_param_group_with_lrscheduler_goes_right_direction(self, device, dtype, optim_info):
+        optim_cls = optim_info.optim_cls
+
+        for schedulers_c in optim_info.scheduler_inputs:
+            weight = Parameter(torch.randn((10, 5), device=device, dtype=dtype))
+            bias = Parameter(torch.randn((10), device=device, dtype=dtype))
+            inpt = torch.randn(5, device=device, dtype=dtype)
+
+            optimizer = optim_cls([{"params": [weight]}, {"params": [bias], "lr": 0.01}])
+            schedulers = [scheduler_c(optimizer) for scheduler_c in schedulers_c]
+
+            def closure():
+                optimizer.zero_grad()
+                loss = (weight.mv(inpt) + bias).pow(2).sum()
+                loss.backward()
+                if optim_info.only_supports_sparse_grads:
+                    # For this test, we naively convert the Tensor layout, which we know does
+                    # NOT represent the expected use case for optims like SparseAdam!
+                    weight.grad = weight.grad.to_sparse()
+                    bias.grad = bias.grad.to_sparse()
+                return loss
+
+            initial_value = closure().item()
+            for _ in range(20):
+                loss = optimizer.step(closure)
+                for scheduler in schedulers:
+                    if isinstance(scheduler, ReduceLROnPlateau):
+                        scheduler.step(loss)
+                    else:
+                        scheduler.step()
+
+            self.assertLess(closure().item(), initial_value)
+
+
+    @optims(optim_db, dtypes=[torch.float32])
+    def test_tensor_lr(self, device, dtype, optim_info):
+        optim_cls = optim_info.optim_cls
+
+        # Skip differentiable testing for now, see https://github.com/pytorch/pytorch/issues/116490
+        all_optim_inputs = _get_optim_inputs_including_global_cliquey_kwargs(device, dtype, optim_info, skip=("differentiable",))
+        for optim_input in all_optim_inputs:
+            weight = Parameter(torch.randn((10, 5), device=device, dtype=dtype))
+            weight_c = weight.clone().detach().requires_grad_(True)
+            bias = Parameter(torch.randn((10), device=device, dtype=dtype))
+            bias_c = bias.clone().detach().requires_grad_(True)
+            inpt = torch.randn(5, device=device, dtype=dtype)
+
+            kwargs = optim_input.kwargs
+            if "lr" in kwargs:
+                del kwargs["lr"]
+
+            kwargs["lr"] = 1.0 if optim_info.step_requires_closure else 1e-3
+            optimizer_r = optim_cls([weight, bias], **kwargs)
+
+            try:
+                kwargs["lr"] = torch.tensor(kwargs["lr"])
+                optimizer = optim_cls([weight_c, bias_c], **kwargs)
+            except ValueError as e:
+                self.assertRegex(str(e), ".*lr as a Tensor is not supported.*")
+                continue
+
+            def closure(optim, w, b, i):
+                optim.zero_grad()
+                loss = (w.mv(i) + b).pow(2).sum()
+                loss.backward()
+                if optim_info.only_supports_sparse_grads:
+                    # For this test, we naively convert the Tensor layout, which we know does
+                    # NOT represent the expected use case for optims like SparseAdam!
+                    w.grad = w.grad.to_sparse()
+                    b.grad = b.grad.to_sparse()
+                return loss
+
+            for _ in range(5):
+                if optim_info.step_requires_closure:
+                    optimizer_r.step(functools.partial(closure, optimizer_r, weight, bias, inpt))
+                    optimizer.step(functools.partial(closure, optimizer, weight_c, bias_c, inpt))
+                else:
+                    closure(optimizer_r, weight, bias, inpt)
+                    closure(optimizer, weight_c, bias_c, inpt)
+
+                self.assertEqual(weight, weight_c)
+                self.assertEqual(bias, bias_c)
+
+
+    @parametrize("with_lrsched", [True, False])
+    @optims([o for o in optim_db if o.supports_sparse or o.only_supports_sparse_grads], dtypes=[torch.float64])
+    def test_rosenbrock_sparse(self, device, dtype, optim_info, with_lrsched):
+        optim_cls = optim_info.optim_cls
+
+        # Skip differentiable testing for now, see https://github.com/pytorch/pytorch/issues/116490
+        # Fused impls do not support sparse gradients
+        all_optim_inputs = _get_optim_inputs_including_global_cliquey_kwargs(
+            device, dtype, optim_info, skip=("differentiable", "fused"))
+        kwarg_updates, schedulers_constructors = optim_info.metadata_for_sparse
+
+        if with_lrsched and len(schedulers_constructors) == 0:
+            return
+
+        supported_inputs = []
+        if len(kwarg_updates) != 0:
+            seen = set()
+            for i in all_optim_inputs:
+                for k in kwarg_updates:
+                    if k in i.kwargs:
+                        del i.kwargs[k]
+                hashable_kwargs = tuple(sorted(i.kwargs.items()))
+                if len(i.kwargs) > 0 and hashable_kwargs not in seen:
+                    supported_inputs.append(i)
+                    seen.add(hashable_kwargs)
+                    if "lr" in kwarg_updates:
+                        i.kwargs["lr"] = kwarg_updates["lr"]
+        else:
+            supported_inputs = all_optim_inputs
+
+        for optim_input in supported_inputs:
+            kwargs = optim_input.kwargs
+            multi_tensor = kwargs.get("foreach", False)
+
+            # For rosenbrock tests, it is mandated that the param is a tensor with 2 numbers
+            if multi_tensor:
+                params_t = [torch.tensor([1.5, 1.5]), torch.tensor([1.5, 1.5], dtype=dtype)]
+            else:
+                params_t = [torch.tensor([1.5, 1.5])]
+
+            params = [Parameter(param_t) for param_t in params_t]
+            optimizer = optim_cls(params, **kwargs)
+            schedulers = [s(optimizer) for s in (schedulers_constructors if with_lrsched else [])]
+
+            if not optim_info.only_supports_sparse_grads:
+                params_c = [Parameter(param_t.clone()) for param_t in params_t]
+                optimizer_c = optim_cls(params_c, **kwargs)
+                schedulers_c = [s(optimizer_c) for s in (schedulers_constructors if with_lrsched else [])]
+
+            solution = torch.tensor([1, 1])
+            with torch.no_grad():
+                initial_dist = sum([param.dist(solution) for param in params])
+
+            def get_grad(param, sparse_grad, w):
+                grad = drosenbrock(param)
+                # NB: We torture test the optimizer by returning an
+                # uncoalesced sparse tensor
+
+                # Depending on w, provide only the x or y gradient
+                if sparse_grad:
+                    if w:
+                        i = torch.tensor([[0, 0]], dtype=torch.int64)
+                        x = grad[0]
+                        v = torch.tensor([x / 4.0, x - x / 4.0])
+                    else:
+                        i = torch.tensor([[1, 1]], dtype=torch.int64)
+                        y = grad[1]
+                        v = torch.tensor([y - y / 4.0, y / 4.0])
+                    grad_out = torch.sparse_coo_tensor(i, v, (2,), dtype=v.dtype)
+                else:
+                    if w:
+                        grad_out = torch.tensor([grad[0], 0], dtype=param.dtype)
+                    else:
+                        grad_out = torch.tensor([0, grad[1]], dtype=param.dtype)
+                return grad_out
+
+            def eval(params, sparse_grad, w):
+                optimizer.zero_grad()
+                if multi_tensor:
+                    loss = sum(rosenbrock(param) for param in params)
+                else:
+                    loss = rosenbrock(params[0])
+                loss.backward()
+
+                grads_out = [get_grad(param, sparse_grad, w) for param in params]
+                with torch.no_grad():
+                    params[0].grad = grads_out[0]
+                    if multi_tensor:
+                        params[1].grad = grads_out[1].to(dtype=dtype)
+                return loss
+
+            for i in range(1800):
+                # Do cyclic coordinate descent
+                w = i % 2
+                optimizer.step(functools.partial(eval, params, True, w))
+                for scheduler in schedulers:
+                    if isinstance(scheduler, ReduceLROnPlateau):
+                        scheduler.step(rosenbrock(params[0]))
+                    else:
+                        scheduler.step()
+                if not optim_info.only_supports_sparse_grads:
+                    optimizer_c.step(functools.partial(eval, params_c, False, w))
+                    for scheduler in schedulers_c:
+                        if isinstance(scheduler, ReduceLROnPlateau):
+                            scheduler.step(rosenbrock(params_c[0]))
+                        else:
+                            scheduler.step()
+                    # Tolerance is increased due to floating point error from different
+                    # code path for dense case: x v.s. x - x / 4.0 + x / 4.0
+                    self.assertEqual(params, params_c, atol=5e-6, rtol=5e-6)
+
+            if not kwargs.get("maximize", False):
+                self.assertLessEqual(
+                    sum([param.dist(solution) for param in params]),
+                    initial_dist
+                )
+            else:
+                self.assertGreaterEqual(
+                    sum([rosenbrock(param) for param in params]),
+                    sum([rosenbrock(param_t) for param_t in params_t]),
+                )
 
 
     @skipMPS
@@ -553,7 +789,15 @@
                 # RMSprop uses avg and grads
                 nintermediates = 2
 
-            self.assertLessEqual(mt_max_mem, st_max_mem + intermediate_size * nintermediates)
+            expected_max_mem = st_max_mem + intermediate_size * nintermediates
+            # hipcc currently can't generate efficient code for the small buffer optimization
+            # code path (see Note [small buffer optimization] for details), thus we always
+            # dynamically allocate the tensor metadata for ROCM. Adjusting the expected max
+            # memory usage to account for this.
+            if TEST_WITH_ROCM:
+                expected_max_mem *= 1.02
+
+            self.assertLessEqual(mt_max_mem, expected_max_mem)
 
 
     @onlyCUDA
@@ -573,6 +817,28 @@
             params[0].grad = torch.zeros_like(params[0])
             optimizer = optim_cls(params, fused=True, **optim_input.kwargs)
             optimizer.step()
+
+
+    @onlyCUDA
+    @optims([optim for optim in optim_db if "fused" in optim.supported_impls], dtypes=[torch.float32])
+    def test_fused_does_not_step_if_foundinf(self, device, dtype, optim_info):
+        optim_cls = optim_info.optim_cls
+        optim_inputs = optim_info.optim_inputs_func(device=device)
+        num_params = 5
+        for optim_input in optim_inputs:
+            for no_grad_scale in (False, True):
+                params = [torch.ones((1,), device=device, dtype=dtype) for _ in range(num_params)]
+                params_c = [param.clone().detach() for param in params]
+                for p in params:
+                    p.grad = torch.ones_like(p)
+                optimizer = optim_cls(params, fused=True, **optim_input.kwargs)
+                optimizer.grad_scale = None if no_grad_scale else torch.ones((1,), dtype=dtype, device=device)
+                optimizer.found_inf = torch.ones((), dtype=dtype, device=device)
+                optimizer.step()
+                for p in params:
+                    if "step" in optimizer.state[p]:
+                        self.assertEqual(torch.zeros((), dtype=dtype, device=device), optimizer.state[p]["step"])
+                self.assertEqual(params, params_c)
 
 
     @onlyCUDA
@@ -1292,8 +1558,6 @@
             self.assertEqual(type(res1), type(res2))
 
 
-<<<<<<< HEAD
-=======
     @onlyCUDA
     @optims([o for o in optim_db if "foreach" in o.supported_impls], dtypes=[torch.float32])
     def test_defaults_changed_to_foreach(self, device, dtype, optim_info):
@@ -1349,7 +1613,6 @@
 
 
 
->>>>>>> 4f244cfa
 instantiate_device_type_tests(TestOptimRenewed, globals(), allow_mps=True)
 
 
