--- conflicted
+++ resolved
@@ -143,8 +143,6 @@
     return inner
 
 
-<<<<<<< HEAD
-=======
 class UserDefineSetAttr:
     setup = False
 
@@ -157,7 +155,6 @@
         return self.__dict__[f"pfx_{key}"]
 
 
->>>>>>> b279034e
 class MiscTests(torch._dynamo.test_case.TestCase):
     def test_get_cache_entry(self):
         def f(x):
@@ -503,8 +500,6 @@
         cleanup_op("mylib::foo")
         del lib
 
-<<<<<<< HEAD
-=======
     def test_user_defined_setattr1(self):
         @torch.compile(backend="eager", fullgraph=True)
         def fn(obj):
@@ -533,7 +528,6 @@
             self.assertEqual(obj.y, x + 1)
         self.assertEqual(obj.__dict__.keys(), {"pfx_x", "pfx_y"})
 
->>>>>>> b279034e
     def test_closure_recompiles(self):
         cnt = CompileCounter()
 
@@ -6024,7 +6018,6 @@
                 return torch.ones(2, 2)
             else:
                 return torch.zeros(2, 2)
-<<<<<<< HEAD
 
         def f3():
             if torch.compiler.is_compiling():
@@ -6041,24 +6034,6 @@
         for f in [f1, f2, f3, f4]:
             opt_f = torch._dynamo.optimize("eager")(f)
 
-=======
-
-        def f3():
-            if torch.compiler.is_compiling():
-                return torch.ones(2, 2)
-            else:
-                return torch.zeros(2, 2)
-
-        def f4():
-            if torch.compiler.is_dynamo_compiling():
-                return torch.ones(2, 2)
-            else:
-                return torch.zeros(2, 2)
-
-        for f in [f1, f2, f3, f4]:
-            opt_f = torch._dynamo.optimize("eager")(f)
-
->>>>>>> b279034e
             self.assertEqual(f(), torch.zeros(2, 2))
             self.assertEqual(opt_f(), torch.ones(2, 2))
 
@@ -9903,7 +9878,7 @@
 
         self._test_compile_model_free(model_inp_ctr, lambda mod: mod.fc_ref)
 
-<<<<<<< HEAD
+    @unittest.skipIf(sys.version_info >= (3, 12), "leaks in 3.12+")
     def test_parameter_free(self):
         def model_inp_ctr():
             param = torch.nn.Parameter(torch.randn(100, 100))
@@ -9913,18 +9888,6 @@
                     super().__init__()
                     self.param = param
 
-=======
-    @unittest.skipIf(sys.version_info >= (3, 12), "leaks in 3.12+")
-    def test_parameter_free(self):
-        def model_inp_ctr():
-            param = torch.nn.Parameter(torch.randn(100, 100))
-
-            class Mod(torch.nn.Module):
-                def __init__(self):
-                    super().__init__()
-                    self.param = param
-
->>>>>>> b279034e
                 def forward(self, x):
                     return self.param * x[0]
 
@@ -9933,8 +9896,6 @@
 
         self._test_compile_model_free(model_inp_ctr, lambda mod: mod.param)
 
-<<<<<<< HEAD
-=======
     def test_conditional_list_comp_in_context(self):
         def fn(inp):
             try:
@@ -9959,7 +9920,6 @@
         opt_fn = torch.compile(fn, backend="eager")
         opt_fn(torch.randn(5, 5))
 
->>>>>>> b279034e
     def test_raises_importerror1(self):
         @torch.compile(backend="eager")
         def fn(x):
