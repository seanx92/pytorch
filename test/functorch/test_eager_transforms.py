--- conflicted
+++ resolved
@@ -4810,10 +4810,6 @@
     # torch.compile is not supported on Windows
     @expectedFailureIf(IS_WINDOWS)
     @torch._dynamo.config.patch(suppress_errors=False)
-<<<<<<< HEAD
-    @torch._dynamo.config.patch(capture_func_transforms=True)
-=======
->>>>>>> de7edeea
     def test_grad_deprecated_api(self, device):
         x = torch.randn((), device=device)
         y = torch.randn((), device=device)
