# Owner(s): ["module: nestedtensor"]

import io
import itertools
import sys
from typing import Optional, Tuple
import unittest
from functools import partial
import math

import numpy as np
import torch
import torch.nn
import torch.nn.functional as F
from torch.testing._internal.common_cuda import (
    SM70OrLater, SM80OrLater, PLATFORM_SUPPORTS_FUSED_ATTENTION,
)
from torch.testing._internal.common_device_type import (
    dtypes,
    dtypesIfCUDA,
    instantiate_device_type_tests,
    onlyCPU,
    onlyCUDA,
    skipCUDAIf,
    skipCUDAIfRocm,
    skipMeta,
    PYTORCH_CUDA_MEMCHECK,
)
from torch.testing._internal.common_dtype import floating_types_and_half
from torch.testing._internal.common_utils import (
    decorateIf,
    freeze_rng_state,
    gradcheck,
    instantiate_parametrized_tests,
    IS_FBCODE,
    IS_WINDOWS,
    parametrize,
    run_tests,
    skipIfSlowGradcheckEnv,
    skipIfTorchDynamo,
    markDynamoStrictTest,
    xfailIfTorchDynamo,
    subtest,
    TEST_WITH_ROCM,
    TestCase,
)

from torch.nested._internal.nested_tensor import (
    jagged_from_list,
    NestedTensor,
    nested_view_from_values_offsets,
)

# Tests are ported from pytorch/nestedtensor.
# This makes porting as_nested_tensor easier in the future.


def _iter_constructors():
    # yield as_nested_tensor
    yield torch.nested.nested_tensor

# Helper function to generate a pair of random nested tensors
# one is contiguous, the other is not, but they appear to have same entries
# an output nested tensor consists of
# * `len(ragged_sizes)` matrices
# * matrices[i].shape == (20, ragged_sizes[i])


def random_nt_noncontiguous_pair(ragged_sizes, device="cpu", dtype=torch.float16):
    xs = []
    for size in ragged_sizes:
        xs.append(torch.randn((size, 20), device=device, dtype=dtype))
    # contiguous nested tensor
    ys = []
    for x in xs:
        ys.append(x.transpose(-1, -2))
    nt_contiguous = torch.nested.nested_tensor(ys)
    # noncontiguous nested tensor
    n = len(ragged_sizes)
    nt_noncontiguous = torch.nested.nested_tensor(xs).transpose(-1, -2)
    return nt_contiguous, nt_noncontiguous

# Helper functions to pad a noncontiguous nested tensor
# can be replaced once to_padded_tensor supports noncontiguous memory


def noncontiguous_to_padded_tensor(input, shape=None):
    tensors = input.unbind()
    ntensors = len(tensors)
    assert ntensors > 0
    if shape is None:
        shape = []
        for size in tensors[0].shape:
            shape.append(size)
        for i in range(1, ntensors):
            new_shape = tensors[i].shape
            for j in range(len(shape)):
                shape[j] = max(shape[j], new_shape[j])
        shape = [ntensors] + shape
    result = tensors[0].new_zeros(shape)
    for itensor in range(ntensors):
        tensor = tensors[itensor]
        view = result[itensor]
        for idim in range(tensor.dim()):
            view = view.narrow(idim, 0, tensor.size(idim))
        view.copy_(tensor)
    return result

# Helper function to generate a random nested tensor


def random_nt(device, dtype, num_tensors, max_dims, min_dims=None, layout=torch.strided, require_non_empty=True):
    if min_dims is None:
        min_dims = tuple([0] * len(max_dims))

    assert len(max_dims) == len(min_dims)
    for min_dim, max_dim in zip(min_dims, max_dims):
        assert max_dim > min_dim, "random_nt: max_dim must be greater than min_dim"
        assert min_dim >= 0, "random_nt: min_dim must be non-negative"
        if require_non_empty:
            assert not (min_dim == 0 and max_dim == 1), (
                "random_nt: zero cannot be the only possible value if require_non_empty is True"
            )

    if require_non_empty:
        # Select a random idx that will be required to be non-empty
        non_zero_idx = torch.randint(low=0, high=num_tensors, size=(1,)).item()

    ts1 = []
    for i, _ in enumerate(range(num_tensors)):
        tensor_dims = []
        for min_dim, max_dim in zip(min_dims, max_dims):
            new_min_dim = min_dim
            if require_non_empty and i == non_zero_idx and min_dim == 0:
                new_min_dim = 1
            tensor_dims.append(torch.randint(low=new_min_dim, high=max_dim, size=(1,)).item())
        t1 = torch.randn(tensor_dims, device=device, dtype=dtype)
        ts1.append(t1)

    return torch.nested.nested_tensor(ts1, device=device, dtype=dtype, layout=layout)


# Alternate approach to generating a random NT.
# dims should be something like [5, None, 10], with None indicating that a
# random ragged structure should be used
def random_nt_from_dims(dims, device=None, dtype=None, layout=torch.strided, requires_grad=False):
    sizes = [
        [d if d is not None else torch.randint(2, 10, size=(1,)).item() for d in dims[1:]]
        for d in range(dims[0])
    ]
    return torch.nested.nested_tensor([
        torch.randn(*size) for size in sizes
    ], device=device, dtype=dtype, layout=layout, requires_grad=requires_grad)


# Creates an NT matching another NT's number of components and
# shape / ragged structure for all dims specified to be -1.
def random_nt_from_similar(other, dims=None):
    if dims is None:
        return torch.randn_like(other)
    assert len(dims) == other.dim()
    assert dims[0] == -1 or dims[0] == other.size(0)

    ret_sizes = []
    for t in other.unbind():
        other_size = t.shape
        ret_size = []
        for i, d in enumerate(dims[1:]):
            if d == -1:
                ret_size.append(other_size[i])
            else:
                ret_size.append(d)
        ret_sizes.append(ret_size)

    return torch.nested.nested_tensor([
        torch.randn(*size) for size in ret_sizes
    ], device=other.device)


# makes naming nice for tests that parametrize over layout.
def layout_name(layout):
    # e.g. "torch.jagged" -> "jagged"
    return layout.__repr__().split(".")[-1]


@markDynamoStrictTest
class TestNestedTensor(TestCase):
    @parametrize("batch_size", [2, 4])
    @parametrize("max_seq_len", [3, 5])
    @parametrize("vocab_size", [10, 20])
    def test_2d_nested_tensor(self, batch_size, max_seq_len, vocab_size):
        data = []
        nested_tensor_ref_list = []
        for _ in range(batch_size):
            if max_seq_len == 0:
                length = 0
            else:
                length = np.random.randint(low=1, high=max_seq_len)
            row = list(np.random.randint(low=0, high=vocab_size, size=(length,)))
            data.append(row)
            nested_tensor_ref_list.append(torch.Tensor(row))
        nested_tensor = torch.nested.nested_tensor(data, dtype=torch.int64)
        nested_tensor_list = nested_tensor.unbind()
        for id in range(batch_size):
            self.assertEqual(
                nested_tensor_list[id],
                nested_tensor_ref_list[id].type(torch.int64)
            )

    @parametrize("batch_size", [2, 4])
    @parametrize("max_seq_len", [3, 5])
    @parametrize("vocab_size", [10, 20])
    def test_3d_nested_tensor(self, batch_size, max_seq_len, vocab_size):
        data = []
        nested_tensor_ref_list = []
        for _ in range(batch_size):
            if max_seq_len == 0:
                length = 0
            else:
                length = np.random.randint(low=1, high=max_seq_len)
            row = list(np.random.randint(low=0, high=vocab_size, size=(length,)))
            row = [list(item * np.arange(max_seq_len)) for item in row]
            data.append(row)
            nested_tensor_ref_list.append(torch.Tensor(row))
        nested_tensor = torch.nested.nested_tensor(data, dtype=torch.int64)
        nested_tensor_list = nested_tensor.unbind()
        for id in range(batch_size):
            self.assertEqual(
                nested_tensor_list[id],
                nested_tensor_ref_list[id].type(torch.int64)
            )

    @parametrize("batch_size", [2, 4])
    @parametrize("max_seq_len", [3, 5])
    @parametrize("vocab_size", [10, 20])
    def test_3d_nested_tensor_float(self, batch_size, max_seq_len, vocab_size):
        data = []
        nested_tensor_ref_list = []
        for _ in range(batch_size):
            if max_seq_len == 0:
                length = 0
            else:
                length = np.random.randint(low=1, high=max_seq_len)
            row = list(
                np.random.randint(low=0, high=vocab_size, size=(length,)).astype(float)
            )
            row = [list(item * np.arange(max_seq_len)) for item in row]
            data.append(row)
            nested_tensor_ref_list.append(torch.Tensor(row))
        nested_tensor = torch.nested.nested_tensor(data, dtype=torch.float)
        nested_tensor_list = nested_tensor.unbind()
        for id in range(batch_size):
            self.assertEqual(
                nested_tensor_list[id],
                nested_tensor_ref_list[id].type(torch.float)
            )


    @torch.inference_mode()
    def _test_unbind_case(self, a, b):
        nt = torch.nested.nested_tensor([a, b])
        a1, b1 = nt.unbind()
        self.assertTrue(a is not a1)
        self.assertTrue(b is not b1)

        nt = torch.nested.nested_tensor([a, b], dtype=a.dtype)
        a1, b1 = nt.unbind(0)
        self.assertEqual(a, a1)
        self.assertEqual(b, b1)

        a = torch.randn((2, 3)).add_(1)
        nt = torch.nested.nested_tensor([a])
        self.assertEqual(a, nt.unbind(0)[0])

    @torch.inference_mode()
    def test_unbind_0(self):
        self._test_unbind_case(
            torch.tensor([1, 2]), torch.tensor([7, 8]),
        )

    @torch.inference_mode()
    def test_unbind_1(self):
        self._test_unbind_case(
            torch.tensor([1]), torch.tensor([7]),
        )

    @torch.inference_mode()
    def test_unbind_3(self):
        self._test_unbind_case(
            torch.tensor([1.0]), torch.tensor([]),
        )

    @torch.inference_mode()
    def test_unbind_4(self):
        self._test_unbind_case(
            torch.tensor([]), torch.tensor([]),
        )

    @torch.inference_mode()
    def test_unbind_dim(self):
        def _test_fn(unbind_fn):
            a = torch.rand(3, 2)
            b = torch.rand(2, 3)
            nt = torch.nested.nested_tensor([a, b])
            self.assertRaises(RuntimeError, lambda: unbind_fn(nt, 1))

        # Both of these tests are necessary, because we're using
        # torch_function.
        _test_fn(lambda x, dim: x.unbind(dim))
        # TODO: Re-enable this once using torch_dispatch
        # _test_fn(lambda x, dim: torch.unbind(x, dim))

    @torch.inference_mode()
    def test_nested_tensor(self):
        self.assertRaises(TypeError, lambda: torch.nested.nested_tensor(torch.tensor([3.0])))
        self.assertRaises(TypeError, lambda: torch.nested.nested_tensor(4.0))

    @torch.inference_mode()
    def test_nested_tensor_matching_dim(self):
        self.assertRaisesRegex(
            RuntimeError,
            "Found dimension 1 for Tensor at index 1 and dimension 0 for Tensor at index 0.",
            lambda: torch.nested.nested_tensor([torch.tensor(1.0), torch.tensor([])]),
        )
        self.assertRaisesRegex(
            RuntimeError,
            "Found dimension 1 for Tensor at index 2 and dimension 0 for Tensor at index 1.",
            lambda: torch.nested.nested_tensor(
                [torch.tensor(1.0), torch.tensor(2.0), torch.tensor([])]
            ),
        )

    @torch.inference_mode()
    def test_default_nested_tensor(self):
        self.assertRaises(TypeError, lambda: torch.nested.nested_tensor())
        default_nested_tensor = torch.nested.nested_tensor([])
        default_tensor = torch.tensor([])
        # self.assertEqual(default_nested_tensor.nested_dim(), 1)
        # self.assertEqual(default_nested_tensor.nested_size(), ())
        self.assertEqual(default_nested_tensor.dim(), default_tensor.dim())
        self.assertEqual(default_nested_tensor.layout, default_tensor.layout)
        self.assertEqual(default_nested_tensor.device, default_tensor.device)
        self.assertEqual(default_nested_tensor.dtype, default_tensor.dtype)
        self.assertEqual(
            default_nested_tensor.requires_grad, default_tensor.requires_grad
        )
        self.assertIsNone(default_tensor.grad)
        # TODO: Re-enable once we have a performance driven
        # use case and implementation.
        # self.assertEqual(default_nested_tensor.is_pinned(),
        #                  default_tensor.is_pinned())

    @torch.inference_mode()
    def test_dim(self):
        for constructor in _iter_constructors():
            a1 = constructor([])
            self.assertEqual(a1.dim(), 1)
            a1 = constructor([torch.tensor(3.0)])
            self.assertEqual(a1.dim(), 1)
            a1 = constructor([torch.tensor([1, 2, 3, 4])])
            self.assertEqual(a1.dim(), 2)

    @unittest.skipIf(IS_FBCODE, "numel is not virtual in fbcode.")
    @torch.inference_mode()
    def test_numel(self):
        for constructor in _iter_constructors():
            a1 = constructor([])
            self.assertEqual(a1.numel(), 0)
            a1 = constructor([torch.tensor(3.0), torch.tensor(4.0)])
            self.assertEqual(a1.numel(), 2)
            a1 = constructor([torch.randn(2, 2, 2)])
            self.assertEqual(a1.numel(), 8)
            a1 = constructor([torch.randn([1, 2, 3]), torch.randn(3, 2, 1)])
            self.assertEqual(a1.numel(), 12)
            a1 = constructor([torch.randn([1, 1, 3]), torch.randn(3, 2, 4)])
            self.assertEqual(a1.numel(), 27)
            a1 = constructor([torch.randn([5, 5, 5]), torch.randn(6, 6, 6)])
            self.assertEqual(a1.numel(), 341)

            # Interesting edge case
            a1 = constructor([torch.randn([1, 2, 3]), torch.randn(1, 2, 0)])
            self.assertEqual(a1.numel(), 6)

    @torch.inference_mode()
    def test_size(self):
        for constructor in _iter_constructors():
            a1 = constructor([])
            self.assertRaisesRegex(
                RuntimeError,
                "NestedTensorImpl doesn't support sizes",
                lambda: a1.size(),
            )

    def test_size_dim(self):
        a = torch.nested.nested_tensor([])
        self.assertEqual(a.size(0), 0)

        a = torch.nested.nested_tensor([torch.tensor(1)])
        self.assertEqual(a.size(0), 1)

        a = torch.nested.nested_tensor([torch.tensor(1), torch.tensor(2)])
        self.assertEqual(a.size(0), 2)

        a = torch.nested.nested_tensor([torch.rand(1, 2),
                                        torch.rand(1, 8)])
        self.assertEqual(a.size(0), 2)
        self.assertEqual(a.size(1), 1)
        self.assertRaisesRegex(
            RuntimeError, "Given dimension 2 is irregular and does not have a size", lambda: a.size(2))

        a = torch.nested.nested_tensor([torch.rand(3, 4),
                                        torch.rand(5, 4)])
        self.assertEqual(a.size(0), 2)
        self.assertRaisesRegex(
            RuntimeError, "Given dimension 1 is irregular and does not have a size", lambda: a.size(1))
        self.assertEqual(a.size(2), 4)

    @unittest.skipIf(IS_FBCODE, "stride is not virtual in fbcode.")
    @torch.inference_mode()
    def test_stride(self):
        for constructor in _iter_constructors():
            a1 = constructor([])
            self.assertRaisesRegex(
                RuntimeError,
                "NestedTensorImpl doesn't support strides",
                lambda: a1.stride(),
            )

    @unittest.skipIf(IS_FBCODE, "is_contiguous is not virtual in fbcode.")
    @torch.inference_mode()
    def test_is_contiguous(self):
        # Test empty case
        nt_empty = torch.nested.nested_tensor([])
        assert nt_empty.is_contiguous()
        self.assertEqual(nt_empty, nt_empty.contiguous())

        nt_contiguous, nt_noncontiguous = random_nt_noncontiguous_pair((2, 3, 6, 7))

        # Test contiguous case
        assert nt_contiguous.is_contiguous()
        self.assertEqual(nt_contiguous, nt_contiguous.contiguous())

        # Test non_contiguous case
        assert not nt_noncontiguous.is_contiguous()
        self.assertEqual(nt_contiguous, nt_noncontiguous.contiguous())

        # Test querying by memory_format
        self.assertTrue(nt_contiguous.is_contiguous(memory_format=torch.contiguous_format))
        self.assertTrue(not nt_noncontiguous.is_contiguous(memory_format=torch.contiguous_format))

    @torch.inference_mode()
    def test_repr_string(self):
        a = torch.nested.nested_tensor([])
        expected = "nested_tensor([\n\n])"
        self.assertEqual(str(a), expected)
        self.assertEqual(repr(a), expected)

        a = torch.nested.nested_tensor([torch.tensor(1.0)])
        expected = "nested_tensor([\n  tensor(1.)\n])"
        self.assertEqual(str(a), expected)
        self.assertEqual(repr(a), expected)

        a = torch.nested.nested_tensor([torch.tensor([[1, 2]]), torch.tensor([[4, 5]])])
        expected = "nested_tensor([\n  tensor([[1, 2]]),\n  tensor([[4, 5]])\n])"
        self.assertEqual(str(a), expected)
        self.assertEqual(repr(a), expected)

    def test_to_padded_tensor_on_empty_tensor(self):

        nt = torch.nested.nested_tensor([])
        empty = torch.nested.to_padded_tensor(nt, 4)
        self.assertEqual(empty, torch.tensor([]))

    def test_nested_namespace(self):
        nt = torch.nested.nested_tensor([torch.randn(2, 3), torch.randn(4, 5)])
        result = nt.to_padded_tensor(4)
        nested_namespace_result = torch.nested.to_padded_tensor(nt, 4)
        self.assertEqual(result, nested_namespace_result)

    def test_to(self):
        ntensors = 4
        nt = random_nt(torch.device('cpu'), torch.float32, ntensors, (4, 4))

        def test_copy_behavior(t, non_blocking=False):
            self.assertIs(t, t.to(t, non_blocking=non_blocking))
            self.assertIs(t, t.to(t.dtype, non_blocking=non_blocking))
            self.assertIs(t, t.to(torch.empty_like(t), non_blocking=non_blocking))
            self.assertIsNot(t, t.to(t, non_blocking=non_blocking, copy=True))
            self.assertIsNot(t, t.to(t.dtype, non_blocking=non_blocking, copy=True))
            self.assertIsNot(t, t.to(torch.empty_like(t), non_blocking=non_blocking, copy=True))

            devices = [t.device]
            if t.device.type == 'cuda':
                if t.device.index == -1:
                    devices.append(f'cuda:{torch.cuda.current_device()}')
                elif t.device.index == torch.cuda.current_device():
                    devices.append('cuda')
            for device in devices:
                self.assertIs(t, t.to(device, non_blocking=non_blocking))
                self.assertIs(t, t.to(device, t.dtype, non_blocking=non_blocking))
                self.assertIsNot(t, t.to(device, non_blocking=non_blocking, copy=True))
                self.assertIsNot(t, t.to(device, t.dtype, non_blocking=non_blocking, copy=True))

        test_copy_behavior(nt)
        self.assertEqual(nt.device, nt.to('cpu').device)
        self.assertEqual(nt.device, nt.to('cpu', dtype=torch.float32).device)
        self.assertIs(torch.float32, nt.to('cpu', dtype=torch.float32).dtype)
        self.assertEqual(nt.device, nt.to(torch.float32).device)
        self.assertIs(torch.float32, nt.to(dtype=torch.float32).dtype)

        def test_data_ptr(getter):
            self.assertEqual(getter(nt), getter(nt.to('cpu')))
            self.assertEqual(getter(nt), getter(nt.to(dtype=nt.dtype, device=nt.device, copy=False)))
            self.assertEqual(getter(nt), getter(nt.to('cpu', copy=False)))
            self.assertNotEqual(getter(nt), getter(nt.to('cpu', copy=True)))

        test_data_ptr(lambda nt: nt.data_ptr())

        if torch.cuda.is_available():
            for non_blocking in [True, False]:
                for cuda in ['cuda', 'cuda:0' if torch.cuda.device_count() == 1 else 'cuda:1']:
                    nt2 = random_nt(cuda, torch.float32, ntensors, (4, 4))
                    test_copy_behavior(nt2, non_blocking)
                    self.assertEqual(nt2.device, nt2.to(cuda, non_blocking=non_blocking).device)
                    self.assertEqual(nt.device, nt2.to('cpu', non_blocking=non_blocking).device)
                    self.assertEqual(nt2.device, nt.to(cuda, non_blocking=non_blocking).device)
                    self.assertIs(torch.int32, nt2.to('cpu', dtype=torch.int32, non_blocking=non_blocking).dtype)
                    self.assertEqual(nt.device, nt2.to('cpu', dtype=torch.int32, non_blocking=non_blocking).device)
                    self.assertIs(torch.int32, nt2.to(dtype=torch.int32).dtype)
                    self.assertEqual(nt2.device, nt2.to(dtype=torch.int32).device)

    def test_copy_(self):
        ntensors = 4
        nt = random_nt(torch.device('cpu'), torch.float32, ntensors, (4, 4))
        nt_copy = torch.empty_like(nt)
        nt_copy.copy_(nt)

        for (nt_ub, nt_copy_ub) in zip(nt.unbind(), nt_copy):
            self.assertEqual(nt_ub, nt_copy_ub)

        nt_error = torch.nested.nested_tensor([torch.tensor([0, 0])])
        self.assertRaisesRegex(
            RuntimeError,
            "copy_ only supports tensors that are the same size for Nested implementations",
            lambda: nt_error.copy_(nt)
        )

        if torch.cuda.is_available():
            nt = random_nt(torch.device('cuda'), torch.float32, ntensors, (4, 4))
            nt_copy = torch.empty_like(nt, device=torch.device('cpu'))
            nt_copy.copy_(nt, non_blocking=True)
            torch.cuda.current_stream(torch.cuda.current_device()).synchronize()
            for (nt_ub, nt_copy_ub) in zip(nt.unbind(), nt_copy):
                self.assertEqual(nt_ub, nt_copy_ub)

            nt_copy = torch.empty_like(nt, device=torch.device('cpu'))
            nt_copy.copy_(nt, non_blocking=False)
            for (nt_ub, nt_copy_ub) in zip(nt.unbind(), nt_copy):
                self.assertEqual(nt_ub, nt_copy_ub)

    def test_fill_(self):
        ntensors = 4
        nt = random_nt(torch.device('cpu'), torch.float32, ntensors, (4, 4))
        nt.fill_(10.)
        for nt_ub in nt.unbind():
            t = torch.empty_like(nt_ub)
            t.fill_(10.)
            self.assertEqual(nt_ub, t)

        fill_tensor = torch.tensor([11.])
        self.assertRaisesRegex(
            RuntimeError,
            "fill_ only supports 0-dimension value tensor",
            lambda: nt.fill_(fill_tensor)
        )

        nt.fill_(fill_tensor[0])
        for nt_ub in nt.unbind():
            t = torch.empty_like(nt_ub)
            t.fill_(11.)
            self.assertEqual(nt_ub, t)

    def test_zero_(self):
        ntensors = 4
        nt = random_nt(torch.device('cpu'), torch.float32, ntensors, (4, 4))
        nt.zero_()
        for nt_ub in nt.unbind():
            t = torch.empty_like(nt_ub)
            t.fill_(0.)
            self.assertEqual(nt_ub, t)

    @parametrize("func", [torch.ones_like, torch.zeros_like, torch.randn_like],
                 name_fn=lambda f: f.__name__)
    def test_like_functions(self, func):
        ntensors = 4
        nt = random_nt(torch.device('cpu'), torch.float32, ntensors, (4, 4))
        torch.manual_seed(1)
        nt_like = func(nt)

        torch.manual_seed(1)
        for nt_ub in nt_like.unbind():
            t_like = func(nt_ub)
            self.assertEqual(nt_ub, t_like)

    def test_cat(self):
        # dim=0 success case
        # No constraints on ragged structures matching.
        x = random_nt_from_dims([5, None, 10])
        y = random_nt_from_dims([3, 4, None])
        output = torch.cat([x, y], dim=0)
        for out_component, xy_component in zip(
                output.unbind(), itertools.chain(x.unbind(), y.unbind())):
            self.assertEqual(out_component, xy_component)

        # dim=-1 success case
        # shape (B, *, D)
        x = random_nt_from_dims([5, None, 10])
        # shape (B, *, D'); same structure as x but dim=-1 differs
        y = random_nt_from_similar(x, dims=[-1, -1, 8])
        # should be shape (B, *, D + D') when supported
        output = torch.cat([x, y], dim=-1)
        for out_component, x_component, y_component in zip(output.unbind(), x.unbind(), y.unbind()):
            self.assertEqual(out_component, torch.cat([x_component, y_component], dim=-1))

        # dim between 0 and -1 success case
        x = random_nt_from_dims([5, None, 2, 3])
        # same structure as x but dim=2 differs
        y = random_nt_from_similar(x, dims=[-1, -1, 4, -1])
        output = torch.cat([x, y], dim=2)
        for out_component, x_component, y_component in zip(output.unbind(), x.unbind(), y.unbind()):
            self.assertEqual(out_component, torch.cat([x_component, y_component], dim=1))

        # error case: mixed NT / dense inputs
        x = random_nt_from_dims([5, None, 2])
        y = torch.randn(5, 3, 2)
        with self.assertRaisesRegex(
                RuntimeError, "expected each tensor in given list to be nested"):
            torch.cat([x, y], dim=-1)

        # error case: NTs with different dims
        x = random_nt_from_dims([5, None, 2])
        y = random_nt_from_dims([5, None, 2, 3])
        with self.assertRaisesRegex(
                RuntimeError, "expected all nested tensors to have matching ragged structures outside of the concatenated dim"):
            torch.cat([x, y], dim=-1)

        # error case: non-contiguous NT
        x, y = random_nt_noncontiguous_pair((2, 3, 4), dtype=torch.float32)
        # transpose to put ragged dim next to batch dim
        x, y = x.transpose(-2, -1), y.transpose(-2, -1)
        with self.assertRaisesRegex(
                RuntimeError, "only contiguous nested tensors are supported"):
            torch.cat([x, y], dim=-1)

        # error case: multiple ragged dims in inputs
        x = random_nt_from_dims([5, None, None, 2])
        y = random_nt_from_similar(x)
        with self.assertRaisesRegex(
                RuntimeError, "only nested tensors with a single ragged dim next to the batch dim are supported"):
            torch.cat([x, y], dim=-1)

        # error case: ragged dim not next to batch dim
        x = random_nt_from_dims([5, 2, None])
        y = random_nt_from_similar(x)
        with self.assertRaisesRegex(
                RuntimeError, "only nested tensors with a single ragged dim next to the batch dim are supported"):
            torch.cat([x, y], dim=1)

        # error case: NTs with different batch sizes
        x = random_nt_from_dims([5, None, 2])
        y = random_nt_from_dims([3, None, 2])
        with self.assertRaisesRegex(
                RuntimeError, "expected all nested tensors to have matching ragged structures outside of the concatenated dim"):
            torch.cat([x, y], dim=-1)

        # error case: NTs with different ragged structures
        x = torch.nested.nested_tensor([
            torch.randn(2, 6),
            torch.randn(4, 6),
            torch.randn(5, 6),
        ])
        y = torch.nested.nested_tensor([
            torch.randn(5, 6),
            torch.randn(4, 6),
            torch.randn(2, 6),
        ])
        with self.assertRaisesRegex(
                RuntimeError, "expected all nested tensors to have matching ragged structures outside of the concatenated dim"):
            torch.cat([x, y], dim=-1)


@markDynamoStrictTest
class TestNestedTensorDeviceType(TestCase):
    # Helper function to generate a pair of random nested tensors
    # the 2 nested tensors have same shapes
    def random_nt_pair(self, device, dtype, num_tensors, max_dims):
        ts1 = []
        ts2 = []
        for _ in range(num_tensors):
            tensor_dims = tuple([torch.randint(low=0, high=max_dim, size=(1,)).item() for max_dim in max_dims])
            t1 = torch.randn(tensor_dims, device=device, dtype=dtype)
            t2 = torch.randn(tensor_dims, device=device, dtype=dtype)
            ts1.append(t1)
            ts2.append(t2)
        return (torch.nested.nested_tensor(ts1, device=device, dtype=dtype),
                torch.nested.nested_tensor(ts2, device=device, dtype=dtype))

    @dtypes(*floating_types_and_half())
    def test_detach(self, device, dtype):
        a = torch.randn(2, 4, device=device, dtype=dtype, requires_grad=False)
        b = torch.randn(5, 4, device=device, dtype=dtype, requires_grad=False)
        x = torch.nested.nested_tensor([a, b], requires_grad=True)

        x_detach = x.detach()

        z = x_detach * 4
        self.assertFalse(x_detach.requires_grad)
        self.assertFalse(z.requires_grad)

        a = torch.randn(2, 4, device=device, dtype=dtype, requires_grad=True)
        b = torch.randn(5, 4, device=device, dtype=dtype, requires_grad=True)
        x = torch.nested.as_nested_tensor([a, b])

        y = x * 2
        y = y.detach()
        self.assertFalse(y.requires_grad)
        self.assertIsNone(y.grad_fn)

        z = x + y
        torch.nested.to_padded_tensor(z, 0).sum().backward()
        # This is an incorrect gradient, but we assume that's what the user
        # wanted. detach() is an advanced option.
        self.assertEqual(a.grad, torch.ones(2, 4, device=device, dtype=dtype))
        self.assertEqual(b.grad, torch.ones(5, 4, device=device, dtype=dtype))

    @dtypes(torch.float, torch.float16, torch.double)
    def test_unbind_noncontiguous(self, device, dtype):
        nt_contiguous, nt_noncontiguous = random_nt_noncontiguous_pair((2, 3, 6, 7), device, dtype)
        ub_contiguous = nt_contiguous.unbind()
        ub_noncontiguous = nt_noncontiguous.unbind()
        self.assertEqual(len(ub_contiguous), len(ub_noncontiguous))
        n = len(ub_contiguous)
        for i in range(n):
            self.assertEqual(ub_contiguous[i], ub_noncontiguous[i])

    @dtypes(torch.float)
    @skipMeta
    def test_to_then_from_padded_tensor_no_transform0213(self, device, dtype):
        t = torch.randn(4, 4, 4, device=device, dtype=dtype)
        ts = list(torch.unbind(t))
        ts[0] = ts[0][:-1]
        nt = torch.nested.nested_tensor(ts, device=device, dtype=dtype)
        padded = torch.nested.to_padded_tensor(nt, 0)

        nt_to = torch._nested_from_padded_and_nested_example(padded, nt)

        for (t1, t2) in zip(nt.unbind(), nt_to.unbind()):
            self.assertEqual(t1, t2)
        self.assertEqual(nt.device, nt_to.device)

    @dtypes(torch.float)
    @dtypesIfCUDA(torch.float, torch.half)
    @skipMeta
    @torch.inference_mode()
    def test_layer_norm(self, device, dtype):
        def _test(size):
            # Simple shapes test
            t0 = torch.randn(2, size, device=device, dtype=dtype, requires_grad=False)
            t1 = torch.randn(2, size, device=device, dtype=dtype, requires_grad=False)
            ts = [t0, t1, t0, t1]
            nt = torch.nested.nested_tensor(ts, device=device, dtype=dtype)
            layer_norm = torch.nn.LayerNorm(size, device=device, dtype=dtype)
            nt_result = layer_norm(nt)
            for (nt_subresult, t) in zip(nt_result.unbind(), ts):
                t_result = layer_norm(t.reshape(1, -1, size).squeeze(0))
                self.assertEqual(nt_subresult, t_result)

            # More complex nt test with different lengths for each tensor
            t0 = torch.randn(4, size, device=device, dtype=dtype, requires_grad=False)
            t1 = torch.randn(10, size, device=device, dtype=dtype, requires_grad=False)
            t2 = torch.randn(7, size, device=device, dtype=dtype, requires_grad=False)
            ts = [t0, t1, t2, t0, t2]
            nt = torch.nested.nested_tensor(ts, device=device, dtype=dtype)
            layer_norm = torch.nn.LayerNorm(size, device=device, dtype=dtype)
            nt_result = layer_norm(nt)
            for (nt_subresult, t) in zip(nt_result.unbind(), ts):
                t_result = layer_norm(t.reshape(1, -1, size).squeeze(0))
                self.assertEqual(nt_subresult, t_result)

            if size <= 128:
                # Test with multidimensional tensors after irregular dim
                # (run only with smaller dimensions to ensure fast execution)
                t0 = torch.randn(4, size, size, 4, device=device, dtype=dtype, requires_grad=False)
                t1 = torch.randn(10, size, size, 4, device=device, dtype=dtype, requires_grad=False)
                t2 = torch.randn(7, size, size, 4, device=device, dtype=dtype, requires_grad=False)
                ts = [t0, t1, t2, t0, t2]
                nt = torch.nested.nested_tensor(ts, device=device, dtype=dtype)
                layer_norm = torch.nn.LayerNorm((size, size, 4), device=device, dtype=dtype)
                nt_result = layer_norm(nt)
                for (nt_subresult, t) in zip(nt_result.unbind(), ts):
                    t_result = layer_norm(t.reshape(1, -1, size, size, 4).squeeze(0))
                    self.assertEqual(nt_subresult, t_result)

                # Test where the normalizing dimensions are not all
                layer_norm = torch.nn.LayerNorm((size, 4), device=device, dtype=dtype)
                nt_result = layer_norm(nt)
                for (nt_subresult, t) in zip(nt_result.unbind(), ts):
                    t_result = layer_norm(t.reshape(1, -1, size, size, 4).squeeze(0))
                    self.assertEqual(nt_subresult, t_result)

        for size in (1024, 1023, 513, 512, 256, 128, 2, 4, 32):
            _test(size)

    @dtypes(torch.float)
    @dtypesIfCUDA(torch.float, torch.half)
    @skipMeta
    @torch.inference_mode()
    def test_layer_norm_breaking(self, device, dtype):
        size = 128
        t0 = torch.randn(4, size, size, 4, device=device, dtype=dtype, requires_grad=False)
        t1 = torch.randn(10, size, size, 4, device=device, dtype=dtype, requires_grad=False)
        t2 = torch.randn(7, size, size, 4, device=device, dtype=dtype, requires_grad=False)
        ts = [t0, t1, t2, t0, t2]
        nt = torch.nested.nested_tensor(ts, device=device, dtype=dtype)
        layer_norm = torch.nn.LayerNorm((4, size, size, 4), device=device, dtype=dtype)
        self.assertRaisesRegex(
            RuntimeError,
            "normalized_shape extends into irregular dimensions for the nested tensor",
            lambda: layer_norm(nt),
        )
        layer_norm = torch.nn.LayerNorm((size + 1, size, 4), device=device, dtype=dtype)
        self.assertRaisesRegex(
            RuntimeError,
            "The shape at dimension 0",
            lambda: layer_norm(nt),
        )

    @decorateIf(
        xfailIfTorchDynamo,
        # only fails in python 3.11. TODO: Ensure this is fixed once views work!
        lambda params: params["layout"] == torch.jagged and sys.version_info >= (3, 11)
    )
    @parametrize("layout", [torch.strided, torch.jagged], name_fn=layout_name)
    def test_embedding(self, device, layout):
        inputs = [
            torch.randint(100, (L,), device=device, dtype=torch.int64)
            for L in torch.randint(5, 50, (8,))
        ]
        x = torch.nested.nested_tensor(inputs, device=device, dtype=torch.int64, layout=layout)
        emb = torch.nn.Embedding(100, 8, device=device)
        y = emb(x)
        ys = y.unbind()
        for i, inp in enumerate(inputs):
            self.assertEqual(emb(inp), ys[i])


    @skipMeta
    @torch.inference_mode()
    @dtypes(*floating_types_and_half())
    def test_masked_fill(self, device, dtype):
        # nested tensor * nested tensor
        (nt, mask) = self.random_nt_pair(device, dtype, 4, (4, 4))
        mask = torch.nested.nested_tensor([m < 0 for m in mask.unbind()])
        ref = torch.nested.nested_tensor([t.masked_fill(m, 0) for (t, m) in zip(nt.unbind(), mask.unbind())])
        out = nt.masked_fill(mask, 0)
        self.assertEqual(ref, out)


    @dtypes(torch.float, torch.float16)
    def test_to_padded_tensor_simple(self, device, dtype):
        t = torch.randn(4, 4, 4, device=device, dtype=dtype)
        ts = list(torch.unbind(t))
        ts[0] = ts[0][:-1]
        nt = torch.nested.nested_tensor(ts, device=device, dtype=dtype)
        for padding_value in (0, 1):
            padded = torch.nested.to_padded_tensor(nt, padding_value)

            correct_output = t.clone()
            if padding_value == 0:
                correct_output[0][-1] = torch.zeros_like(correct_output[0][-1])
            else:
                correct_output[0][-1] = torch.ones_like(correct_output[0][-1])

            self.assertEqual(padded, correct_output)
            self.assertEqual(padded.device, torch.device(device))
            self.assertEqual(padded.dtype, dtype)

    @dtypes(torch.float, torch.float16)
    def test_to_padded_tensor_output_size(self, device, dtype):
        t = torch.randn(4, 4, 4, device=device, dtype=dtype)
        output_size = (4, 6, 5)
        ts = list(torch.unbind(t))
        ts[0] = ts[0][:-1]
        nt = torch.nested.nested_tensor(ts, device=device, dtype=dtype)
        for padding_value in (0, 1):
            padded = torch.nested.to_padded_tensor(nt, padding_value, output_size=output_size)
            correct_output = torch.ones(output_size, device=device, dtype=dtype) * padding_value
            correct_output[:4:, :4, :4] = t.clone()
            if padding_value == 0:
                correct_output[0][3] = torch.zeros_like(correct_output[0][3])
            else:
                correct_output[0][3] = torch.ones_like(correct_output[0][3])

            self.assertEqual(padded, correct_output)
            self.assertEqual(padded.device, torch.device(device))
            self.assertEqual(padded.dtype, dtype)

    @dtypes(torch.float, torch.float16, torch.double)
    def test_to_padded_tensor_dim2(self, device, dtype):
        ts = [
            torch.randn(160, device=device, dtype=dtype),
            torch.randn(1240, device=device, dtype=dtype),
            torch.randn(2400, device=device, dtype=dtype),
        ]
        nt = torch.nested.nested_tensor(ts, device=device, dtype=dtype)
        pad = 42
        correct_output = []
        for t in ts:
            next_output = torch.ones_like(ts[2]) * pad
            correct_output.append(next_output)
            next_output[:t.size(0)].copy_(t)
        correct_output = torch.stack(correct_output)
        padded = torch.nested.to_padded_tensor(nt, pad)
        self.assertEqual(padded, correct_output)

    @dtypes(torch.float, torch.float16, torch.double)
    def test_to_padded_tensor_dim3(self, device, dtype):
        ts = [
            torch.randn(16, 21, device=device, dtype=dtype),
            torch.randn(24, 32, device=device, dtype=dtype),
            torch.randn(40, 53, device=device, dtype=dtype),
        ]
        nt = torch.nested.nested_tensor(ts, device=device, dtype=dtype)
        pad = 42
        correct_output = []
        for t in ts:
            next_output = torch.ones_like(ts[2]) * pad
            correct_output.append(next_output)
            next_output[:t.size(0), :t.size(1)].copy_(t)
        correct_output = torch.stack(correct_output)
        padded = torch.nested.to_padded_tensor(nt, pad)
        self.assertEqual(padded, correct_output)

    @dtypes(torch.float, torch.float16, torch.double)
    def test_to_padded_tensor_dim4(self, device, dtype):
        ts = [
            torch.randn(16, 21, 13, device=device, dtype=dtype),
            torch.randn(24, 32, 14, device=device, dtype=dtype),
            torch.randn(40, 53, 16, device=device, dtype=dtype),
        ]
        nt = torch.nested.nested_tensor(ts, device=device, dtype=dtype)
        pad = 42
        correct_output = []
        for t in ts:
            next_output = torch.ones_like(ts[2]) * pad
            correct_output.append(next_output)
            next_output[:t.size(0), :t.size(1), :t.size(2)].copy_(t)
        correct_output = torch.stack(correct_output)
        padded = torch.nested.to_padded_tensor(nt, pad)
        self.assertEqual(padded, correct_output)

    # TODO: test noncontiguous to_padded_tensor
    # For now this tests the functionality of noncontiguous_to_padded_tensor
    # and the error message of to_padded_tensor
    # since to_padded_tensor does not support noncontiguous buffer yet
    @dtypes(torch.float, torch.float16, torch.double)
    @torch.inference_mode()
    def test_to_padded_tensor_noncontiguous(self, device, dtype):
        nt_contiguous, nt_noncontiguous = random_nt_noncontiguous_pair((2, 3, 6, 7), device, dtype)
        # test noncontiguous_to_padded_tensor functionality
        self.assertEqual(
            torch.nested.to_padded_tensor(nt_contiguous, 0.0),
            noncontiguous_to_padded_tensor(nt_noncontiguous))
        # test to_padded_tensor error message
        self.assertRaisesRegex(
            RuntimeError,
            r"for now to_padded_tensor only supports contiguous nested tensor",
            lambda: torch.nested.to_padded_tensor(nt_noncontiguous, 0.0)
        )

    @skipMeta
    def test_device_checks(self, device):
        nt = torch.nested.nested_tensor([], device=device)
        is_cuda = 'cuda' in str(device)
        self.assertEqual(nt.is_cuda, is_cuda)

    @dtypes(torch.float, torch.float16, torch.double)
    def test_nested_tensor_indexing(self, device, dtype):
        # edge case: empty nested tensor
        nt0 = torch.nested.nested_tensor([])
        self.assertRaises(IndexError, lambda: nt0[0])
        # normal case
        x0 = torch.randn((2, 5), device=device, dtype=dtype)
        x1 = torch.randn((3, 4), device=device, dtype=dtype)
        nt = torch.nested.nested_tensor([x0, x1])
        # single index: only support integer in the batch dimension
        self.assertEqual(nt[0], x0)
        self.assertEqual(nt[-1], x1)
        self.assertRaises(IndexError, lambda: nt[2])
        self.assertRaises(IndexError, lambda: nt[-3])
        self.assertRaises(NotImplementedError, lambda: nt[:])
        self.assertEqual(nt[...], nt)
        # tuple of indices: only support integer in the batch dimension
        #                 + all possible indexing in the original tensor dimensions
        self.assertEqual(nt[0, 0, 0], x0[0, 0])
        self.assertEqual(nt[0, 1, :], x0[1, :])
        self.assertEqual(nt[1, ...], x1)
        self.assertRaises(IndexError, lambda: nt[1, 4, 2])
        self.assertRaises(NotImplementedError, lambda: nt[:, 1, 1])
        # test select on non-batch dimensions
        self.assertEqual(nt.select(1, 0)[0], x0.select(0, 0))
        self.assertEqual(nt.select(1, 0)[1], x1.select(0, 0))
        self.assertRaises(IndexError, lambda: nt.select(1, 3))
        self.assertEqual(nt.select(2, 0)[0], x0.select(1, 0))
        self.assertEqual(nt.select(2, 0)[1], x1.select(1, 0))
        self.assertRaises(IndexError, lambda: nt.select(2, 5))
        # make sure indexing returns a view
        nt[0].fill_(100.0)
        answer = torch.tensor(100.0, device=device, dtype=dtype).expand((2, 5))
        self.assertEqual(nt[0], answer)
        nt[1, 1, :].fill_(200.0)
        answer = torch.tensor(200.0, device=device, dtype=dtype).expand(4)
        self.assertEqual(nt[1, 1, :], answer)

        # Test that indexing works when requires_grad_(True)
        # previously this was failing because the backward kernel for select.int uses .sizes()
        nt = torch.nested.nested_tensor([x0, x1]).requires_grad_(True)
        self.assertEqual(nt[0], x0)
        self.assertEqual(nt[-1], x1)
        grad_x0 = torch.randn((2, 5), device=device, dtype=dtype)
        nt[0].backward(grad_x0)
        expected_grad = torch.nested.nested_tensor([grad_x0, torch.zeros((3, 4), device=device, dtype=dtype)])
        self.assertEqual(nt.grad, expected_grad)

    @parametrize("func", [subtest(torch.nn.functional.relu, name='relu'),
                          subtest(torch.nn.functional.relu_, name='relu_'),
                          subtest(torch.nn.functional.gelu, name='gelu'),
                          subtest(torch._C._nn.gelu_, name='gelu_'),
                          subtest(torch.tanh, name='tanh'),
                          subtest(torch.tanh_, name='tanh_'),
                          subtest(torch.neg, name='neg'),
                          subtest(torch.nn.functional.silu, name='silu'),
                          subtest(partial(torch.nn.functional.silu, inplace=True), name='silu_'),
                          subtest(torch.abs, name="abs"),
                          subtest(torch.abs_, name="abs_"),
                          subtest(torch.sgn, name="sgn"),
                          subtest(torch.logical_not, name='logical_not'),
                          subtest(torch.sin, name='sin'),
                          subtest(torch.cos, name='cos')])
    def test_activations(self, device, func):
        nt, nt_noncontiguous = random_nt_noncontiguous_pair((2, 3, 6, 7), device=device, dtype=torch.float32)
        nested_result = func(nt)
        self.assertTrue(nested_result.is_nested)
        for t, t_res in zip(nt.unbind(), nested_result.unbind()):
            self.assertEqual(func(t), t_res)
        self.assertRaisesRegex(
            RuntimeError,
            "NestedTensor must be contiguous to get buffer.",
            lambda: func(nt_noncontiguous))

    @parametrize("func", [subtest(torch.ge, name='ge'),
                          subtest(torch.eq, name='eq')])
    def test_binary_ops_with_scalar(self, device, func):
        nt_contiguous, nt_noncontiguous = random_nt_noncontiguous_pair(
            (2, 3, 6, 7), device=device, dtype=torch.float32)
        scalar = 0.0

        # should work regardless of contiguity
        for nt in (nt_contiguous, nt_noncontiguous):
            nested_result = func(nt, scalar)
            self.assertTrue(nested_result.is_nested)
            for t, t_res in zip(nt.unbind(), nested_result.unbind()):
                self.assertEqual(func(t, scalar), t_res)

    @dtypes(*floating_types_and_half())
    def test_nested_tensor_chunk(self, device, dtype):
        # Transformer use case
        a = torch.randn(3, 3 * 4, device=device, dtype=dtype)
        b = torch.randn(2, 3 * 4, device=device, dtype=dtype)
        c = torch.randn(1, 3 * 4, device=device, dtype=dtype)
        a_chunks = a.chunk(3, dim=-1)
        b_chunks = b.chunk(3, dim=-1)
        c_chunks = c.chunk(3, dim=-1)

        a_nt = [a_chunks[0], b_chunks[0], c_chunks[0]]
        b_nt = [a_chunks[1], b_chunks[1], c_chunks[1]]
        c_nt = [a_chunks[2], b_chunks[2], c_chunks[2]]

        nt = torch.nested.nested_tensor([a, b, c])
        chunked = nt.chunk(3, dim=-1)

        self.assertEqual(chunked[0], torch.nested.nested_tensor(a_nt))
        self.assertEqual(chunked[1], torch.nested.nested_tensor(b_nt))
        self.assertEqual(chunked[2], torch.nested.nested_tensor(c_nt))

        for chunk in chunked:
            self.assertFalse(chunk.is_contiguous())

        # Failure chunking on ragged dimensions
        self.assertRaisesRegex(
            RuntimeError, "Chunk for nested tensors is currently only supported for the last dimension.",
            lambda: torch.chunk(nt, 5, dim=1))
        self.assertRaisesRegex(
            RuntimeError, "Chunk for nested tensors is currently only supported for the last dimension.",
            lambda: torch.chunk(nt, 5, dim=0))

        # Failure on non-contiguous nt
        _, nt_noncontiguous = random_nt_noncontiguous_pair((2, 3), device, dtype)
        self.assertRaisesRegex(
            RuntimeError, "chunk expects `self` to be contiguous.", lambda: torch.chunk(nt_noncontiguous, 5, dim=-1))

        # Failure when calling non divisible n_chunks
        self.assertRaisesRegex(
            RuntimeError, "Chunk for nested tensors is only supported for "
            "nested tensors with trailing dimension divisible by chunks.",
            lambda: torch.chunk(nt, 5, dim=-1))

        # Failure when calling backward on a chunk
        a = torch.randn(3, 3 * 4, device=device, dtype=dtype, requires_grad=True)
        b = torch.randn(2, 3 * 4, device=device, dtype=dtype, requires_grad=True)
        nt_grad = torch.nested.as_nested_tensor([a, b])
        chunked = torch.chunk(nt_grad, 2, dim=-1)
        self.assertRaisesRegex(RuntimeError, "derivative for aten::chunk is not implemented",
                               lambda: chunked[0].backward(chunked[0].clone()))

    @dtypes(*floating_types_and_half())
    def test_nested_tensor_split_with_sizes(self, device, dtype):
        a = torch.randn(3, 20, device=device, dtype=dtype)
        b = torch.randn(2, 20, device=device, dtype=dtype)
        c = torch.randn(1, 20, device=device, dtype=dtype)

        split_sizes = [4, 6, 10]
        a_splits = a.split_with_sizes(split_sizes, dim=-1)
        b_splits = b.split_with_sizes(split_sizes, dim=-1)
        c_splits = c.split_with_sizes(split_sizes, dim=-1)

        nt = torch.nested.nested_tensor([a, b, c])
        nt_splits = nt.split_with_sizes(split_sizes, dim=-1)

        for i, nt_split in enumerate(nt_splits):
            self.assertEqual(nt_split, torch.nested.nested_tensor(
                [a_splits[i], b_splits[i], c_splits[i]]))
            dense_strides = torch.stack([
                torch.tensor(a_splits[i].stride()),
                torch.tensor(b_splits[i].stride()),
                torch.tensor(c_splits[i].stride())
            ])
            self.assertEqual(nt_split._nested_tensor_strides(), dense_strides)
            self.assertFalse(nt_split.is_contiguous())

        # Failure calling on ragged dimensions
        self.assertRaisesRegex(
            RuntimeError, "split_with_sizes for nested tensors is currently only supported for the last dimension.",
            lambda: torch.split_with_sizes(nt, split_sizes, dim=1))

        # Failure calling on non-last dimension
        self.assertRaisesRegex(
            RuntimeError, "split_with_sizes for nested tensors is currently only supported for the last dimension.",
            lambda: torch.split_with_sizes(nt, split_sizes, dim=0))

        # Failure on non-contiguous nt
        _, nt_noncontiguous = random_nt_noncontiguous_pair((2, 3), device, dtype)
        self.assertRaisesRegex(
            RuntimeError, "split_with_sizes expects `self` to be contiguous.",
            lambda: torch.split_with_sizes(nt_noncontiguous, split_sizes, dim=-1))

        # Failure when calling with split_sizes that don't cover the full dim size
        bad_split_sizes = [4, 6, 9]  # don't add up to 20
        self.assertRaisesRegex(
            RuntimeError, "split_with_sizes expects split_sizes to sum exactly to 20",
            lambda: torch.split_with_sizes(nt, bad_split_sizes, dim=-1))

    @dtypes(torch.float, torch.float16, torch.double)
    @torch.inference_mode()
    def test_nested_tensor_indexing_noncontiguous(self, device, dtype):
        nt_contiguous, nt_noncontiguous = random_nt_noncontiguous_pair((2, 3, 6, 7), device, dtype)
        self.assertEqual(nt_contiguous.size(0), nt_noncontiguous.size(0))
        n = nt_contiguous.size(0)
        for i in range(n):
            self.assertEqual(nt_contiguous[i], nt_noncontiguous[i])

    @dtypes(torch.float, torch.float16)
    @skipMeta
    @torch.inference_mode()
    @parametrize("transpose", [True, False])
    def test_nested_tensor_add(self, device, dtype, transpose):
        if transpose:
            a = torch.randn(2, 2, 2, device=device, dtype=dtype)
            b = torch.rand(2, 2, 2, device=device, dtype=dtype)
            c = a.transpose(-1, -2).contiguous()
            d = b.transpose(-1, -2).contiguous()
            nt1 = torch.nested.nested_tensor([a, b, a, b])
            nt2 = torch.nested.nested_tensor([c, d, c, d]).transpose(-1, -2)
        else:
            (nt1, nt2) = self.random_nt_pair(device, dtype, 4, (4, 4))
        ref = torch.nested.nested_tensor([t1 + t2 for (t1, t2) in zip(nt1.unbind(), nt2.unbind())])
        out = nt1 + nt2
        self.assertEqual(ref, out)

    @dtypes(torch.float, torch.float16)
    @skipMeta
    @torch.inference_mode()
    @parametrize("transpose", [True, False])
    def test_nested_tensor_sub(self, device, dtype, transpose):
        if transpose:
            a = torch.randn(2, 2, 2, device=device, dtype=dtype)
            b = torch.rand(2, 2, 2, device=device, dtype=dtype)
            c = a.transpose(-1, -2).contiguous()
            d = b.transpose(-1, -2).contiguous()
            nt1 = torch.nested.nested_tensor([a, b, a, b])
            nt2 = torch.nested.nested_tensor([c, d, c, d]).transpose(-1, -2)
        else:
            (nt1, nt2) = self.random_nt_pair(device, dtype, 4, (4, 4))
        ref = torch.nested.nested_tensor([t1 - t2 for (t1, t2) in zip(nt1.unbind(), nt2.unbind())])
        out = nt1 - nt2
        self.assertEqual(ref, out)

    @onlyCUDA
    @dtypes(torch.float, torch.float16)
    @torch.inference_mode()
    @parametrize("embedding_dim", [8, 128, 256, 384])
    def test_nested_tensor_dense_elementwise(self, device, dtype, embedding_dim):
        def _test_add_mul(nt, t):
            ref_add = torch.nested.nested_tensor(
                [t1 + t2 for (t1, t2) in zip(nt.unbind(), t.unbind())])
            ref_mul = torch.nested.nested_tensor(
                [t1 * t2 for (t1, t2) in zip(nt.unbind(), t.unbind())])
            self.assertEqual(nt.add(t), ref_add)
            self.assertEqual(nt.mul(t), ref_mul)

        batch_size = 32
        seq_lens = torch.randint(low=0, high=10, size=(batch_size,))

        # [B, *, D], [B, 1, D] case
        ts = [torch.randn((seq_len, embedding_dim)) for seq_len in seq_lens]
        nt = torch.nested.nested_tensor(ts, device=device, dtype=dtype)
        t = torch.randn((batch_size, 1, embedding_dim), device=device, dtype=dtype)
        _test_add_mul(nt, t)

        # [B, *], [B, 1] case
        ts = [torch.randn(seq_len) for seq_len in seq_lens]
        nt = torch.nested.nested_tensor(ts, device=device, dtype=dtype)
        t = torch.randn((batch_size, 1), device=device, dtype=dtype)
        _test_add_mul(nt, t)

    @dtypes(torch.float, torch.float16)
    @skipMeta
    @torch.inference_mode()
    def test_nested_tensor_mul(self, device, dtype):
        # nested tensor * nested tensor
        (nt1, nt2) = self.random_nt_pair(device, dtype, 4, (4, 4))
        ref = torch.nested.nested_tensor([t1 * t2 for (t1, t2) in zip(nt1.unbind(), nt2.unbind())])
        out = nt1 * nt2
        self.assertEqual(ref, out)
        # nested tensor * scalar
        number = 10.0
        scalar = torch.tensor(number).to(dtype).to(device)
        ref = torch.nested.nested_tensor([t * number for t in nt1.unbind()])
        out_number0 = nt1 * number
        out_number1 = number * nt1
        out_scalar0 = nt1 * scalar
        out_scalar1 = scalar * nt1
        self.assertEqual(out_number0, ref)
        self.assertEqual(out_number1, ref)
        self.assertEqual(out_scalar0, ref)
        self.assertEqual(out_scalar1, ref)
        # error case: numel == 1 but dim > 0
        vector = torch.tensor([number]).to(dtype).to(device)
        self.assertRaisesRegex(
            RuntimeError,
            "Expected both self and other to be nested, but got a nested self and non-nested other",
            lambda: nt1.mul(vector)
        )
        self.assertRaisesRegex(
            RuntimeError,
            "Expected both self and other to be nested, but got a non-nested self and nested other",
            lambda: vector.mul(nt1)
        )

    @dtypes(torch.float, torch.float16)
    @skipMeta
    @torch.inference_mode()
    def test_nested_tensor_div(self, device, dtype):
        nt, nt2 = self.random_nt_pair(device, dtype, 4, (4, 4))
        scale = 4.0
        ref = torch.nested.nested_tensor([t / scale for t in nt.unbind()])
        out = nt / 4.0
        self.assertEqual(ref, out)
        ref_transposed = ref.transpose(1, 2)
        out = nt.transpose(1, 2) / 4.0
        self.assertEqual(ref_transposed, out)

        ref = torch.nested.nested_tensor([t / t2 for (t, t2) in zip(nt.unbind(), nt2.unbind())])
        out = nt / nt2
        self.assertEqual(ref, out)

        out = nt.transpose(1, 2) / nt2.transpose(1, 2)
        self.assertEqual(ref.transpose(1, 2), out)

        nt_transpose_copy = torch.nested.nested_tensor([t.transpose(0, 1) for t in nt.unbind()])

        self.assertRaisesRegex(
            RuntimeError, "div requires strides to match when given NestedTensors",
            lambda: nt_transpose_copy.transpose(1, 2) / nt2)

        nt = torch.nested.nested_tensor([torch.randn(i, 4) for i in [3, 4, 5]], device=device, dtype=dtype)
        nt_chunks = nt.chunk(2, -1)
        self.assertRaisesRegex(
            RuntimeError, "div requires offsets to match when given NestedTensors",
            lambda: nt_chunks[0] / nt_chunks[1])

    @dtypes(torch.float, torch.float16)
    @skipMeta
    @torch.inference_mode()
    def test_nested_tensor_add_in_place(self, device, dtype):
        (nt1, nt2) = self.random_nt_pair(device, dtype, 4, (4, 4))
        ref = torch.nested.nested_tensor([t1 + t2 for (t1, t2) in zip(nt1.unbind(), nt2.unbind())])
        nt1 += nt2
        self.assertEqual(ref, nt1)

    @dtypes(torch.float, torch.float16)
    @skipMeta
    @torch.inference_mode()
    def test_nested_tensor_mul_in_place(self, device, dtype):
        # nested tensor * nested tensor
        (nt1, nt2) = self.random_nt_pair(device, dtype, 4, (4, 4))
        ref = torch.nested.nested_tensor([t1 * t2 for (t1, t2) in zip(nt1.unbind(), nt2.unbind())])
        nt1 *= nt2
        self.assertEqual(ref, nt1)
        # nested tensor * scalar
        number = 10.0
        scalar = torch.tensor(number).to(dtype).to(device)
        ref = torch.nested.nested_tensor([t * number for t in nt1.unbind()])
        out_number = nt1.clone()
        out_number *= number
        out_scalar = nt1.clone()
        out_scalar *= scalar
        self.assertEqual(out_number, ref)
        self.assertEqual(out_scalar, ref)
        self.assertRaisesRegex(
            RuntimeError,
            r"output with shape \[.*\] doesn't match the broadcast shape \[.*\]",
            lambda: scalar.mul_(nt1)
        )
        # error case: numel == 1 but dim > 0
        vector = torch.tensor([number]).to(dtype).to(device)
        self.assertRaisesRegex(
            RuntimeError,
            "Expected both self and other to be nested, but got a nested self and non-nested other",
            lambda: nt1.mul_(vector)
        )
        self.assertRaisesRegex(
            RuntimeError,
            "Expected both self and other to be nested, but got a non-nested self and nested other",
            lambda: vector.mul_(nt1)
        )

    @onlyCPU
    @skipMeta
    @dtypes(torch.float)
    def test_nested_tensor_sum_dim(self, device, dtype):
        params = ((2, (1, 1)), ((4), (4, 4)), (10, (3, 5, 7)))

        def test_sum(device, dtype, ntensors, max_sizes, dim, keepdim=True):
            nt = random_nt(device, dtype, ntensors, max_sizes, require_non_empty=False)
            nt2 = nt.clone()
            ub2 = nt2.unbind()
            nt.requires_grad_(True)
            [t.requires_grad_(True) for t in ub2]
            nt_sum = nt.sum(dim=dim, keepdim=keepdim)
            ub2_sum = [t.sum(-1, keepdim=keepdim) for t in ub2]
            self.assertEqual(nt_sum, torch.nested.nested_tensor(ub2_sum))

            # test backward
            # generate gradient tensor that has the same size as the output
            size = nt_sum._nested_tensor_size()
            gt2 = []
            for i in range(ntensors):
                gt2.append(torch.randn(size[i].tolist(), device=device, dtype=dtype))
            gt = torch.nested.nested_tensor(gt2).clone()
            nt_sum.backward(gt)
            for t2, g2 in zip(ub2_sum, gt2):
                t2.backward(g2)
            self.assertEqual(nt.grad, torch.nested.nested_tensor([t.grad for t in ub2]))
            return

        for ntensors, max_sizes in params:
            test_sum(device, dtype, ntensors, max_sizes, len(max_sizes))

        # Test error inputs
        with self.assertRaisesRegex(RuntimeError, "NestedTensor can only be reduced across the last"):
            torch.nested.nested_tensor([torch.tensor([3, 4, 5]), torch.tensor([1, 2])]).sum(0, keepdim=True)

        with self.assertRaisesRegex(RuntimeError, "NestedTensor only allows reduction of a single"):
            torch.nested.nested_tensor([torch.tensor([[3, 4, 5]]), torch.tensor([[1, 2]])]).sum([0, 1], keepdim=True)

        with self.assertRaisesRegex(RuntimeError, "NestedTensor always requires keepdim=True for now."):
            torch.nested.nested_tensor([torch.tensor([3, 4, 5]), torch.tensor([1, 2])]).sum(-1)

    @dtypes(torch.float, torch.float16)
    def test_contiguous(self, device, dtype):
        # Since we don't have access to the buffer in python this is harder to show what
        # we are testing for. When we call chunk on a consistent dim of a NT
        # for chunk_size > 1 the resulting tensors are views of the original NT
        # whose numels is now less than the size of the buffer. Clone was
        # previously creating a new NT with a buffer that was the same size as the
        # original.
        nt_contiguous = torch.nested.nested_tensor([torch.randn(2, 20, device=device, dtype=dtype),
                                                    torch.randn(4, 20, device=device, dtype=dtype)])
        # Split up the last dimension which has a consistent size of 20 into 5 chunks
        chunks = nt_contiguous.chunk(5, dim=-1)

        # # Check chunks are contiguous after calling contiguous
        for chunk in chunks:
            self.assertFalse(chunk.is_contiguous())
            self.assertTrue(chunk.contiguous().is_contiguous())

    @dtypes(torch.float, torch.float16)
    @skipMeta
    def test_clone(self, device, dtype):
        nt1 = random_nt(device, dtype, 4, (4, 4), (1, 1))
        nt2 = nt1.clone()
        # Verify the values match
        self.assertEqual(nt1, nt2)
        # Verify modifying nt2 doesn't affect nt1
        nt2.mul_(nt1)
        ub1 = nt1.unbind()
        ub2 = nt2.unbind()
        for i in range(len(ub1)):
            self.assertNotEqual(ub1[i], ub2[i])

        nt1.clone(memory_format=torch.preserve_format)
        msg = "Nested tensor clone supports Preserve and Contiguous memory formats, called clone with memory format: ChannelsLast"
        with self.assertRaisesRegex(RuntimeError, msg):
            nt1.clone(memory_format=torch.channels_last)

    # cannot test torch.float16 because: RuntimeError: "bernoulli_scalar_cpu_" not implemented for 'Half'
    @decorateIf(xfailIfTorchDynamo, lambda params: params["layout"] == torch.jagged)
    @dtypes(torch.float, torch.double)
    @parametrize("layout", [torch.strided, torch.jagged], name_fn=layout_name)
    def test_dropout(self, device, dtype, layout):
        # edge case: empty nested tensor
        # TODO: support empty NT in jagged layout
        if layout == torch.strided:
            nt0 = torch.nested.nested_tensor([], layout=layout)
            y = torch.nn.functional.dropout(nt0, 0.5)
            self.assertEqual(nt0, y)
        # normal nested tensor
        ntensors = 4
        if layout == torch.jagged:
            nt = random_nt(device, dtype, ntensors, (4, 4), (0, 3), layout=layout)
        else:
            nt = random_nt(device, dtype, ntensors, (4, 4), layout=layout)
        # edge case: invalid dropout
        self.assertRaises(ValueError, lambda: torch.nn.Dropout(-0.1))
        self.assertRaises(ValueError, lambda: torch.nn.Dropout(1.1))
        self.assertRaises(ValueError, lambda: torch.nn.functional.dropout(nt, -0.1))
        self.assertRaises(ValueError, lambda: torch.nn.functional.dropout(nt, 1.1))
        # edge case: no dropout
        dropouter = torch.nn.Dropout(0.0)
        y0 = dropouter(nt)
        y1 = torch.nn.functional.dropout(nt, 0.0)
        self.assertEqual(nt, y0)
        self.assertEqual(nt, y1)
        # edge case: all dropout
        dropouter = torch.nn.Dropout(1.0)
        y0 = dropouter(nt)
        y1 = torch.nn.functional.dropout(nt, 1.0)
        nt0 = torch.zeros_like(nt)
        self.assertEqual(nt0, y0)
        self.assertEqual(nt0, y1)
        # normal case: normal dropout
        p = 0.2
        y = torch.nn.functional.dropout(nt, p)
        expect = nt.clone()
        if layout == torch.jagged:
            expect = torch.where(y == 0.0, y, nt)
            expect /= 1.0 - p
            self.assertEqual(y, expect)
        else:
            expect = nt.clone()
            for i in range(ntensors):
                actual_tensor = y[i].view(-1)
                expect_tensor = expect[i].view(-1)
                for j in range(actual_tensor.shape[0]):
                    if actual_tensor[j].item() == 0.0:
                        expect_tensor[j] = 0.0
                    else:
                        expect_tensor[j] /= 1.0 - p
            self.assertEqual(y, expect)
        with freeze_rng_state():
            dropouter = torch.nn.Dropout(p)
            y0 = dropouter(nt)
        with freeze_rng_state():
            y1 = torch.nn.functional.dropout(nt, p)
        self.assertEqual(y0, y1)

    @dtypes(torch.float, torch.double)
    def test_dropout_noncontiguous(self, device, dtype):
        ntensors = 4
        nt0 = random_nt(device, dtype, ntensors, (4, 4))
        nt1 = nt0.transpose(-1, -2)
        p = 0.3
        with freeze_rng_state():
            dropouter = torch.nn.Dropout(p)
            y0 = dropouter(nt0)
        with freeze_rng_state():
            y1 = torch.nn.functional.dropout(nt1, p).transpose(-1, -2)
        self.assertEqual(y0, y1)

    # cannot test torch.float16 because: RuntimeError: "softmax_kernel_impl" not implemented for 'Half'
    @dtypes(torch.float, torch.double)
    def test_softmax(self, device, dtype):
        # normal nested tensor
        ntensors = 4
        nt = random_nt(device, dtype, ntensors, (4, 4))
        # error case: softmax across nested dimension
        self.assertRaisesRegex(
            RuntimeError,
            "Cannot apply softmax across nested dimension 0",
            lambda: torch.nn.functional.softmax(nt, 0)
        )
        self.assertRaisesRegex(
            RuntimeError,
            "Cannot apply softmax across nested dimension 0",
            lambda: torch.nn.functional.softmax(nt, -3)
        )
        # error case: dimension out of range
        self.assertRaises(IndexError, lambda: torch.nn.functional.softmax(nt, 3))
        self.assertRaises(IndexError, lambda: torch.nn.functional.softmax(nt, -4))
        # normal case: should equal to padding -inf
        softmaxer = torch.nn.Softmax(1)
        y0 = softmaxer(nt)
        y1 = torch.nn.functional.softmax(nt, 1)
        self.assertEqual(y0, y1)
        pt = torch.nested.to_padded_tensor(nt, float("-inf"))
        # if an entire slice is padded, then softmax will return 0.0 / 0.0 = nan
        # however, physically speaking that should be 0.0
        expect = torch.nn.functional.softmax(pt, 1).nan_to_num_(0.0)
        self.assertEqual(torch.nested.to_padded_tensor(y0, 0.0), expect)
        # edge case: empty nested tensor
        nt0 = torch.nested.nested_tensor([])
        y = torch.nn.functional.softmax(nt0, 1)
        self.assertEqual(nt0, y)
        # edge case: nesting scalars
        nt1 = torch.nested.nested_tensor([torch.tensor(0.0), torch.tensor(1.0)])
        self.assertRaises(RuntimeError, lambda: torch.nn.functional.softmax(nt1, 0))
        self.assertRaises(IndexError, lambda: torch.nn.functional.softmax(nt1, 1))

    @dtypes(torch.float, torch.double)
    @torch.inference_mode()
    def test_softmax_noncontiguous(self, device, dtype):
        nt_contiguous, nt_noncontiguous = random_nt_noncontiguous_pair((2, 3, 6, 7), device, dtype)
        self.assertEqual(
            torch.nn.functional.softmax(nt_contiguous, -1),
            torch.nn.functional.softmax(nt_noncontiguous, -1))

    def _test_bmm(self, device, dtype):
        # error case: one is nested but the other is not
        nt = torch.nested.nested_tensor([torch.randn(2), torch.randn(3)], device=device, dtype=dtype)
        t = torch.randn(4, device=device, dtype=dtype)
        self.assertRaisesRegex(
            RuntimeError,
            "Expected both to be nested, but got a nested self and non-nested other",
            lambda: nt.bmm(t)
        )
        self.assertRaisesRegex(
            RuntimeError,
            "Expected both to be nested, but got a non-nested self and nested other",
            lambda: t.bmm(nt)
        )
        # error case: not 3D tensors
        nt0 = torch.nested.nested_tensor([], device=device, dtype=dtype)
        nt1 = torch.nested.nested_tensor([torch.randn(2), torch.randn(3)], device=device, dtype=dtype)
        nt2 = torch.nested.nested_tensor([torch.randn((2, 4)), torch.randn((3, 4))], device=device, dtype=dtype)
        self.assertRaisesRegex(
            RuntimeError,
            "batch1 must be a 3D tensor",
            lambda: nt0.bmm(nt0)
        )
        self.assertRaisesRegex(
            RuntimeError,
            "batch1 must be a 3D tensor",
            lambda: nt0.bmm(nt1)
        )
        self.assertRaisesRegex(
            RuntimeError,
            "batch1 must be a 3D tensor",
            lambda: nt0.bmm(nt2)
        )
        self.assertRaisesRegex(
            RuntimeError,
            "batch1 must be a 3D tensor",
            lambda: nt1.bmm(nt0)
        )
        self.assertRaisesRegex(
            RuntimeError,
            "batch1 must be a 3D tensor",
            lambda: nt1.bmm(nt1)
        )
        self.assertRaisesRegex(
            RuntimeError,
            "batch1 must be a 3D tensor",
            lambda: nt1.bmm(nt2)
        )
        self.assertRaisesRegex(
            RuntimeError,
            "batch2 must be a 3D tensor",
            lambda: nt2.bmm(nt0)
        )
        self.assertRaisesRegex(
            RuntimeError,
            "batch2 must be a 3D tensor",
            lambda: nt2.bmm(nt1)
        )
        # error case: incompatible batch size
        nt0 = torch.nested.nested_tensor([torch.randn((2, 4)), torch.randn((3, 4))], device=device, dtype=dtype)
        nt1 = torch.nested.nested_tensor([torch.randn((4, 6)),
                                          torch.randn((4, 5)),
                                          torch.randn((4, 7))],
                                         device=device, dtype=dtype)
        self.assertRaisesRegex(
            RuntimeError,
            "Expected size for the 1st dimension of batch2 tensor to be: 2 but got: 3.",
            lambda: nt0.bmm(nt1)
        )
        self.assertRaisesRegex(
            RuntimeError,
            "Expected size for the 1st dimension of batch2 tensor to be: 3 but got: 2.",
            lambda: nt1.bmm(nt0)
        )
        # error case: underlying matrices cannot be multiplied
        nt0 = torch.nested.nested_tensor([torch.randn((2, 4)), torch.randn((3, 4))], device=device, dtype=dtype)
        self.assertRaisesRegex(
            RuntimeError,
            r"0-th nested matrices in batch cannot be multiplied \(2x4 and 2x4\)",
            lambda: nt0.bmm(nt0)
        )
        # normal nested tensor
        nt0 = torch.nested.nested_tensor([torch.randn((2, 4)), torch.randn((3, 7))], device=device, dtype=dtype)
        nt1 = torch.nested.nested_tensor([torch.randn((4, 6)), torch.randn((7, 5))], device=device, dtype=dtype)
        actual = torch.nested.to_padded_tensor(nt0.bmm(nt1), 0.0)
        expect = torch.nested.to_padded_tensor(nt0, 0.0).bmm(torch.nested.to_padded_tensor(nt1, 0.0))
        if dtype == torch.float16:
            self.assertEqual(actual, expect, rtol=1e-3, atol=1e-3)
        else:
            self.assertEqual(actual, expect)

        # test tensorcore path
        nt0 = torch.nested.nested_tensor([torch.randn((2, 8)), torch.randn((3, 16))], device=device, dtype=dtype)
        nt1 = torch.nested.nested_tensor([torch.randn((8, 8)), torch.randn((16, 8))], device=device, dtype=dtype)
        actual = torch.nested.to_padded_tensor(nt0.bmm(nt1), 0.0)
        expect = torch.nested.to_padded_tensor(nt0, 0.0).bmm(torch.nested.to_padded_tensor(nt1, 0.0))
        if dtype == torch.float16:
            self.assertEqual(actual, expect, rtol=1e-3, atol=1e-3)
        else:
            self.assertEqual(actual, expect)

    @onlyCUDA
    @dtypes(torch.float, torch.double, torch.float16)
    def test_bmm_cuda(self, device, dtype):
        self._test_bmm(device, dtype)

    @onlyCPU
    # cannot test torch.float16 because: RuntimeError: "addmm_impl_cpu_" not implemented for 'Half'
    @dtypes(torch.float, torch.double)
    def test_bmm_cpu(self, device, dtype):
        self._test_bmm(device, dtype)

    # cannot test torch.float16 because: RuntimeError: "addmm_impl_cpu_" not implemented for 'Half'
    @dtypes(torch.float, torch.double)
    def test_bmm_noncontiguous(self, device, dtype):
        nt0_contiguous, nt0_noncontiguous = random_nt_noncontiguous_pair((2, 3), device, dtype)
        nt1_contiguous, nt1_noncontiguous = random_nt_noncontiguous_pair((6, 7), device, dtype)
        self.assertEqual(
            nt0_contiguous.transpose(-1, -2).bmm(nt1_contiguous),
            nt0_noncontiguous.transpose(-1, -2).bmm(nt1_noncontiguous))

    @dtypes(torch.float, torch.double)
    def test_matmul_with_bmm_path(self, device, dtype):
        def unbind_rebind_matmul(nt1, nt2):
            t1s = nt1.unbind()
            t2s = nt2.unbind()
            out_ts = [t1.matmul(t2) for t1, t2 in zip(t1s, t2s)]
            return torch.nested.nested_tensor(out_ts)

        # [N, n_head, *, head_dim], [N, n_head, head_dim, *]
        Ns = [1, 2, 5]
        n_heads = np.random.randint(2, 5)
        head_dim = 3
        t1s = []
        t2s = []
        for N in Ns:
            for _ in range(N):
                seq_len1 = np.random.randint(2, 5)
                seq_len2 = np.random.randint(2, 5)
                t1s.append(torch.randn(n_heads, seq_len1, head_dim))
                t2s.append(torch.randn(n_heads, head_dim, seq_len2))
            nt1 = torch.nested.nested_tensor(t1s, device=device, dtype=dtype)
            nt2 = torch.nested.nested_tensor(t2s, device=device, dtype=dtype)
            self.assertEqual(torch.matmul(nt1, nt2), unbind_rebind_matmul(nt1, nt2))

        # test with noncontiguous
        t3s = []
        t4s = []
        for _ in range(N):
            seq_len = np.random.randint(2, 5)
            t3s.append(torch.randn(seq_len, n_heads, head_dim))
            t4s.append(torch.randn(seq_len, n_heads, head_dim))
        nt3 = torch.nested.nested_tensor(t3s, device=device, dtype=dtype).transpose(1, 2)
        nt4 = torch.nested.nested_tensor(t4s, device=device, dtype=dtype).transpose(1, 2).transpose(2, 3)
        self.assertEqual(torch.matmul(nt3, nt4), unbind_rebind_matmul(nt3, nt4))

    # cannot test torch.float16 because: RuntimeError: "bmm" not implemented for 'Half'
    @dtypes(torch.float, torch.double)
    def test_matmul(self, device, dtype):
        # error case: one is nested but the other is not
        nt = torch.nested.nested_tensor([torch.randn(2), torch.randn(3)], device=device, dtype=dtype)
        t = torch.randn(4, device=device, dtype=dtype)
        self.assertRaisesRegex(
            RuntimeError,
            "Expected both to be nested, but got a nested self and non-nested other",
            lambda: torch.matmul(nt, t)
        )
        self.assertRaisesRegex(
            RuntimeError,
            "Expected both to be nested, but got a non-nested self and nested other",
            lambda: torch.matmul(t, nt)
        )
        # error case: not 3+D tensors
        nt0 = torch.nested.nested_tensor([], device=device, dtype=dtype)
        nt1 = torch.nested.nested_tensor([torch.randn(2), torch.randn(3)], device=device, dtype=dtype)
        nt2 = torch.nested.nested_tensor([torch.randn((2, 4)), torch.randn((3, 4))], device=device, dtype=dtype)
        self.assertRaisesRegex(
            RuntimeError,
            r"matmul: For nested tensors, only inputs with >= 3 dims are currently supported. 1st input has rank: [0-9]+",
            lambda: torch.matmul(nt0, nt0)
        )
        self.assertRaisesRegex(
            RuntimeError,
            r"matmul: For nested tensors, only inputs with >= 3 dims are currently supported. 1st input has rank: [0-9]+",
            lambda: torch.matmul(nt0, nt1)
        )
        self.assertRaisesRegex(
            RuntimeError,
            r"matmul: For nested tensors, only inputs with >= 3 dims are currently supported. 1st input has rank: [0-9]+",
            lambda: torch.matmul(nt0, nt2)
        )
        self.assertRaisesRegex(
            RuntimeError,
            r"matmul: For nested tensors, only inputs with >= 3 dims are currently supported. 1st input has rank: [0-9]+",
            lambda: torch.matmul(nt1, nt0)
        )
        self.assertRaisesRegex(
            RuntimeError,
            r"matmul: For nested tensors, only inputs with >= 3 dims are currently supported. 1st input has rank: [0-9]+",
            lambda: torch.matmul(nt1, nt1)
        )
        self.assertRaisesRegex(
            RuntimeError,
            r"matmul: For nested tensors, only inputs with >= 3 dims are currently supported. 1st input has rank: [0-9]+",
            lambda: torch.matmul(nt1, nt2)
        )
        self.assertRaisesRegex(
            RuntimeError,
            r"matmul: For nested tensors, only inputs with >= 3 dims are currently supported. 2nd input has rank: [0-9]+",
            lambda: torch.matmul(nt2, nt0)
        )
        self.assertRaisesRegex(
            RuntimeError,
            r"matmul: For nested tensors, only inputs with >= 3 dims are currently supported. 2nd input has rank: [0-9]+",
            lambda: torch.matmul(nt2, nt1)
        )
        # error case: incompatible batch size
        nt0 = torch.nested.nested_tensor([torch.randn((2, 4)), torch.randn((3, 4))], device=device, dtype=dtype)
        nt1 = torch.nested.nested_tensor([torch.randn((4, 6)),
                                          torch.randn((4, 5)),
                                          torch.randn((4, 7))],
                                         device=device, dtype=dtype)
        self.assertRaisesRegex(
            RuntimeError,
            r"matmul: Expected size for the 1st dimension of 2nd input tensor to be: [0-9]+ but got: [0-9]+.",
            lambda: torch.matmul(nt0, nt1)
        )
        self.assertRaisesRegex(
            RuntimeError,
            r"matmul: Expected size for the 1st dimension of 2nd input tensor to be: [0-9]+ but got: [0-9]+.",
            lambda: torch.matmul(nt1, nt0)
        )
        # error case: incompatible (wrong) batch sizes that shouldn't even broadcast?
        nt0 = torch.nested.nested_tensor([torch.randn((2, 2, 4)),
                                          torch.randn((2, 3, 4))],
                                         device=device, dtype=dtype)
        nt1 = torch.nested.nested_tensor([torch.randn((3, 4, 6)),
                                          torch.randn((3, 4, 5))],
                                         device=device, dtype=dtype)
        self.assertRaisesRegex(
            RuntimeError,
            "matmul(): For nested tensors, batch dimensions must have the same sizes,",
            lambda: torch.matmul(nt0, nt1)
        )
        # error case: incompatible batch sizes that should technically broadcast
        nt0 = torch.nested.nested_tensor([torch.randn((2, 2, 4)),
                                          torch.randn((1, 3, 4))],
                                         device=device, dtype=dtype)
        nt1 = torch.nested.nested_tensor([torch.randn((1, 4, 6)),
                                          torch.randn((3, 4, 5))],
                                         device=device, dtype=dtype)
        self.assertRaisesRegex(
            RuntimeError,
            "matmul(): For nested tensors, batch dimensions must have the same sizes,",
            lambda: torch.matmul(nt0, nt1)
        )
        # error case: underlying matrices cannot be multiplied
        nt0 = torch.nested.nested_tensor([torch.randn((2, 4)), torch.randn((3, 4))], device=device, dtype=dtype)
        self.assertRaisesRegex(
            RuntimeError,
            "matmul(): Nested tensors cannot be matrix multiplied",
            lambda: torch.matmul(nt0, nt0)
        )
        # normal nested tensor: 3D
        nt0 = torch.nested.nested_tensor([torch.randn((2, 4)), torch.randn((3, 7))], device=device, dtype=dtype)
        nt1 = torch.nested.nested_tensor([torch.randn((4, 6)), torch.randn((7, 5))], device=device, dtype=dtype)
        actual = torch.nested.to_padded_tensor(torch.matmul(nt0, nt1), 0.0)
        expect = torch.matmul(torch.nested.to_padded_tensor(nt0, 0.0), torch.nested.to_padded_tensor(nt1, 0.0))
        self.assertEqual(actual, expect)
        # normal nested tensor: 4D (with testing for batch_size=1)
        nt0 = torch.nested.nested_tensor([torch.randn((1, 2, 4)),
                                          torch.randn((8, 3, 7))],
                                         device=device, dtype=dtype)
        nt1 = torch.nested.nested_tensor([torch.randn((1, 4, 6)),
                                          torch.randn((8, 7, 5))],
                                         device=device, dtype=dtype)
        actual = torch.nested.to_padded_tensor(torch.matmul(nt0, nt1), 0.0)
        expect = torch.matmul(torch.nested.to_padded_tensor(nt0, 0.0), torch.nested.to_padded_tensor(nt1, 0.0))
        self.assertEqual(actual, expect)
        # normal nested tensor: 5D
        nt0 = torch.nested.nested_tensor([torch.randn((8, 9, 2, 4)),
                                          torch.randn((8, 9, 3, 7))],
                                         device=device, dtype=dtype)
        nt1 = torch.nested.nested_tensor([torch.randn((8, 9, 4, 6)),
                                          torch.randn((8, 9, 7, 5))],
                                         device=device, dtype=dtype)
        actual = torch.nested.to_padded_tensor(torch.matmul(nt0, nt1), 0.0)
        expect = torch.matmul(torch.nested.to_padded_tensor(nt0, 0.0), torch.nested.to_padded_tensor(nt1, 0.0))
        self.assertEqual(actual, expect)

    # only supported on CUDA for now
    @dtypes(torch.float, torch.double)
    def test_matmul_nt_with_broadcasted_t(self, device, dtype):
        # NT (B, *, C, D) with T (D, E) broadcasting case
        nt = random_nt_from_dims([3, None, 4, 5], device=device, dtype=dtype)
        t = torch.randn(5, 6, device=device, dtype=dtype)
        output = torch.matmul(nt, t)

        # should be equivalent to matmul-ing each component with the dense tensor
        self.assertEqual(nt.size(0), output.size(0))
        for component, out_component in zip(nt, output):
            self.assertEqual(out_component, torch.matmul(component, t))

    # cannot test torch.float16 because: RuntimeError: "bmm" not implemented for 'Half'
    @dtypes(torch.float, torch.double)
    def test_matmul_noncontiguous(self, device, dtype):
        nt0_contiguous, nt0_noncontiguous = random_nt_noncontiguous_pair((2, 3), device, dtype)
        nt1_contiguous, nt1_noncontiguous = random_nt_noncontiguous_pair((6, 7), device, dtype)
        self.assertEqual(
            torch.matmul(nt0_contiguous.transpose(-1, -2), nt1_contiguous),
            torch.matmul(nt0_noncontiguous.transpose(-1, -2), nt1_noncontiguous))

    @dtypes(torch.float, torch.double)
    def test_linear(self, device, dtype):
        a = torch.randn(1, 2, device=device, dtype=dtype)
        b = torch.randn(2, 2, device=device, dtype=dtype)
        c = torch.randn(3, 2, device=device, dtype=dtype)
        nt = torch.nested.nested_tensor([a, b, c])

        weight = torch.randn(2, 2, device=device, dtype=dtype)
        bias = torch.randn(2, device=device, dtype=dtype)
        # success case
        torch.functional.F.linear(nt, weight, bias)

        # invalid nested tensor dimension
        msg = r'Linear requires nested_tensor.dim == 3 and dense_matrix.dim == 2. Nested tensor dim: 2. Dense tensor dim: 2'
        nt1 = torch.nested.nested_tensor([torch.randn(1, device=device, dtype=dtype),
                                          torch.randn(2, device=device, dtype=dtype)])
        with self.assertRaisesRegex(RuntimeError, msg):
            torch.functional.F.linear(nt1, weight, bias)

        # invalid weight shape
        msg = r'Linear requires nested_tensor.dim == 3 and dense_matrix.dim == 2. Nested tensor dim: 3. Dense tensor dim: 3'
        weight1 = torch.randn(2, 2, 3, device=device, dtype=dtype)
        with self.assertRaisesRegex(RuntimeError, msg):
            torch.functional.F.linear(nt, weight1, bias)

        # inconsistent last dim of nested tensor
        msg = r"Expected all tensors in nested tensor to have the same trailing dimension, instead last dimension equals:"
        nt2 = torch.nested.nested_tensor([torch.randn(1, 2, device=device, dtype=dtype),
                                          torch.randn(2, 3, device=device, dtype=dtype)])
        with self.assertRaisesRegex(RuntimeError, msg):
            torch.functional.F.linear(nt2, weight, bias)

        # Mismatch of nested tensor last dim and weight dimension
        weight2 = torch.randn(2, 4, device=device, dtype=dtype)
        msg = r"Shape mismatch for NestedTensor Linear: Expected input's \(a nested tensor\) 'last_dim'" \
            r" to equal 'weight.size\(1\), but got: last_dim = 2, and weight.size\(1\) = 4"
        with self.assertRaisesRegex(RuntimeError, msg):
            torch.functional.F.linear(nt, weight2, bias)

        # Nested tensor input and nested weight
        nt_weight = nt.clone()
        msg = r"Linear does not support nested weight when input is a nested tensor."
        with self.assertRaisesRegex(RuntimeError, msg):
            torch.functional.F.linear(nt, nt_weight, bias)

    # TODO: test noncontiguous linear
    # For now this tests the error message of linear
    # since linear does not support noncontiguous buffer yet
    @dtypes(torch.float, torch.double)
    def test_linear_noncontiguous(self, device, dtype):
        nt_contiguous, nt_noncontiguous = random_nt_noncontiguous_pair((2, 3, 6, 7), device, dtype)
        weight = torch.randn((8, 5), device=device, dtype=dtype)
        self.assertRaisesRegex(
            RuntimeError,
            r"for now linear only supports contiguous nested tensor",
            lambda: torch.nn.functional.linear(nt_noncontiguous, weight)
        )

    @dtypes(torch.float, torch.float16, torch.double)
    def test_to_padded_tensor_zero_numel_errors(self, device, dtype):
        ts = [torch.ones(1, 0), torch.ones(0, 0)]
        nt = torch.nested.nested_tensor(ts, device=device, dtype=dtype, layout=torch.strided)
        self.assertRaisesRegex(
            RuntimeError,
            r"at least one constituent tensor should have non-zero numel",
            lambda: torch.nested.to_padded_tensor(nt, 0.0)
        )

    @dtypes(torch.float, torch.float16, torch.double)
    def test_transpose(self, device, dtype):
        nt = random_nt(device, dtype, 4, (4, 4))
        # error case: transpose nested dimension
        self.assertRaisesRegex(
            RuntimeError,
            "Nested tensor dimension 0 cannot be transposed",
            lambda: nt.transpose(0, 1)
        )
        self.assertRaisesRegex(
            RuntimeError,
            "Nested tensor dimension 0 cannot be transposed",
            lambda: nt.transpose(1, -3)
        )
        # error case: dimension out of range
        self.assertRaises(IndexError, lambda: nt.transpose(1, 3))
        self.assertRaises(IndexError, lambda: nt.transpose(-4, -1))
        # normal case
        ntT = nt.transpose(-1, -2)
        ptT_from_ntT = noncontiguous_to_padded_tensor(ntT)
        pt = torch.nested.to_padded_tensor(nt, 0.0)
        ptT = pt.transpose(-1, -2)
        self.assertEqual(ptT, ptT_from_ntT)

    @dtypes(torch.float, torch.float16, torch.double)
    def test_squeeze_unsqueeze(self, device, dtype):
        a = torch.arange(6).reshape(2, 3)
        b = torch.arange(15).reshape(5, 3)
        nt = torch.nested.nested_tensor([a, b], device=device, dtype=dtype)
        # error case: squeeze no dimension
        self.assertRaisesRegex(
            RuntimeError,
            "For nested tensors, squeeze without the dim argument",
            lambda: nt.squeeze()
        )
        # error case: squeeze nested dimension
        self.assertRaisesRegex(
            RuntimeError,
            "For nested tensors, squeezing dimension 0",
            lambda: nt.squeeze(0)
        )
        # error case: dimension out of range
        self.assertRaises(IndexError, lambda: nt.squeeze(3))
        # error case: squeeze nested tensor of singleton tensors
        c = torch.ones(1)
        nt_singleton = torch.nested.nested_tensor([c, c], device=device, dtype=dtype)
        self.assertRaisesRegex(
            RuntimeError,
            "For nested tensors, squeezing a nested tensor of singleton",
            lambda: nt_singleton.squeeze(1)
        )

        # squeezing a dim which does not have size 1 should be a no-op
        nt2 = nt.squeeze(-1)
        self.assertEqual(nt, nt2)

        # test cases that should work
        nt_sizes = nt._nested_tensor_size()
        nt_strides = nt._nested_tensor_strides()
        for i in range(-2, 4):
            if (i == 0):
                # cannot unsqueeze batch dim
                continue
            nt_unsqueezed = nt.unsqueeze(i)
            # negative dim will correspond to unsqueeze() applied at dim = dim + nt.dim() + 1
            wrapped_i = i + nt.dim() + 1 if i < 0 else i
            # col_index into nt size tensor is requires subtraction of 1 to ignore batch dim
            size_idx = wrapped_i - 1
            self.assertEqual(nt_unsqueezed._nested_tensor_size()[:, size_idx], torch.ones(2, dtype=torch.long))
            unsqueezed_stride = nt_unsqueezed._nested_tensor_strides()[:, size_idx]
            if (i == nt.ndim or i == -1):
                self.assertEqual(unsqueezed_stride, torch.ones(2, dtype=torch.long))
            else:
                stride_col_after = nt_strides[:, size_idx]
                size_col_after = nt_sizes[:, size_idx]
                self.assertEqual(unsqueezed_stride, stride_col_after * size_col_after)
            nt_squeezed = nt_unsqueezed.squeeze(i)
            self.assertEqual(nt_squeezed, nt)
            self.assertEqual(nt_squeezed._nested_tensor_size(), nt_sizes)
            self.assertEqual(nt_squeezed._nested_tensor_strides(), nt_strides)

    @dtypes(torch.float, torch.float16, torch.double)
    def test_transpose_inference_mode_interaction(self, device, dtype):
        nt = random_nt(device, dtype, 4, (4, 4))
        # Construct in default mode and transpose while in inference mode
        with torch.inference_mode():
            ntT = nt.transpose(-1, -2)
            ptT_from_ntT = noncontiguous_to_padded_tensor(ntT)
            pt = torch.nested.to_padded_tensor(nt, 0.0)
            ptT = pt.transpose(-1, -2)
            self.assertEqual(ptT, ptT_from_ntT)

        # Construct and transpose while in inference mode
        with torch.inference_mode():
            nt = random_nt(device, dtype, 4, (4, 4))
            ntT = nt.transpose(-1, -2)
            ptT_from_ntT = noncontiguous_to_padded_tensor(ntT)
            pt = torch.nested.to_padded_tensor(nt, 0.0)
            ptT = pt.transpose(-1, -2)
            self.assertEqual(ptT, ptT_from_ntT)

    @dtypes(torch.float, torch.float16, torch.double)
    def test_view(self, device, dtype):
        nt = random_nt(device, dtype, 4, (4, 4))
        # error case: empty shape
        self.assertRaisesRegex(
            RuntimeError,
            r"shape '\[\]' is invalid for a nested tensor",
            lambda: nt.view(())
        )
        # error case: empty nested tensor
        nt_empty = torch.nested.nested_tensor([])
        self.assertRaisesRegex(
            RuntimeError,
            "empty nested tensor cannot be reshaped",
            lambda: nt_empty.view(-1)
        )
        # error case: -1 for batch size
        self.assertRaisesRegex(
            RuntimeError,
            r"view: For now nested view cannot change or infer the implicit batch dimension",
            lambda: nt.view(-1, 2, 3)
        )
        self.assertRaisesRegex(
            RuntimeError,
            r"shape '\[.*\]' is invalid for input of size [0-9]+",
            lambda: nt.view(4, 2, 3)
        )
        # normal case
        x0 = torch.randn((2, 20), device=device, dtype=dtype)
        x1 = torch.randn((3, 20), device=device, dtype=dtype)
        nt = torch.nested.nested_tensor([x0, x1])
        pt = torch.nested.to_padded_tensor(nt, 0.0)
        # error case, trying to reshape batch dim to a legit shape
        self.assertRaisesRegex(
            RuntimeError,
            r"For now nested view cannot change or infer the implicit batch dimension",
            lambda: nt.transpose(-1, -2).view(40, -1)
        )
        # inherit only the ragged dimension
        # (2, 20) -> (2, 5, 4)
        # (3, 20) -> (3, 5, 4)
        nt1 = nt.view(2, -1, 5, 4)
        # (2, 3, 20) -> (2, 3, 5, 4) -> (2, 4, 5, 4)
        pt1 = pt.view(2, -1, 5, 4)
        self.assertEqual(noncontiguous_to_padded_tensor(nt1), pt1)

        # more than one -1 (even for "old" dims), should fail
        # this attempts to do # (2, (2, 3), 5, 4) -> (2, (2, 3), 5, 2, 2)
        # but we ban "inherit old behavior" for >1 dimension
        self.assertRaisesRegex(
            RuntimeError,
            r"only one dimension can be inferred",
            lambda: nt1.view(2, -1, -1, 2, 2)
        )

    @dtypes(torch.float, torch.float16, torch.double)
    def test_view_inference_mode_interaction(self, device, dtype):
        # Construct in default mode and view while in inference mode
        nt = torch.nested.nested_tensor([torch.randn((2, 20)), torch.randn((3, 20))], device=device, dtype=dtype)
        with torch.inference_mode():
            ntT = nt.view(2, -1, 4, 5)
            ptT_from_ntT = noncontiguous_to_padded_tensor(ntT)
            pt = torch.nested.to_padded_tensor(nt, 0.0)
            ptT = pt.view(2, -1, 4, 5)
            self.assertEqual(ptT, ptT_from_ntT)
        # Construct and view while in inference mode
        with torch.inference_mode():
            nt = torch.nested.nested_tensor([torch.randn((2, 20)), torch.randn((3, 20))], device=device, dtype=dtype)
            ntT = nt.view(2, -1, 4, 5)
            ptT_from_ntT = noncontiguous_to_padded_tensor(ntT)
            pt = torch.nested.to_padded_tensor(nt, 0.0)
            ptT = pt.view(2, -1, 4, 5)
            self.assertEqual(ptT, ptT_from_ntT)

    @dtypes(torch.float, torch.float16, torch.double)
    def test_reshape(self, device, dtype):
        nt = random_nt(device, dtype, 4, (4, 4))
        # error case: empty shape
        self.assertRaisesRegex(
            RuntimeError,
            r"shape '\[\]' is invalid for a nested tensor",
            lambda: nt.reshape(())
        )
        # error case: empty nested tensor
        nt_empty = torch.nested.nested_tensor([])
        self.assertRaisesRegex(
            RuntimeError,
            "empty nested tensor cannot be reshaped",
            lambda: nt_empty.reshape(-1)
        )
        # error case: -1 for batch size
        self.assertRaisesRegex(
            RuntimeError,
            r"reshape: For now nested reshape cannot change or infer the implicit batch dimension",
            lambda: nt.reshape(-1, 2, 3)
        )
        self.assertRaisesRegex(
            RuntimeError,
            r"shape '\[.*\]' is invalid for input of size [0-9]+",
            lambda: nt.reshape(4, 2, 3)
        )
        # normal case
        x0 = torch.randn((2, 20), device=device, dtype=dtype)
        x1 = torch.randn((3, 20), device=device, dtype=dtype)
        nt = torch.nested.nested_tensor([x0, x1])  # (2, (2, 3), 20)
        pt = torch.nested.to_padded_tensor(nt, 0.0)
        # error case, trying to reshape batch dim to a legit shape
        self.assertRaisesRegex(
            RuntimeError,
            r"reshape: For now nested reshape cannot change or infer the implicit batch dimension",
            lambda: nt.transpose(-1, -2).reshape(40, -1)
        )
        # inherit only the ragged dimension
        # (2, 20) -> (2, 5, 4)
        # (3, 20) -> (3, 5, 4)
        nt1 = nt.reshape(2, -1, 5, 4)
        # (2, 3, 20) -> (2, 3, 5, 4) -> (2, 4, 5, 4)
        pt1 = pt.reshape(2, -1, 5, 4)
        self.assertEqual(noncontiguous_to_padded_tensor(nt1), pt1)

        # more than one -1 (even for "old" dims), should fail
        # this attempts to do # (2, (2, 3), 5, 4) -> (2, (2, 3), 5, 2, 2)
        # but we ban "inherit old behavior" for >1 dimension
        self.assertRaisesRegex(
            RuntimeError,
            r"only one dimension can be inferred",
            lambda: nt1.reshape(2, -1, -1, 2, 2)
        )

    @dtypes(torch.float, torch.float16, torch.double)
    def test_narrow(self, device, dtype):
        nt = random_nt_from_dims([5, None, None, None], device=device, dtype=dtype)

        # narrow on dim=0 from start to end
        bounds = [(0, 5), (0, 3), (1, 2), (1, 5), (2, 4)]
        for start, end in bounds:
            length = end - start
            narrowed = nt.narrow(dim=0, start=start, length=length)
            # ensure output is a view
            self.assertTrue(narrowed._base is nt)
            for nc, c in zip(narrowed.unbind(), nt.unbind()[start:end]):
                self.assertEqual(nc, c)

        # dim != 0 is not supported
        for dim in range(1, nt.dim()):
            with self.assertRaisesRegex(RuntimeError, "only dim=0 supported for nested tensors"):
                nt.narrow(dim=dim, start=0, length=1)

        # error case: non-contiguous NT
        _, nt_noncont = random_nt_noncontiguous_pair((2, 3, 4))
        with self.assertRaisesRegex(RuntimeError, "only contiguous nested tensors supported"):
            nt_noncont.narrow(dim=0, start=0, length=1)

    @parametrize("input_dim", [3, 4])
    def test_scaled_dot_product_attention(self, device, input_dim):

        def rand_tensor(*shape):
            return torch.randn(shape, device=device)

        E = 8
        if input_dim == 3:
            # Shape: (N, L, E); ragged L
            query = torch.nested.nested_tensor([rand_tensor(2, E), rand_tensor(3, E), rand_tensor(4, E)])

            # Shape: (N, S, E); ragged S
            key = torch.nested.nested_tensor([rand_tensor(3, E), rand_tensor(4, E), rand_tensor(5, E)])
            value = torch.nested.nested_tensor([rand_tensor(3, E), rand_tensor(4, E), rand_tensor(5, E)])
        elif input_dim == 4:
            # In the 4D case the L and S is ragged
            # Shape: (N, N', L, E); ragged N' and L
            query = torch.nested.nested_tensor([rand_tensor(2, 2, E), rand_tensor(3, 3, E), rand_tensor(4, 4, E)])
            # Shape: (N, N', S, E); ragged N' and S
            key = torch.nested.nested_tensor([rand_tensor(2, 3, E), rand_tensor(3, 4, E), rand_tensor(4, 5, E)])
            value = torch.nested.nested_tensor([rand_tensor(2, 3, E), rand_tensor(3, 4, E), rand_tensor(4, 5, E)])
        else:
            self.fail(f"Invalid input_dim {input_dim} encountered in SDP test")

        def rand_mask(size):
            return torch.randint(0, 2, size=size, dtype=torch.bool, device=device)

        # Shape: (N, L, S); ragged L and S matching above
        attn_mask = torch.nested.nested_tensor([rand_mask((2, 3)), rand_mask((3, 4)), rand_mask((4, 5))])

        dropout_p = 0.0  # no dropout for reproducibility

        # Success case: no attn_mask set and is_causal=False.
        actual = torch.nn.functional.scaled_dot_product_attention(
            query, key, value, attn_mask=None, is_causal=False, dropout_p=dropout_p)

        expected_outputs = []
        for q, k, v in zip(query.unbind(), key.unbind(), value.unbind()):
            output = torch.nn.functional.scaled_dot_product_attention(
                q.unsqueeze(0), k.unsqueeze(0), v.unsqueeze(0), attn_mask=None, dropout_p=dropout_p)
            expected_outputs.append(output.squeeze(0))
        expected_output_nested = torch.nested.nested_tensor(expected_outputs)
        self.assertEqual(actual, expected_output_nested)

        # Error case: explicit attn_mask set.
        with self.assertRaisesRegex(RuntimeError, "not supported when an explicit attn_mask is set"):
            torch.nn.functional.scaled_dot_product_attention(
                query, key, value, attn_mask=attn_mask, dropout_p=dropout_p)

        # Error case: is_causal=True.
        with self.assertRaisesRegex(RuntimeError, "not supported when is_causal=True"):
            torch.nn.functional.scaled_dot_product_attention(
                query, key, value, dropout_p=dropout_p, is_causal=True)

    @dtypes(torch.float, torch.float16, torch.double)
    def test_empty_like(self, device, dtype):
        ntensors = 4
        nt = random_nt(device, dtype, ntensors, (4, 4))

        # Create empty on same device as original nested tensor
        nt_empty = torch.empty_like(nt)
        assert nt.is_same_size(nt_empty)
        self.assertEqual(nt.dtype, nt_empty.dtype)
        self.assertEqual(nt.device, nt_empty.device)
        self.assertEqual(nt.layout, nt_empty.layout)

        if torch.cuda.is_available():
            if device == "cpu":
                nt_cuda = torch.empty_like(nt, device='cuda')
                self.assertEqual(torch.device("cuda").type, nt_cuda.device.type)
            else:
                nt_cpu = torch.empty_like(nt, device='cpu')
                self.assertEqual(torch.device("cpu").type, nt_cpu.device.type)

        # Check changing dtype of empty_like nested tensor output
        dtype_set = {torch.float, torch.float16, torch.double}
        for other_dtype in dtype_set - {dtype}:
            nt_empty_other_dtype = torch.empty_like(nt, dtype=other_dtype)
            self.assertEqual(nt.dtype, dtype)
            self.assertEqual(nt_empty_other_dtype.dtype, other_dtype)
            self.assertEqual(nt.device, nt_empty.device)
            self.assertEqual(nt.layout, nt_empty.layout)

        # Create tensor for autograd
        nt_empty_req_grad = torch.empty_like(nt, requires_grad=True)
        self.assertEqual(nt_empty_req_grad.requires_grad, True)

        # Test noncontiguous tensor does not fail to copy
        nt_cont, nt_noncont = random_nt_noncontiguous_pair((2, 3, 6, 7))
        nt_empty = torch.empty_like(nt_cont)
        assert nt_cont.is_same_size(nt_empty)
        nt_empty_non_contig = torch.empty_like(nt_noncont)
        assert nt_noncont.is_same_size(nt_empty_non_contig)

        # Test the contiguous memory format option
        nt_empty_contig = torch.empty_like(nt_cont, memory_format=torch.contiguous_format)
        assert nt_cont.is_same_size(nt_empty_contig)
        assert nt_empty_contig.is_contiguous()

        nt_empty_non_contig = torch.empty_like(nt_noncont, memory_format=torch.contiguous_format)
        assert nt_noncont.is_same_size(nt_empty_non_contig)
        assert nt_empty_non_contig.is_contiguous()

        # Test other memory formats fail
        self.assertRaises(RuntimeError, lambda: torch.empty_like(nt_cont, memory_format=torch.channels_last))
        self.assertRaises(RuntimeError, lambda: torch.empty_like(nt_noncont, memory_format=torch.channels_last))
        self.assertRaises(RuntimeError, lambda: torch.empty_like(nt_cont, memory_format=torch.channels_last_3d))
        self.assertRaises(RuntimeError, lambda: torch.empty_like(nt_noncont, memory_format=torch.channels_last_3d))

@markDynamoStrictTest
class TestNestedTensorAutograd(TestCase):
    # Note [Gradcheck args check_batched_grad=False] the common_utils testing version of gradcheck
    # includes the default parameters used for testing ops with gradcheck. However nested tensor
    # does not support the stack op therefore we turn it off for these tests
    def _create_leaf_nested_tensor_from_list(self, tensor_device, requires_grad=False):
        return torch.nested.nested_tensor([torch.randn(1, 2,),
                                           torch.randn(7, 8)], requires_grad=requires_grad, device=tensor_device)

    def _create_nested_tensor_from_list(self, tensor_device, requires_grad=False):
        return torch.nested.as_nested_tensor([torch.randn(1, 2, requires_grad=requires_grad),
                                              torch.randn(7, 8, requires_grad=requires_grad)], device=tensor_device)

    def _create_nested_tensor_from_mask(self, tensor_device, requires_grad=False):
        data = torch.randn(2, 3, 4, requires_grad=requires_grad, device=tensor_device)
        mask = torch.ones_like(data[:, :, 0]).bool()
        return torch._nested_tensor_from_mask(data, mask)

    def test_as_nested_tensor_propagates_gradients(self, device):
        a = torch.arange(3, dtype=torch.float, device=device)
        b = torch.arange(5, dtype=torch.float, device=device)
        nt = torch.nested.as_nested_tensor([a, b])
        # tensors with requires_grad=False are leaves
        self.assertTrue(nt.is_leaf)
        self.assertTrue(not nt.requires_grad)

        a = torch.arange(3, dtype=torch.float, requires_grad=True, device=device)
        b = torch.arange(5, dtype=torch.float, requires_grad=True, device=device)
        nt2 = torch.nested.as_nested_tensor([a, b])
        fake_grad = torch.nested.nested_tensor([torch.ones_like(a), torch.zeros_like(b)], device=device)
        nt2.backward(fake_grad)
        self.assertEqual(a.grad, fake_grad[0])
        self.assertEqual(b.grad, fake_grad[1])

    def test_nested_tensor_generates_leaf(self, device):
        a = torch.arange(3, dtype=torch.float, requires_grad=True, device=device)
        b = torch.arange(5, dtype=torch.float, requires_grad=True, device=device)

        nt = torch.nested.nested_tensor([a, b], requires_grad=False)
        self.assertTrue(nt.is_leaf)
        self.assertTrue(not nt.requires_grad)

        nt2 = torch.nested.nested_tensor([a, b], requires_grad=True)
        self.assertTrue(nt2.is_leaf)
        self.assertTrue(nt2.requires_grad)

        fake_grad = torch.nested.nested_tensor([torch.ones_like(a), torch.zeros_like(b)], device=device)
        nt2.backward(fake_grad)
        self.assertEqual(nt2.grad, fake_grad)
        self.assertEqual(a.grad, None)
        self.assertEqual(b.grad, None)

    def test_set_requires_grad_from_list(self, device):
        nt = self._create_nested_tensor_from_list(device)
        nt.requires_grad_()
        assert nt.requires_grad

    def test_set_requires_grad_from_mask(self, device):
        nt = self._create_nested_tensor_from_mask(device)
        nt.requires_grad_()
        assert nt.requires_grad

    def test_backward_for_add_op(self, device):
        nt_1 = self._create_nested_tensor_from_mask(device)
        nt_2 = self._create_nested_tensor_from_mask(device)

        nt_1.requires_grad_()
        c = nt_1 + nt_2

        assert nt_1.requires_grad
        assert c.requires_grad
        grad_output = self._create_nested_tensor_from_mask(device)
        c.backward(grad_output)

        #  Grad check doesn't work with nested yet.
        # d/dnt_1 (nt + nt_1) = 1*grad_output
        self.assertEqual(nt_1.grad, grad_output)

    def test_backward_for_sub_op(self, device):
        nt_1 = self._create_nested_tensor_from_mask(device)
        nt_2 = self._create_nested_tensor_from_mask(device)

        nt_1.requires_grad_()
        nt_2.requires_grad_()
        c = nt_1 - nt_2

        assert nt_1.requires_grad
        assert nt_2.requires_grad
        assert c.requires_grad
        grad_output = self._create_nested_tensor_from_mask(device)
        c.backward(grad_output)

        self.assertEqual(nt_1.grad, grad_output)
        self.assertEqual(nt_2.grad, -1 * grad_output)

    def test_backward_sub_strided(self, device):
        a = torch.nested.nested_tensor([torch.randn(9, 2, 4), torch.randn(12, 2, 4)], requires_grad=True, device=device)
        b = torch.nested.nested_tensor([torch.randn(9, 4, 2), torch.randn(12, 4, 2)], requires_grad=True, device=device)
        c = a - b.transpose(-1, -2)
        grad_output = c.clone()
        c.backward(grad_output)
        self.assertEqual(a.grad, grad_output)
        self.assertEqual(b.grad, -1 * grad_output.transpose(-1, -2))

    def test_backward_add_strided(self, device):
        a = torch.nested.nested_tensor([torch.randn(9, 2, 4), torch.randn(12, 2, 4)], requires_grad=True, device=device)
        b = torch.nested.nested_tensor([torch.randn(9, 4, 2), torch.randn(12, 4, 2)], requires_grad=True, device=device)
        c = a + b.transpose(-1, -2)
        grad_output = c.clone()
        c.backward(grad_output)
        self.assertEqual(a.grad, grad_output)
        self.assertEqual(b.grad, grad_output.transpose(-1, -2))

    # Test Factory Functions
    def test_nested_tensor_to_padded_tensor(self, device):
        for padding_val in [0, 1]:
            nt = self._create_leaf_nested_tensor_from_list(tensor_device=device, requires_grad=True)

            out = torch.nested.to_padded_tensor(nt, padding_val)
            grad_output = torch.ones(out.shape, device=device)
            out.backward(grad_output)

            self.assertEqual(nt.grad, torch.nested.nested_tensor([torch.ones(1, 2), torch.ones(7, 8)], device=device))

    def test_nested_tensor_from_mask_and_to_padded(self, device):
        N, L, D = 2, 4, 4
        mask = torch.ones(N, L, device=device)
        for i in range(1, N):
            end = torch.randint(1, L - 1, (1,), device=device)
            mask[i, end:] = 0

        mask[0, :] = 1
        mask = mask.bool()

        data = torch.randn(N, L, D, requires_grad=True, dtype=torch.float64, device=device)

        def grad_test_func(inpt):
            nt = torch._nested_tensor_from_mask(inpt, mask)
            # This implicitly tests to_padded_tensor grads
            return torch.nested.to_padded_tensor(nt, 0)
        assert gradcheck(grad_test_func, inputs=data, check_batched_grad=False)

    def test_nested_tensor_from_padded(self, device):
        nested_size = torch.tensor([[1, 2], [2, 2]])
        padded_tensor = torch.randn(2, 2, 2, dtype=torch.float64, device=device)
        padded_tensor[0, 1, :] = 0
        padded_tensor.requires_grad_()

        def grad_test_func(tensor, nested_size):
            nt = torch._nested_from_padded(tensor, nested_size, fuse_transform_0213=False)
            # This implicitly tests to_padded_tensor grads
            return torch.nested.to_padded_tensor(nt, 0)

        data = (padded_tensor, nested_size)
        assert gradcheck(grad_test_func, inputs=data, check_batched_grad=False)

    def test_nested_tensor_from_padded_fused(self, device):
        nested_size = torch.tensor([[1, 8], [2, 8]])
        padded_tensor = torch.randn(2, 2, 2, 4, dtype=torch.float64, device=device)
        padded_tensor[0, 1, :] = 0
        padded_tensor.requires_grad_()

        def grad_test_func(tensor, nested_size):
            nt = torch._nested_from_padded(tensor, nested_size, fuse_transform_0213=True)
            # This implicitly tests to_padded_tensor grads
            return torch.nested.to_padded_tensor(nt, 0)
        data = (padded_tensor, nested_size)
        assert gradcheck(grad_test_func, inputs=data, check_batched_grad=False)

    def test_nested_tensor_from_list(self, device):

        a = torch.randn(1, 2, requires_grad=True, dtype=torch.float64, device=device)
        b = torch.randn(2, 2, requires_grad=True, dtype=torch.float64, device=device)
        c = torch.randn(10, 2, requires_grad=True, dtype=torch.float64, device=device)

        def grad_test_func(a, b, c):
            c = torch.nested.as_nested_tensor([a, b, c])
            # This implictily tests to_padded_tensor grads
            return torch.nested.to_padded_tensor(c, 0)
        data = (a, b, c)
        assert gradcheck(grad_test_func, inputs=data, check_batched_grad=False)

    @decorateIf(
        xfailIfTorchDynamo,
        # only fails in python 3.11. TODO: Debug this!
        lambda params: params["layout"] == torch.jagged and sys.version_info >= (3, 11)
    )
    @parametrize("layout", [torch.strided, torch.jagged], name_fn=layout_name)
    def test_dropout_backward(self, layout):
        if layout == torch.jagged:
            nt = torch.nested.nested_tensor([torch.randn((2, 5)), torch.randn((3, 5))], requires_grad=True, layout=layout)
        else:
            nt = torch.nested.nested_tensor([torch.randn((2, 5)), torch.randn((3, 4))], requires_grad=True, layout=layout)
        p = 0.2
        y = torch.nn.functional.dropout(nt, p)
        y.backward(nt.clone().detach())
        self.assertEqual(nt.grad, y)

    def test_nested_tensor_bmm_gradcheck(self, device):
        a = torch.randn(2, 6, requires_grad=True, dtype=torch.float64, device=device)
        b = torch.randn(3, 6, requires_grad=True, dtype=torch.float64, device=device)
        c = torch.randn(6, 4, requires_grad=True, dtype=torch.float64, device=device)
        d = torch.randn(6, 5, requires_grad=True, dtype=torch.float64, device=device)

        def grad_test_func(a, b, c, d):
            nt0 = torch.nested.as_nested_tensor([a, b])
            nt1 = torch.nested.as_nested_tensor([c, d])
            result = nt0.bmm(nt1)
            return torch.nested.to_padded_tensor(result, 0.0)

        data = (a, b, c, d)
        assert torch.autograd.gradcheck(grad_test_func, inputs=data)

    def test_nested_tensor_bmm_backward(self, device):
        nt0 = torch.nested.nested_tensor([torch.randn((2, 6)), torch.randn((3, 6))], requires_grad=True, device=device)
        nt1 = torch.nested.nested_tensor([torch.randn((6, 4)), torch.randn((6, 5))], requires_grad=True, device=device)
        with torch.no_grad():
            pt0 = torch.nested.to_padded_tensor(nt0, 0.0).requires_grad_(True)
            pt1 = torch.nested.to_padded_tensor(nt1, 0.0).requires_grad_(True)

        ynt = nt0.bmm(nt1)
        ypt = pt0.bmm(pt1)
        ynt.backward(ynt.clone())
        ypt.backward(ypt.clone())

        self.assertEqual(torch.nested.to_padded_tensor(nt0.grad, 0.0), pt0.grad)
        self.assertEqual(torch.nested.to_padded_tensor(nt1.grad, 0.0), pt1.grad)

    def test_nested_tensor_matmul_gradcheck(self, device):
        a = torch.randn(2, 6, requires_grad=True, dtype=torch.float64, device=device)
        b = torch.randn(3, 6, requires_grad=True, dtype=torch.float64, device=device)
        c = torch.randn(6, 4, requires_grad=True, dtype=torch.float64, device=device)
        d = torch.randn(6, 5, requires_grad=True, dtype=torch.float64, device=device)

        def grad_test_func(a, b, c, d):
            nt0 = torch.nested.as_nested_tensor([a, b])
            nt1 = torch.nested.as_nested_tensor([c, d])
            result = torch.matmul(nt0, nt1)
            return torch.nested.to_padded_tensor(result, 0.0)

        data = (a, b, c, d)
        assert torch.autograd.gradcheck(grad_test_func, inputs=data)

    def test_nested_tensor_matmul_backward(self, device):
        nt0 = torch.nested.nested_tensor([torch.randn((7, 2, 6)), torch.randn((7, 3, 6))], requires_grad=True, device=device)
        nt1 = torch.nested.nested_tensor([torch.randn((7, 6, 4)), torch.randn((7, 6, 5))], requires_grad=True, device=device)
        with torch.no_grad():
            pt0 = torch.nested.to_padded_tensor(nt0, 0.0).requires_grad_(True)
            pt1 = torch.nested.to_padded_tensor(nt1, 0.0).requires_grad_(True)

        ynt = torch.matmul(nt0, nt1)
        ypt = torch.matmul(pt0, pt1)
        ynt.backward(ynt.clone())
        ypt.backward(ypt.clone())

        self.assertEqual(torch.nested.to_padded_tensor(nt0.grad, 0.0), pt0.grad)
        self.assertEqual(torch.nested.to_padded_tensor(nt1.grad, 0.0), pt1.grad)

    def test_nested_tensor_transpose_gradcheck(self, device):
        a = torch.randn(2, 5, requires_grad=True, device=device)
        b = torch.randn(3, 4, requires_grad=True, device=device)

        def grad_test_func(a, b):
            nt = torch.nested.as_nested_tensor([a, b])
            result = nt.transpose(-2, -1).transpose(-2, -1)
            return torch.nested.to_padded_tensor(result, 0.0)

        data = (a, b)
        assert torch.autograd.gradcheck(grad_test_func, inputs=data, eps=1e-3)

    def test_nested_tensor_transpose_backward(self, device):
        nt = torch.nested.nested_tensor([torch.randn((2, 5)), torch.randn((3, 4))], requires_grad=True, device=device)
        with torch.no_grad():
            pt = torch.nested.to_padded_tensor(nt, 0.0).requires_grad_(True)

        ynt = nt.transpose(-2, -1)
        ypt = pt.transpose(-2, -1)
        ynt.backward(ynt.clone())
        ypt.backward(ypt.clone())

        self.assertEqual(torch.nested.to_padded_tensor(nt.grad, 0.0), pt.grad)

    def test_nested_tensor_reshape_gradcheck(self, device):
        a = torch.randn(2, 6, requires_grad=True, device=device)
        b = torch.randn(3, 6, requires_grad=True, device=device)

        def grad_test_func(a, b):
            nt = torch.nested.as_nested_tensor([a, b])
            result = nt.reshape(2, -1, 2, 3)
            return torch.nested.to_padded_tensor(result, 0.0)

        data = (a, b)
        assert torch.autograd.gradcheck(grad_test_func, inputs=data, eps=1e-3)

    def test_nested_tensor_reshape_backward(self):
        nt = torch.nested.nested_tensor([torch.randn((2, 6)), torch.randn((3, 6))], requires_grad=True)
        with torch.no_grad():
            pt = torch.nested.to_padded_tensor(nt, 0.0).requires_grad_(True)

        ynt = nt.reshape(2, -1, 2, 3)
        ypt = pt.reshape(2, -1, 2, 3)
        ynt.backward(ynt.clone())
        ypt.backward(ypt.clone())

        self.assertEqual(torch.nested.to_padded_tensor(nt.grad, 0.0), pt.grad)

    def test_nested_tensor_squeeze_backward(self, device):
        nt = torch.nested.nested_tensor([torch.randn((2, 6, 1)), torch.randn((3, 6, 1))], requires_grad=True, device=device)
        with torch.no_grad():
            pt = torch.nested.to_padded_tensor(nt, 0.0).requires_grad_(True)

        ynt = nt.squeeze(-1)
        ypt = pt.squeeze(-1)
        ynt.backward(ynt.clone())
        ypt.backward(ypt.clone())

        self.assertEqual(torch.nested.to_padded_tensor(nt.grad, 0.0), pt.grad)

    def test_nested_tensor_squeeze_gradcheck(self, device):
        a = torch.randn((2, 6, 1), dtype=torch.float64, requires_grad=True, device=device)
        b = torch.randn((3, 6, 1), dtype=torch.float64, requires_grad=True, device=device)

        def grad_test_func(a, b):
            nt = torch.nested.as_nested_tensor([a, b])
            result = nt.squeeze(-1)
            return torch.nested.to_padded_tensor(result, 0.0)

        assert torch.autograd.gradcheck(grad_test_func, inputs=(a, b), eps=1e-3)

    def test_nested_tensor_unsqueeze_backward(self, device):
        nt = torch.nested.nested_tensor([torch.randn((2, 6)), torch.randn((3, 6))], requires_grad=True, device=device)
        with torch.no_grad():
            pt = torch.nested.to_padded_tensor(nt, 0.0).requires_grad_(True)

        ynt = nt.unsqueeze(2)
        ypt = pt.unsqueeze(2)
        ynt.backward(ynt.clone())
        ypt.backward(ypt.clone())

        self.assertEqual(torch.nested.to_padded_tensor(nt.grad, 0.0), pt.grad)

    def test_nested_tensor_unsqueeze_gradcheck(self, device):
        a = torch.randn((2, 6), dtype=torch.float64, requires_grad=True, device=device)
        b = torch.randn((3, 6), dtype=torch.float64, requires_grad=True, device=device)

        def grad_test_func(a, b):
            nt = torch.nested.as_nested_tensor([a, b])
            result = nt.unsqueeze(-1)
            return torch.nested.to_padded_tensor(result, 0.0)

        assert torch.autograd.gradcheck(grad_test_func, inputs=(a, b), eps=1e-3)

    def test_nested_tensor_linear(self, device):

        a = torch.randn(1, 2, requires_grad=True, dtype=torch.float64, device=device)
        b = torch.randn(2, 2, requires_grad=True, dtype=torch.float64, device=device)
        c = torch.randn(3, 2, requires_grad=True, dtype=torch.float64, device=device)

        weight = torch.randn(2, 2, requires_grad=True, dtype=torch.float64, device=device)
        bias = torch.randn(2, requires_grad=True, dtype=torch.float64, device=device)

        def grad_test_func(a, b, c, weight, bias=None):
            nt = torch.nested.as_nested_tensor([a, b, c])
            # This implicitly tests to_padded_tensor grads
            d = torch.functional.F.linear(nt, weight, bias)
            return torch.nested.to_padded_tensor(d, 0)
        data = (a, b, c, weight, bias)
        assert gradcheck(grad_test_func, inputs=data, check_batched_grad=False)

        # Test linear with no bias added
        data = (a, b, c, weight)
        assert gradcheck(grad_test_func, inputs=data, check_batched_grad=False)

    def test_nested_tensor_linear_plus_transpose(self, device):
        a = torch.randn(1, 2, requires_grad=True, dtype=torch.float64, device=device)
        b = torch.randn(2, 2, requires_grad=True, dtype=torch.float64, device=device)
        c = torch.randn(3, 2, requires_grad=True, dtype=torch.float64, device=device)

        weight = torch.randn(2, 2, requires_grad=True, dtype=torch.float64, device=device)
        bias = torch.randn(2, requires_grad=True, dtype=torch.float64, device=device)

        def grad_test_func(a, b, c, weight, bias=None):
            nt = torch.nested.as_nested_tensor([a, b, c])
            # This implicitly tests to_padded_tensor grads
            d = torch.functional.F.linear(nt, weight, bias)
            d = d.transpose(-1, -2).contiguous()
            return torch.nested.to_padded_tensor(d, 0)
        data = (a, b, c, weight, bias)
        assert gradcheck(grad_test_func, inputs=data, check_batched_grad=False)

        # Test linear with no bias added
        data = (a, b, c, weight)
        assert gradcheck(grad_test_func, inputs=data, check_batched_grad=False)

    def test_nested_tensor_softmax(self, device):
        a = torch.randn(1, 2, requires_grad=True, dtype=torch.float64, device=device)
        b = torch.randn(2, 2, requires_grad=True, dtype=torch.float64, device=device)
        c = torch.randn(3, 2, requires_grad=True, dtype=torch.float64, device=device)

        def grad_test_func(a, b, c, dim):
            nt = torch.nested.as_nested_tensor([a, b, c])
            # This implicitly tests to_padded_tensor grads
            d = torch.functional.F.softmax(nt, dim=dim)
            return torch.nested.to_padded_tensor(d, 0)

        # softmax over last dim
        data = (a, b, c, -1)
        assert gradcheck(grad_test_func, inputs=data, check_batched_grad=False)

    def test_nested_tensor_linear_backward(self, device):
        a = torch.randn(1, 2, requires_grad=False, device=device)
        b = torch.randn(2, 2, requires_grad=False, device=device)
        c = torch.randn(3, 2, requires_grad=False, device=device)

        weight = torch.randn(2, 2, requires_grad=True, device=device)
        bias = torch.randn(2, requires_grad=True, device=device)
        nt = torch.nested.as_nested_tensor([a, b, c], device=device)

        out = torch.functional.F.linear(nt, weight, bias)

        out.backward(out.clone())

        assert weight.grad is not None
        assert bias.grad is not None

        assert a.grad is None
        assert b.grad is None
        assert c.grad is None

    def test_values_grad_with_broadcast(self, device):
        a = torch.randn(1, 2, 4, requires_grad=True, dtype=torch.float64, device=device)
        b = torch.randn(2, 2, 4, requires_grad=True, dtype=torch.float64, device=device)
        c = torch.randn(3, 2, 4, requires_grad=True, dtype=torch.float64, device=device)

        def grad_test_func(a, b, c):
            nt = torch.nested.as_nested_tensor([a, b, c])
            buffer = nt.values()
            return buffer.sum()

        data = (a, b, c)
        assert gradcheck(grad_test_func, inputs=data, check_batched_grad=False)

    def test_to_buffer_series_ops_grad_with_broadcast(self, device):
        a = torch.randn(1, 1, 2, requires_grad=True, dtype=torch.float64, device=device)
        b = torch.randn(1, 1, 2, requires_grad=True, dtype=torch.float64, device=device)
        c = torch.randn(1, 1, 2, requires_grad=True, dtype=torch.float64, device=device)

        def grad_test_func(a, b, c):
            nt = torch.nested.as_nested_tensor([a, b, c])
            buffer = nt.values()
            buffer = buffer * 2
            return buffer.exp()

        data = (a, b, c)
        assert gradcheck(grad_test_func, inputs=data, check_batched_grad=False)

    def test_unbind_flow_through(self, device):
        a = torch.randn(1, 2, 4, requires_grad=True, dtype=torch.float64, device=device)
        b = torch.randn(2, 2, 4, requires_grad=True, dtype=torch.float64, device=device)
        c = torch.randn(3, 2, 4, requires_grad=True, dtype=torch.float64, device=device)

        def grad_test_func(a, b, c):
            nt = torch.nested.as_nested_tensor([a, b, c])
            ntT = nt.transpose(-1, -2)
            unbound = ntT.unbind()
            d = unbound[0]
            d = torch.pow(d, 2)
            return d

        data = (a, b, c)
        assert gradcheck(grad_test_func, inputs=data, check_batched_grad=False)

    def test_split_with_sizes_flow_through(self, device):
        a = torch.randn(2, 5, requires_grad=True, dtype=torch.float64, device=device)
        b = torch.randn(3, 5, requires_grad=True, dtype=torch.float64, device=device)
        c = torch.randn(4, 5, requires_grad=True, dtype=torch.float64, device=device)

        def grad_test_func(a, b, c):
            nt = torch.nested.as_nested_tensor([a, b, c])
            splits = nt.split_with_sizes([2, 3], dim=-1)
            unbound = splits[1].unbind()
            d = unbound[0]
            d = torch.pow(d, 2)
            return d

        data = (a, b, c)
        assert gradcheck(grad_test_func, inputs=data, check_batched_grad=False)

    def test_indexing_backward(self, device):
        x0 = torch.randn((2, 5))
        x1 = torch.randn((3, 4))
        nt = torch.nested.nested_tensor([x0, x1], device=device, requires_grad=True)
        self.assertEqual(nt[0], x0)
        self.assertEqual(nt[-1], x1)
        grad_x0 = torch.randn((2, 5), device=device)
        nt[0].backward(grad_x0)
        expected_grad = torch.nested.nested_tensor([grad_x0, torch.zeros((3, 4), device=device)])
        self.assertEqual(nt.grad, expected_grad)

    def test_masked_fill_backward(self, device):
        a = torch.randn(1, 2, 4, requires_grad=True, dtype=torch.float64, device=device)
        b = torch.randn(2, 2, 4, requires_grad=True, dtype=torch.float64, device=device)
        c = torch.randn(3, 2, 4, requires_grad=True, dtype=torch.float64, device=device)

        def grad_test_func(a, b, c):
            nt = torch.nested.as_nested_tensor([a, b, c])
            mask = nt.detach().clone().to(bool)
            out = nt.masked_fill(mask, 0)
            out = torch.nested.to_padded_tensor(out, 0)
            return out
        data = (a, b, c)
        assert gradcheck(grad_test_func, inputs=data, check_batched_grad=False)

    def test_gelu_backward(self, device):
        a = torch.randn(1, 2, 4, requires_grad=True, dtype=torch.float64, device=device)
        b = torch.randn(2, 2, 4, requires_grad=True, dtype=torch.float64, device=device)
        c = torch.randn(3, 2, 4, requires_grad=True, dtype=torch.float64, device=device)

        def grad_test_func(a, b, c):
            nt = torch.nested.as_nested_tensor([a, b, c])
            nt_gelu = torch.nn.functional.gelu(nt)
            return torch.nested.to_padded_tensor(nt_gelu, 0)

        data = (a, b, c)
        assert gradcheck(grad_test_func, inputs=data, check_batched_grad=False)

    def test_relu_backward(self, device):
        a = torch.randn(1, 2, 4, requires_grad=True, dtype=torch.float64, device=device)
        b = torch.randn(2, 2, 4, requires_grad=True, dtype=torch.float64, device=device)
        c = torch.randn(3, 2, 4, requires_grad=True, dtype=torch.float64, device=device)

        def grad_test_func(a, b, c):
            nt = torch.nested.as_nested_tensor([a, b, c])
            nt_relu = torch.nn.functional.relu(nt)
            return torch.nested.to_padded_tensor(nt_relu, 0)

        data = (a, b, c)
        assert gradcheck(grad_test_func, inputs=data, check_batched_grad=False)

    def test_selu_backward(self, device):
        a = torch.randn(1, 2, 4, requires_grad=True, dtype=torch.float64, device=device)
        b = torch.randn(2, 2, 4, requires_grad=True, dtype=torch.float64, device=device)
        c = torch.randn(3, 2, 4, requires_grad=True, dtype=torch.float64, device=device)

        def grad_test_func(a, b, c):
            nt = torch.nested.as_nested_tensor([a, b, c])
            nt_relu = torch.nn.functional.silu(nt)
            return torch.nested.to_padded_tensor(nt_relu, 0)

        data = (a, b, c)
        assert gradcheck(grad_test_func, inputs=data, check_batched_grad=False)

    def test_abs_backward(self, device):
        a = torch.randn(1, 2, 4, requires_grad=True, dtype=torch.float64, device=device)
        b = torch.randn(2, 2, 4, requires_grad=True, dtype=torch.float64, device=device)
        c = torch.randn(3, 2, 4, requires_grad=True, dtype=torch.float64, device=device)

        def grad_test_func(a, b, c):
            nt = torch.nested.as_nested_tensor([a, b, c])
            nt_abs = torch.abs(nt)
            return torch.nested.to_padded_tensor(nt_abs, 0)

        data = (a, b, c)
        assert gradcheck(grad_test_func, inputs=data, check_batched_grad=False)

    # Previously would error when input NT doesn't require grad
    # NotImplementedError: Cannot access storage of UndefinedTensorImpl
    def test_layer_norm_backward_edge_case(self, device):
        size = 4
        a = torch.randn(1, 2, size, requires_grad=False, dtype=torch.float64, device=device)
        nt = torch.nested.nested_tensor([a])
        nt_layer_norm = torch.nn.LayerNorm(nt.size(-1), device=device, dtype=torch.float64)
        out = nt_layer_norm(nt)
        out.backward(out.clone())

    def test_accumulate_grad_different_strides(self, device):
        a = torch.rand(1, 4, 2, requires_grad=True, dtype=torch.float64, device=device)
        b = torch.rand(1, 8, 2, requires_grad=True, dtype=torch.float64, device=device)

        def grad_test_func(a, b):
            nt_1 = torch.nested.as_nested_tensor([a, b])
            nt_2 = nt_1.clone()
            out = torch.nn.functional.scaled_dot_product_attention(nt_1, nt_2, nt_2)
            return torch.nested.to_padded_tensor(out, 0)

        data = (a, b)
        assert gradcheck(grad_test_func, inputs=data, check_batched_grad=False)

    # https://github.com/pytorch/pytorch/issues/95562
    @skipIfSlowGradcheckEnv
    @parametrize("size", [1024, 1023, 513, 512, 256, 128, 32, 4, 2])
    def test_layer_norm_backward(self, device, size):
        a = torch.randn(1, 2, size, requires_grad=True, dtype=torch.float64, device=device)
        b = torch.randn(2, 2, size, requires_grad=True, dtype=torch.float64, device=device)
        c = torch.randn(3, 2, size, requires_grad=True, dtype=torch.float64, device=device)

        def grad_test_func(a, b, c):
            nt = torch.nested.as_nested_tensor([a, b, c])
            layer_norm = torch.nn.LayerNorm(nt.size(-1), device=device, dtype=torch.float64)
            nt_layer_norm = layer_norm(nt)
            return torch.nested.to_padded_tensor(nt_layer_norm, 0)

        data = (a, b, c)
        assert gradcheck(grad_test_func, inputs=data, check_batched_grad=False)

    # https://github.com/pytorch/pytorch/issues/95562
    @skipIfSlowGradcheckEnv
    # Could either mark slow or reduce size
    @parametrize("size", [128, 32, 4, 2])
    def test_layer_norm_backward_5d(self, device, size):
        a = torch.randn(4, size, size, 4, requires_grad=True, dtype=torch.float64, device=device)
        b = torch.randn(7, size, size, 4, requires_grad=True, dtype=torch.float64, device=device)
        c = torch.randn(10, size, size, 4, requires_grad=True, dtype=torch.float64, device=device)

        def grad_test_func(a, b, c):
            nt = torch.nested.as_nested_tensor([a, b, c])
            layer_norm = torch.nn.LayerNorm((size, size, nt.size(-1)), device=device, dtype=torch.float64)
            nt_layer_norm = layer_norm(nt)
            return torch.nested.to_padded_tensor(nt_layer_norm, 0)

        data = (a, b, c)
        assert gradcheck(grad_test_func, inputs=data, check_batched_grad=False)

# Found in torch/testing/_comparison.py
default_atol = {torch.float16: 1e-3, torch.bfloat16: 1e-3, torch.float32: 1e-5}
default_rtol = {torch.float16: 1e-3, torch.bfloat16: 1.6e-2, torch.float32: 1.3e-6}

def get_rtol(true_value: torch.Tensor, computed_value: torch.Tensor) -> float:
    deviation = true_value - computed_value
    deviation = torch.abs(deviation / true_value)
    # Fill in the nans with the default rtol
    torch.nan_to_num_(deviation, nan=default_rtol[computed_value.dtype])
    return deviation.max().item()


def get_atol(true_value: torch.Tensor, computed_value: torch.Tensor) -> float:
    deviation = true_value - computed_value
    atol = torch.abs(deviation).max().item()
    return atol


def get_tolerances(
    true_value: torch.Tensor,
    computed_value: torch.Tensor,
    fudge_factor: Optional[float] = None,
) -> Tuple[float, float]:
    """Returns the absolute and relative tolerances for comparing two tensors."""
    fudge_factor = fudge_factor if fudge_factor is not None else 1.0
    atol = get_atol(true_value, computed_value)
    rtol = get_rtol(true_value, computed_value)

    atol = fudge_factor * max(atol, default_atol[computed_value.dtype])
    rtol = fudge_factor * max(rtol, default_rtol[computed_value.dtype])
    # torch.isclose() has weird behavior around see:
    # https://github.com/pytorch/pytorch/issues/102400
    if rtol > 1e30:
        rtol = default_rtol[computed_value.dtype]
    return atol, rtol

# We can probably parametrizing existing tests instead of having a separate
# test class as we begin to support more ops. Also maybe rewrite with OpInfos.
@markDynamoStrictTest
class TestNestedTensorSubclass(TestCase):
    # TODO: consolidate with the below
    def _get_list_for_jagged_tensor(self, nested_size, device, requires_grad=True):
        Ds = nested_size[1:]
        out = []
        for s in nested_size[0]:
            out.append(
                torch.randn(s, *Ds, requires_grad=requires_grad, device=device, dtype=torch.float64)
            )
        return out

    def _get_example_tensor_lists(self, include_list_of_lists=True, include_requires_grad=True):

        def _make_tensor(*shape, include_requires_grad=include_requires_grad, requires_grad=True):
            return torch.randn(
                *shape,
                requires_grad=(requires_grad if include_requires_grad else False)
            )

        # Purposefully introduce mixed requires_grad settings for the components
        # when include_requires_grad=True.
        example_lists = [
            # (B, *, D) with B=4
            [
                _make_tensor(2, 5),
                _make_tensor(3, 5, requires_grad=False),
                _make_tensor(4, 5, requires_grad=False),
                _make_tensor(6, 5)
            ],
            # (B, *, D_0, D_1) with B=5
            [
                _make_tensor(2, 5, 6),
                _make_tensor(3, 5, 6),
                _make_tensor(4, 5, 6, requires_grad=False),
                _make_tensor(5, 5, 6),
                _make_tensor(6, 5, 6),
            ],
        ]

        if include_list_of_lists:
            example_lists.append(
                # (B, *, D) with B=3 in list form
                [
                    _make_tensor(2, 5, requires_grad=False).tolist(),
                    _make_tensor(3, 5).tolist(),
                    _make_tensor(4, 5).tolist(),
                ])

        return example_lists

    def test_tensor_attributes(self, device):
        a = torch.randn(2, 3, requires_grad=True, dtype=torch.float64, device=device)
        b = torch.randn(3, 3, requires_grad=True, dtype=torch.float64, device=device)
        c = torch.randn(4, 3, requires_grad=True, dtype=torch.float64, device=device)
        nt = torch.nested.as_nested_tensor([a, b, c], layout=torch.jagged)
        _offsets = nt.offsets()

        for op in (
            torch.ops.aten.is_non_overlapping_and_dense.default,
            torch.ops.aten.sym_size.default,
            torch.ops.aten.dim.default,
            torch.ops.aten.sym_numel.default,
            torch.ops.aten.sym_stride.default,
            torch.ops.aten.sym_storage_offset.default,
        ):
            op(nt)

        with self.assertRaisesRegex(RuntimeError,
                                    "directly calling torch.ops.aten.size"):
            torch.ops.aten.size.default(nt)

        nested_int = torch.nested._internal.nested_tensor.get_tensor_symint(_offsets, coeff=1)
        self.assertEqual(nt.size(), (3, nested_int, 3))
        self.assertEqual(nt.shape, (3, nested_int, 3))
        self.assertEqual(nt.dim(), 3)
        self.assertEqual(nt.numel(), 27)

    def test_linear(self, device):
        a = torch.randn(2, 3, requires_grad=True, dtype=torch.float64, device=device)
        b = torch.randn(3, 3, requires_grad=True, dtype=torch.float64, device=device)
        c = torch.randn(4, 3, requires_grad=True, dtype=torch.float64, device=device)
        weight = torch.randn(4, 3, requires_grad=True, dtype=torch.float64, device=device)

        def grad_test_func(a, b, c, weight):
            nt = torch.nested.as_nested_tensor([a, b, c], layout=torch.jagged)
            out = torch.nn.functional.linear(nt, weight)
            return out.values()

        gradcheck(grad_test_func, inputs=(a, b, c, weight), check_batched_grad=False)

    def test_unary_pointwise(self, device):
        a = torch.randn(2, 3, requires_grad=True, dtype=torch.float64, device=device)
        b = torch.randn(3, 3, requires_grad=True, dtype=torch.float64, device=device)
        c = torch.randn(4, 3, requires_grad=True, dtype=torch.float64, device=device)

        def grad_test_func(a, b, c):
            nt = torch.nested.as_nested_tensor([a, b, c], layout=torch.jagged)
            out = torch.nn.functional.silu(nt.sin().cos())
            return out.values()

        gradcheck(grad_test_func, inputs=(a, b, c), check_batched_grad=False)

    def test_unary_pointwise_transposed_inputs(self, device):
        a, b, c = (
            torch.randn(i + 2, 5, requires_grad=True, dtype=torch.float64, device=device) for i in range(3)
        )

        nt = torch.nested.nested_tensor([a.detach(), b.detach(), c.detach()], layout=torch.jagged)
        nt_t = nt.transpose(1, 2)
        self.assertFalse(nt_t.is_contiguous())
        out = torch.nn.functional.silu(nt_t.sin().cos())
        self.assertEqual(out.is_contiguous(), torch.nn.functional.silu(b.transpose(-1, -2).sin().cos()).is_contiguous())

        self.assertEqual(nt_t.shape, out.shape)

        a, b, c = (
            torch.randn(i + 2, 5, requires_grad=True, dtype=torch.float64, device=device) for i in range(3)
        )

        def grad_test_func(a, b, c):
            nt = torch.nested.as_nested_tensor([a, b, c], layout=torch.jagged)
            nt_t = nt.transpose(1, 2)
            out = torch.nn.functional.silu(nt_t.sin().cos())
            return out.values()

        gradcheck(grad_test_func, inputs=(a, b, c), check_batched_grad=False)


    def test_binary_pointwise(self, device):
        a = torch.randn(2, 3, requires_grad=True, dtype=torch.float64, device=device)
        b = torch.randn(3, 3, requires_grad=True, dtype=torch.float64, device=device)
        c = torch.randn(4, 3, requires_grad=True, dtype=torch.float64, device=device)

        # Incorrect usage: shape check will fail if the offsets tensor are not
        #                  the same exact tensor object
        nt1 = torch.nested.as_nested_tensor([a, b, c], layout=torch.jagged)
        nt2 = torch.nested.as_nested_tensor([a, b, c], layout=torch.jagged)

        self.assertRaisesRegex(
            RuntimeError,
            "cannot call binary pointwise function .* with inputs of shapes",
            lambda: nt1 * nt2)

        # Correct usage: chain the calls using the same offsets tensor object
        def grad_test_func(a, b, c):
            nt1 = torch.nested.as_nested_tensor([a, b, c], layout=torch.jagged)
            # TODO: Switch to public API that takes in (values, offsets) once it exists
            nt2, offsets = jagged_from_list([a, b, c], nt1.offsets())
            out = nt1 * nt2
            return out.values()

        gradcheck(grad_test_func, inputs=(a, b, c), check_batched_grad=False)

    def test_binary_pointwise_transposed(self, device):
        a, b, c = (
            torch.randn(i + 2, 5, dtype=torch.float64, device=device) for i in range(3)
        )

        nt1, offsets = jagged_from_list([a, b, c], None)
        nt2, offsets = jagged_from_list([a, b, c], offsets)

        nt1_t = nt1.transpose(1, 2)
        nt2_t = nt2.transpose(1, 2)

        # out = nt1_t * nt2_t
        # self.assertFalse(nt1_t.is_contiguous())
        # self.assertEqual(out.is_contiguous(), (b.transpose(-1, -2) * b.transpose(-1, -2)).is_contiguous())
        # self.assertEqual(out.shape, nt1_t.shape)

        self.assertRaisesRegex(
            RuntimeError,
            "cannot call binary pointwise function mul.Tensor with inputs of shapes",
            lambda: nt1 * nt2_t,
        )

        a, b, c = (
            torch.randn(i + 2, 5, requires_grad=True, dtype=torch.float64, device=device) for i in range(3)
        )

        # Correct usage: chain the calls using the same offsets tensor object
        def grad_test_func(a, b, c):
            nt1, offsets = jagged_from_list([a, b, c], None)
            nt2, offsets = jagged_from_list([a, b, c], offsets)
            nt1_t = nt1.transpose(1, 2)
            nt2_t = nt2.transpose(1, 2)
            out = nt1_t * nt2_t
            return out.values()

        gradcheck(grad_test_func, inputs=(a, b, c), check_batched_grad=False)

    def test_split(self, device):
        a = torch.randn(2, 3, requires_grad=True, dtype=torch.float64, device=device)
        b = torch.randn(3, 3, requires_grad=True, dtype=torch.float64, device=device)
        c = torch.randn(4, 3, requires_grad=True, dtype=torch.float64, device=device)

        nt = torch.nested.as_nested_tensor([a, b, c], layout=torch.jagged)
        out = torch.split(nt, 2, -1)
        self.assertEqual(len(out), 2)
        self.assertEqual(
            out[0],
            torch.nested.as_nested_tensor([a[:, 0:2], b[:, 0:2], c[:, 0:2]], layout=torch.jagged)
        )
        self.assertEqual(
            out[1],
            torch.nested.as_nested_tensor([a[:, 2:], b[:, 2:], c[:, 2:]], layout=torch.jagged)
        )

        with self.assertRaisesRegex(
            RuntimeError,
            r"split\(\): not supported for NestedTensor on dim=1",
        ):
            torch.split(nt, 2, 1)

    def test_split_with_sizes(self, device):
        a = torch.randn(2, 3, requires_grad=True, dtype=torch.float64, device=device)
        b = torch.randn(3, 3, requires_grad=True, dtype=torch.float64, device=device)
        c = torch.randn(4, 3, requires_grad=True, dtype=torch.float64, device=device)

        nt = torch.nested.as_nested_tensor([a, b, c], layout=torch.jagged)
        out = torch.split(nt, [1, 2], -1)
        self.assertEqual(len(out), 2)
        self.assertEqual(
            out[0],
            torch.nested.as_nested_tensor([a[:, 0:1], b[:, 0:1], c[:, 0:1]], layout=torch.jagged)
        )
        self.assertEqual(
            out[1],
            torch.nested.as_nested_tensor([a[:, 1:], b[:, 1:], c[:, 1:]], layout=torch.jagged)
        )
        with self.assertRaisesRegex(
            RuntimeError,
            r"split_with_sizes\(\): not supported for NestedTensor on dim=1",
        ):
            torch.split(nt, [1, 2], 1)

    def test_views_inherit_ragged_dim(self, device):
        # view
        nt = random_nt_from_dims(
            [4, None, 8, 10], device=device, dtype=torch.float32, layout=torch.jagged)
        # inherit ragged dim via -1
        view = nt.view(4, -1, 80)
        self.assertEqual(nt.shape[1], view.shape[1])
        # inherit batch and ragged dims via -1
        view2 = nt.view(-1, -1, 80)
        self.assertEqual(nt.shape[:2], view2.shape[:2])

        # expand
        nt = random_nt_from_dims(
            [3, None, 1], device=device, dtype=torch.float32, layout=torch.jagged)
        # inherit batch and ragged dims via -1
        view = nt.expand(-1, -1, 5)
        self.assertEqual(nt.shape[:2], view.shape[:2])

    def test_view_ragged_idx_not_one(self, device):
        nt = random_nt_from_dims([2, None, 20], device=device, dtype=torch.float32, layout=torch.jagged)

        view_transposed = nt.transpose(1, 2).view(2, 20, nt.size(1))
        self.assertEqual((2, 20, nt.size(1)), (view_transposed.size()))
        self.assertEqual(view_transposed._base, nt._base)

    def test_unsafe_view(self, device):
        nt = random_nt_from_dims([4, None, 8, 10], device=device, dtype=torch.float32, layout=torch.jagged)
        # basic view
        view1 = torch.ops.aten._unsafe_view(nt, (4, -1, 80))
        self.assertEqual((4, nt.size(1), 80), tuple(view1.size()))
        # _unsafe_view differs from view in that the view information is not tracked
        self.assertTrue(view1._base is None)

        # test an unsafe_view when ragged_idx != 1, currently only supports identity view
        nt_t = nt.transpose(1, 2)
        view2 = torch.ops.aten._unsafe_view(nt_t, (4, 8, nt.size(1), 10))
        self.assertEqual((4, 8, nt.size(1), 10), tuple(view2.size()))
        self.assertTrue(view2._base is None)

    @xfailIfTorchDynamo
    @parametrize("requires_grad", [False, True])
    def test_reshape_decomp(self, device, requires_grad):
        # contiguous NT should result in view.
        nt = random_nt_from_dims(
            [3, None, 10],
            device=device,
            dtype=torch.float32,
            layout=torch.jagged,
        ).detach().requires_grad_(requires_grad)
        view = nt.reshape(-1, -1, 5, 2)
        self.assertEqual(view.shape[:2], nt.shape[:2])
        self.assertTrue(view._is_view() and view._base is nt)
        # make sure gradients flow back
        if requires_grad:
            view.backward(torch.ones_like(view))
            self.assertEqual(nt.grad, torch.ones_like(nt))

        # non-contiguous NT should result in contiguous copy
        nt = random_nt_from_dims(
            [3, None, 5, 2],
            device=device,
            dtype=torch.float32,
            layout=torch.jagged,
            requires_grad=requires_grad
        )
        nt_noncontig = nt.transpose(-1, -2)
        self.assertFalse(nt_noncontig.is_contiguous())
        copy = nt_noncontig.reshape(-1, -1, 10)
        self.assertTrue(copy.is_contiguous())
        self.assertEqual(copy.shape[:2], nt.shape[:2])
        # make sure gradients flow back
        if requires_grad:
            copy.backward(torch.ones_like(copy))
            self.assertEqual(nt.grad, torch.ones_like(nt))

    def test_flatten_decomp(self, device):
        nt = random_nt_from_dims(
            [3, None, 5, 2], device=device, dtype=torch.float32, layout=torch.jagged)
        flattened = nt.flatten(-2, -1)
        self.assertEqual(flattened.shape, nt.view(3, -1, 10).shape)

        nt = random_nt_from_dims(
            [3, None, 5, 2, 6], device=device, dtype=torch.float32, layout=torch.jagged)
        flattened = nt.flatten(-3, -2)
        self.assertEqual(flattened.shape, nt.view(3, -1, 10, 6).shape)

    def test_chunk(self, device):
        # normal case
        D = 30
        B = 8
        nt = random_nt_from_dims([B, None, D], device=device, dtype=torch.float32, layout=torch.jagged)
        NUM_CHUNKS = 3
        chunks = nt.chunk(NUM_CHUNKS, dim=-1)
        self.assertEqual(len(chunks), NUM_CHUNKS)
        for i in range(NUM_CHUNKS):
            self.assertEqual(chunks[i].shape[-1], D // NUM_CHUNKS)

        # chunk on batch dim
        chunks = nt.chunk(NUM_CHUNKS, dim=0)
        self.assertEqual(len(chunks), NUM_CHUNKS)
        chunk_size = math.ceil(B / NUM_CHUNKS)
        for i in range(NUM_CHUNKS):
            if i < NUM_CHUNKS - 1:
                self.assertEqual(chunks[i].shape[0], chunk_size)
            else:
                self.assertEqual(chunks[i].shape[0], B - chunk_size * (NUM_CHUNKS - 1))
            offsets_expected = nt._offsets[i * chunk_size + 1 : (i + 1) * chunk_size + 1] - nt._offsets[i * chunk_size]
            self.assertEqual(chunks[i]._offsets[1:], offsets_expected)
        self.assertEqual(nt._values, torch.cat([x._values for x in chunks], dim=0))

        # chunk on ragged dim not supported
        with self.assertRaisesRegex(RuntimeError, "chunk.* not supported for NestedTensor on dim=1"):
            nt.chunk(2, dim=1)

    def test_squeeze(self, device):
        B = 4
        D = 6
        # squeeze middle dim
        nt = random_nt_from_dims(
            [B, None, 1, D], device=device, dtype=torch.float32, layout=torch.jagged)
        j0 = nt.shape[1]

        for dim_arg in [-2, 2]:
            out = nt.squeeze(dim_arg)
            self.assertEqual(out.shape, (B, j0, D))
            self.assertEqual(out.unsqueeze(-2), nt)

        # squeeze last dim
        nt = random_nt_from_dims(
            [B, None, 1], device=device, dtype=torch.float32, layout=torch.jagged)
        j1 = nt.shape[1]

        for dim_arg in [-1, 2]:
            out = nt.squeeze(dim_arg)
            self.assertEqual(out.shape, (B, j1))
            self.assertEqual(out.unsqueeze(-1), nt)

        # squeeze on batch dim not supported
        with self.assertRaisesRegex(
                RuntimeError, "squeeze.* not supported for NestedTensor on dim=0"):
            nt.squeeze(0)

        # squeeze on ragged dim not supported
        with self.assertRaisesRegex(
                RuntimeError, "squeeze.* not supported for NestedTensor on dim=1"):
            nt.squeeze(1)

    def test_binary_pointwise_broadcasting(self, device):
        # (B, j0, 3, 4)
        ts = self._get_list_for_jagged_tensor(((2, 3, 4), 3, 4), device, requires_grad=True)
        # (B, j0, ?, ?) + (?) -> (B, j0, ?, ?)
        # (B, j0, ?, ?) + (?, ?) -> (B, j0, ?, ?)
        # (B, j0, ?, ?) + (1, ?, ?) -> (B, j0, ?, ?)
        # Unsupported: (B, j0, ?, ?) + (1, 1, 1, ?, ?) -> (1, B, j0, ?, ?)
        t_sizes = (
            (4,),
            (1, 4),
            (3, 1),
            (1, 3, 1),
            (1, 1, 1, 4),
            # (1, 1, 1, 1, 4), (unsupported today)
        )

        def grad_test_func(t, *ts):
            nt = torch.nested.as_nested_tensor(list(ts), layout=torch.jagged)
            out = nt + t
            return out.values()

        for t_size in t_sizes:
            t = torch.rand(t_size, requires_grad=True, device=device, dtype=torch.float64)
            gradcheck(grad_test_func, inputs=(t, *ts), check_batched_grad=False)

    def test_threshold_backward(self, device):
        ts1 = self._get_list_for_jagged_tensor(((2, 3, 4), 16), device=device, requires_grad=False)
        ts2 = self._get_list_for_jagged_tensor(((2, 3, 4), 16), device=device, requires_grad=False)

        nt1, offsets = jagged_from_list(ts1, None)
        nt2, offsets = jagged_from_list(ts2, offsets)
        buf1 = nt1.values().detach().clone()
        buf2 = nt2.values().detach().clone()

        res_nt = torch.ops.aten.threshold_backward(nt1, nt2, 0.0)
        res_dense = torch.ops.aten.threshold_backward(buf1, buf2, 0.0)

        self.assertEqual(res_dense, res_nt.values())


    @parametrize("keepdim", [False, True])
    def test_sum_int_DimList(self, device, keepdim):
        # (B, j0, 3, 4)
        ts = self._get_list_for_jagged_tensor(((2, 3, 4), 3, 4), device=device, requires_grad=True)

        # Check shape correctness
        reduce_dims = (
            # dims, expected shape, expected keepdim shape
            # j0 is represented as None
            ((0, 1), (3, 4), (1, 1, 3, 4)),
            ((1, 2), None, None),
            ((2, 3), (3, None), (3, None, 1, 1)),
            ((0, 1, 3), (3,), (1, 1, 3, 1)),
            ((0, 1, 2), (4,), (1, 1, 1, 4)),
            ((0, 1, 2, 3), tuple(), (1, 1, 1, 1)),
        )
        for rd, ref_shape_no_keepdim, ref_shape_keepdim in reduce_dims:
            if (0 in rd) ^ (1 in rd):
                with self.assertRaisesRegex(
                        RuntimeError,
                        "applying over the ragged dimension, but not the batch dimension"):
                    nt = torch.nested.as_nested_tensor(ts, layout=torch.jagged)
                    out = torch.sum(nt, dim=rd, keepdim=keepdim)
                continue

            nt = torch.nested.as_nested_tensor(ts, layout=torch.jagged)
            out = torch.sum(nt, dim=rd, keepdim=keepdim)
            ref_shape = ref_shape_keepdim if keepdim else ref_shape_no_keepdim
            self.assertEqual(len(out.shape), len(ref_shape))
            for o, r in zip(out.shape, ref_shape):
                if r is not None:
                    self.assertEqual(o, r)
                else:
                    self.assertTrue(isinstance(o, torch.SymInt))

        # Check values correctness
        # raggedness not reduced
        nt = torch.nested.as_nested_tensor(ts, layout=torch.jagged)
        out = torch.sum(nt, dim=(2, 3), keepdim=keepdim)
        out_ref = torch.sum(nt.values(), dim=(1, 2))
        self.assertIsInstance(out, NestedTensor)
        # flatten to avoid having to replicate unsqueeze logic depending on keepdim
        self.assertTrue(torch.allclose(out.values().view(-1), out_ref.view(-1)))

        # raggedness reduced away
        nt = torch.nested.as_nested_tensor(ts, layout=torch.jagged)
        out = torch.sum(nt, dim=(0, 1), keepdim=keepdim)
        out_ref = torch.sum(nt.values(), dim=(0,))
        self.assertNotIsInstance(out, NestedTensor)
        self.assertTrue(torch.allclose(out, out_ref))



    @dtypes(torch.float, torch.double, torch.half)
    @parametrize("requires_grad", [False, True])
    @parametrize("weights_only", [False, True])
    def test_serialization(self, device, dtype, requires_grad, weights_only):

        def compare_metadata(nt1, nt2):
            self.assertEqual(nt1._nested_tensor_size(), nt2._nested_tensor_size())
            self.assertEqual(nt1._nested_tensor_strides(), nt2._nested_tensor_strides())
            self.assertEqual(nt1._nested_tensor_storage_offsets(),
                             nt2._nested_tensor_storage_offsets())

        nt_contiguous, nt_noncontiguous = random_nt_noncontiguous_pair((2, 3, 6, 7))
        for a in [nt_contiguous, nt_noncontiguous]:
            buffer = io.BytesIO()
            serialized = torch.save(a, buffer)
            buffer.seek(0)
            b = torch.load(buffer, weights_only=weights_only)
            # should be both conceptually equal and metadata equivalent
            self.assertEqual(a, b)
            compare_metadata(a, b)
            # should be conceptually equal but not necessarily metadata equivalent
            self.assertEqual(b, nt_contiguous)
            self.assertEqual(b, nt_noncontiguous)

    @unittest.skipIf(PYTORCH_CUDA_MEMCHECK, "is_pinned uses failure to detect pointer property")
    @onlyCUDA
    def test_pin_memory(self, device):
        nt_contiguous, nt_noncontiguous = random_nt_noncontiguous_pair((2, 3, 6, 7))
        for nt in [nt_contiguous, nt_noncontiguous]:
            self.assertFalse(nt.is_pinned())
            pinned = nt.pin_memory(device)
            self.assertTrue(pinned.is_pinned())
            self.assertEqual(nt, pinned)
            self.assertNotEqual(nt.data_ptr(), pinned.data_ptr())
            # test that pin_memory on already pinned tensor has no effect
            self.assertIs(pinned, pinned.pin_memory())
            self.assertEqual(pinned.data_ptr(), pinned.pin_memory().data_ptr())

    @torch.compiler.disable
    def _validate_nt(self, nt, device, dtype, layout, requires_grad, dim, batch_size, base=None):
        # Validate a bunch of properties after NT construction.
        device = torch.device(device)
        self.assertEqual(nt.dim(), dim)
        self.assertEqual(nt.device, device)
        self.assertEqual(nt.dtype, dtype)
        self.assertEqual(nt.layout, layout)
        self.assertEqual(nt.requires_grad, requires_grad)

        if layout == torch.jagged:
            self.assertEqual(nt._values.device, device)
            self.assertEqual(nt._offsets.device, device)
            self.assertEqual(nt.shape[0], batch_size)
            self.assertTrue(isinstance(nt.shape[1], torch.SymInt))

        if base is not None:
            self.assertTrue(nt._is_view() and nt._base is base)

    @dtypes(torch.float, torch.double, torch.half)
    @parametrize("requires_grad", [False, True])
    @parametrize("components_require_grad", [False, True])
    def test_jagged_layout_construction_nested_tensor(
            self, device, dtype, requires_grad, components_require_grad):
        for tensor_list in self._get_example_tensor_lists(
                include_list_of_lists=True, include_requires_grad=components_require_grad):
            nt = torch.nested.nested_tensor(
                tensor_list,
                device=device,
                dtype=dtype,
                layout=torch.jagged,
                requires_grad=requires_grad)

            expected_dim = torch.as_tensor(tensor_list[0]).dim() + 1
            expected_batch_size = len(tensor_list)
            self._validate_nt(
                nt, device, dtype, torch.jagged, requires_grad, expected_dim, expected_batch_size)

            # Make sure grads -don't- flow back into original tensors for nested_tensor()
            if requires_grad:
                (nt * 2).backward(torch.ones_like(nt))
            for t in tensor_list:
                t = t if isinstance(t, torch.Tensor) else torch.as_tensor(t)
                self.assertTrue(t.grad is None)

    @dtypes(torch.float, torch.double, torch.half)
    @parametrize("components_require_grad", [False, True])
    def test_jagged_layout_construction_as_nested_tensor(
            self, device, dtype, components_require_grad):
        # NB: as_nested_tensor(tensor_list) doesn't support lists of lists for tensor_list
        for tensor_list in self._get_example_tensor_lists(
                include_list_of_lists=False, include_requires_grad=components_require_grad):
            nt = torch.nested.as_nested_tensor(
                tensor_list,
                device=device,
                dtype=dtype,
                layout=torch.jagged)

            # nt.requires_grad=True should be set if at least one component requires grad
            expected_dim = tensor_list[0].dim() + 1
            expected_batch_size = len(tensor_list)
            self._validate_nt(
                nt,
                device,
                dtype,
                torch.jagged,
                components_require_grad,
                expected_dim,
                expected_batch_size)

            # Make sure grads flow back into original tensors for as_nested_tensor()
            if components_require_grad:
                (nt * 2).backward(torch.ones_like(nt))
                for t in tensor_list:
                    if t.requires_grad:
                        self.assertEqual(t.grad, torch.ones_like(t) * 2)
                    else:
                        self.assertTrue(t.grad is None)

    @xfailIfTorchDynamo
    @unittest.skipIf(PYTORCH_CUDA_MEMCHECK, "is_pinned uses failure to detect pointer property")
    @onlyCUDA
    def test_jagged_layout_construction_with_pinned_memory(self, device):
        for tensor_list in self._get_example_tensor_lists():
            nt = torch.nested.nested_tensor(
                tensor_list,
                layout=torch.jagged,
                device="cpu",
                pin_memory=True)

            expected_dim = torch.as_tensor(tensor_list[0]).dim() + 1
            expected_batch_size = len(tensor_list)
            self._validate_nt(
                nt,
                device="cpu",
                dtype=torch.float32,
                layout=torch.jagged,
                requires_grad=False,
                dim=expected_dim,
                batch_size=expected_batch_size)
            self.assertTrue(nt.is_pinned())

    @dtypes(torch.float, torch.double, torch.half)
    @parametrize("requires_grad", [False, True])
    @parametrize("values_is_view", [False, True])
    def test_jagged_view_from_values_offsets(self, device, dtype, requires_grad, values_is_view):
        if values_is_view:
            # make values a view of base
            base = torch.randn(
                2, 3, 4, 5, 6, device=device, dtype=dtype, requires_grad=requires_grad)
            values = base.flatten(0, -2)
        else:
            values = torch.randn(10, 5, device=device, dtype=dtype, requires_grad=requires_grad)
        offsets = torch.tensor([0, 2, 4, 6, 10], device=device, dtype=torch.int64)

        nt = nested_view_from_values_offsets(values, offsets)

        expected_dim = values.dim() + 1
        expected_batch_size = offsets.shape[0] - 1
        expected_base = base if values_is_view else values
        self._validate_nt(
            nt, device, dtype, torch.jagged, requires_grad, expected_dim, expected_batch_size,
            # ensure NT is a proper view
            base=expected_base
        )

        if requires_grad:
            # Make sure grads flow back
            (nt * 2).backward(torch.ones_like(nt))

            @torch.compiler.disable
            def _check_grad(t):
                self.assertTrue(t.grad is not None)
                self.assertEqual(t.grad, torch.ones_like(t) * 2)

            _check_grad(base if values_is_view else values)

    @dtypes(torch.float)
    def test_nested_tensor_from_jagged(self, device, dtype):
        # construct from (values, offsets)
        values = torch.randn(10, 5, device=device, dtype=dtype)
        offsets = torch.tensor([0, 2, 4, 6, 10], device=device, dtype=torch.int64)
        nt = torch.nested.nested_tensor_from_jagged(values, offsets=offsets)
        self.assertTrue(isinstance(nt, NestedTensor))
        self.assertTrue(nt._is_view() and nt._base is values)
        self.assertEqual(nt.dim(), 3)
        self.assertEqual(nt.size(0), offsets.size(0) - 1)
        self.assertEqual(nt.size(-1), values.size(-1))
        self.assertIsNone(nt._lengths)
        self.assertTrue(nt.is_contiguous())

        # construct from (values, offsets, lengths)
        lengths = torch.tensor([2, 1, 1, 2])
        nt = torch.nested.nested_tensor_from_jagged(values, offsets=offsets, lengths=lengths)
        self.assertTrue(isinstance(nt, NestedTensor))
        self.assertTrue(nt._is_view() and nt._base is values)
        self.assertEqual(nt.dim(), 3)
        self.assertEqual(nt.size(0), offsets.size(0) - 1)
        self.assertEqual(nt.size(-1), values.size(-1))
        self.assertEqual(nt._lengths, lengths)
        # when both offsets / lengths are specified, expect non-contiguous
        self.assertFalse(nt.is_contiguous())

        # construct from (values, lengths)
        values = torch.randn(14, 5, device=device, dtype=dtype)
        lengths = torch.tensor([2, 3, 4, 5])
        nt = torch.nested.nested_tensor_from_jagged(values, lengths=lengths)
        self.assertTrue(isinstance(nt, NestedTensor))
        self.assertTrue(nt._is_view() and nt._base is values)
        self.assertEqual(nt.dim(), 3)
        self.assertEqual(nt.size(0), lengths.size(0))
        self.assertEqual(nt.size(-1), values.size(-1))
        # for now, if only lengths is specified, convert to offsets to integrate best with the
        # existing kernels
        expected_offsets = torch.tensor([0, 2, 5, 9, 14])
        expected_nt = torch.nested.nested_tensor_from_jagged(values, offsets=expected_offsets)
        for n1, n2 in zip(nt.unbind(), expected_nt.unbind()):
            self.assertEqual(n1, n2)

        # error case: no offsets or lengths
        with self.assertRaisesRegex(RuntimeError, "At least one of offsets or lengths is required"):
            torch.nested.nested_tensor_from_jagged(values, offsets=None, lengths=None)

    @dtypes(torch.float, torch.double, torch.half)
    @parametrize("dim", range(5))
    @parametrize("layout", [torch.strided, torch.jagged],
                 name_fn=lambda l: f"layout_{str(l).split('.')[1]}")
    @parametrize("requires_grad", [False, True])
    @parametrize("contiguous", [False, True])
    def test_as_nested_tensor_from_tensor(
            self, device, dtype, dim, layout, requires_grad, contiguous):
        if dim == 0:
            t = torch.tensor(3., requires_grad=requires_grad)
        else:
            t = torch.randn(*(3 for _ in range(dim)), requires_grad=requires_grad)
        assert t.dim() == dim

        if dim < 2:
            # 0-1 dim tensors can't be converted to NTs
            with self.assertRaisesRegex(RuntimeError, "Expected tensor argument to have dim"):
                nt = torch.nested.as_nested_tensor(t, device=device, dtype=dtype, layout=layout)
            return

        orig_t = t
        if not contiguous:
            t = t.transpose(0, 1)

        nt = torch.nested.as_nested_tensor(t, device=device, dtype=dtype, layout=layout)
        expected_dim = t.dim()
        expected_batch_size = t.size(0)
        self._validate_nt(
            nt, device, dtype, layout, requires_grad, expected_dim, expected_batch_size)

        if torch.device(device) == t.device and dtype == t.dtype and contiguous:
            # should be the non-copying (view) case
            self.assertTrue(nt._is_view() and nt._base is t)

        # should be equivalent to construction from unbound tensor list
        nt_from_unbind = torch.nested.as_nested_tensor(
            list(t.unbind(0)), device=device, dtype=dtype, layout=layout)
        self.assertEqual(nt, nt_from_unbind)

        # ensure call on a NT with the same properties returns the NT directly
        nt2 = torch.nested.as_nested_tensor(nt, device=device, dtype=dtype, layout=layout)
        self.assertTrue(nt is nt2)

        # we don't support conversion between layouts this way atm
        other_layout = torch.strided if layout == torch.jagged else torch.jagged
        with self.assertRaisesRegex(
                RuntimeError, "Converting between nested tensor layouts is not supported"):
            torch.nested.as_nested_tensor(nt, device=device, dtype=dtype, layout=other_layout)

        if requires_grad:
            # make sure gradients flow back into inputs
            (nt * 2).backward(torch.ones_like(nt))
            self.assertEqual(orig_t.grad, torch.ones_like(orig_t) * 2)

    @dtypes(torch.double, torch.half)
    @onlyCUDA
    def test_device_dtype_transfer_maintains_offsets(self, device, dtype):
        for tensor_list in self._get_example_tensor_lists():
            orig_device = torch.device("cpu")
            orig_dtype = torch.float32
            nt = torch.nested.nested_tensor(
                tensor_list,
                layout=torch.jagged,
                device=orig_device,
                dtype=orig_dtype)

            self.assertEqual(torch.int64, nt.offsets().dtype)
            nt = nt.to(device=device).to(dtype=dtype)

            # offsets should still be int64 on the original device
            self.assertEqual(orig_device, nt.offsets().device)
            self.assertEqual(torch.int64, nt.offsets().dtype)

    def test_unbind(self, device):
        for tensor_list in self._get_example_tensor_lists():
            nt = torch.nested.nested_tensor(
                tensor_list,
                layout=torch.jagged,
                device=device)
            out = nt.unbind()
            self.assertEqual(len(out), len(tensor_list))
            for i, t in enumerate(out):
                self.assertEqual(t, tensor_list[i])

    @xfailIfTorchDynamo
    def test_layer_norm_2(self, device):
        test_tensor_list = self._get_list_for_jagged_tensor(
            ((2, 3, 4), 3), device=device, requires_grad=True
        )
        bias = torch.randn(3, requires_grad=False, dtype=torch.float64, device=device)

        def grad_test_func(a, b, c, bias):
            nt = torch.nested.as_nested_tensor([a, b, c], layout=torch.jagged)
            out = torch.nn.functional.layer_norm(nt, (nt.shape[-1],), bias=bias)
            return out.values()

        gradcheck(
            grad_test_func, inputs=(*test_tensor_list, bias), check_batched_grad=False
        )

        with self.assertRaisesRegex(
            RuntimeError,
            r"layer_norm\(\): normalizing over ragged dim not supported for nested tensors",
        ):
            nt = torch.nested.as_nested_tensor(test_tensor_list, layout=torch.jagged)
            _ = torch.nn.functional.layer_norm(nt, (nt.shape[-2], nt.shape[-1]))

    def test_narrow(self, device):
        starts = torch.tensor([0, 1, 2, 3, 4], device=device, dtype=torch.int64)
        lengths = torch.tensor([3, 2, 2, 1, 5], device=device, dtype=torch.int64)
        buffer = (
            torch.arange(0, 10, device=device, dtype=torch.int64)
            .unsqueeze(0).expand(5, -1).clone().detach()
        )
        nt = torch.nested.narrow(
            buffer,
            1,
            starts,
            lengths,
            layout=torch.jagged
        )

        self.assertTrue(nt._is_view() and nt._base is buffer)

        # TODO: Use this approach when unbind is functional
        # unbinded_nt = nt.unbind()
        # for i in range(starts.shape[0]):
        #     self.assertEqual(torch.arange(starts[i], starts[i] + lengths[i], device=device, dtype=torch.int64), unbinded_nt[i])
        for i in range(starts.shape[0]):
            self.assertEqual(
                torch.arange(starts[i], starts[i] + lengths[i], device=device, dtype=torch.int64),
                nt.values()[nt.offsets()[i]:(nt.offsets()[i] + nt.lengths()[i])]
            )

    def test_is_contiguous(self, device):
        a = torch.randn(2, 3, requires_grad=True, dtype=torch.float64, device=device)
        b = torch.randn(3, 3, requires_grad=True, dtype=torch.float64, device=device)
        c = torch.randn(4, 3, requires_grad=True, dtype=torch.float64, device=device)
        nt_contiguous = torch.nested.as_nested_tensor([a, b, c], layout=torch.jagged)

        starts_nc = torch.tensor([0, 1, 2, 3, 4], device=device, dtype=torch.int64)
        lengths_nc = torch.tensor([3, 2, 2, 1, 5], device=device, dtype=torch.int64)
        narrow_base = torch.arange(0, 10, device=device, dtype=torch.int64).unsqueeze(0).expand(5, -1).clone()
        nt_noncontiguous = torch.nested.narrow(
            narrow_base,
            1,
            starts_nc,
            lengths_nc,
            layout=torch.jagged
        )

        starts_c = torch.tensor([1, 0, 0, 0, 0], device=device, dtype=torch.int64)
        lengths_c = torch.tensor([9, 10, 10, 10, 8], device=device, dtype=torch.int64)
        nt_contiguous_narrow = torch.nested.narrow(
            narrow_base,
            1,
            starts_c,
            lengths_c,
            layout=torch.jagged
        )

        # Test contiguous case
        assert nt_contiguous.is_contiguous()

        # Test narrow case
        assert not nt_noncontiguous.is_contiguous()
        assert nt_contiguous_narrow.is_contiguous()

        # Test querying by memory_format
        self.assertTrue(nt_contiguous.is_contiguous(memory_format=torch.contiguous_format))
        self.assertTrue(not nt_noncontiguous.is_contiguous(memory_format=torch.contiguous_format))
        self.assertTrue(nt_contiguous_narrow.is_contiguous(memory_format=torch.contiguous_format))

    @skipIfTorchDynamo("Not a suitable test for TorchDynamo")
    @parametrize("func", [torch.empty_like, torch.randn_like],
                 name_fn=lambda f: f.__name__)
    def test_like_shape(self, func):
        nt = random_nt_from_dims([2, None, 3], torch.device('cpu'), torch.float32, layout=torch.jagged)
        nt_like = func(nt)

        for nt_ub in nt_like.unbind():
            t_like = func(nt_ub)
            self.assertEqual(nt_ub.shape, t_like.shape)

    @skipIfTorchDynamo("Not a suitable test for TorchDynamo")
    @parametrize("func", [torch.ones_like, torch.zeros_like],
                 name_fn=lambda f: f.__name__)
    def test_like_value(self, func):
        nt = random_nt_from_dims([2, None, 3], torch.device('cpu'), torch.float32, layout=torch.jagged)
        nt_like = func(nt)

        for nt_ub in nt_like.unbind():
            t_like = func(nt_ub)
            self.assertEqual(nt_ub, t_like)

    def test_noncontiguous_pointwise(self, device):
        a = torch.randn(2, 3, 4, requires_grad=True, dtype=torch.float64, device=device)
        b = torch.randn(3, 3, 4, requires_grad=True, dtype=torch.float64, device=device)
        c = torch.randn(4, 3, 4, requires_grad=True, dtype=torch.float64, device=device)
        nt = torch.nested.nested_tensor([a, b, c], layout=torch.jagged)
        # transpose ragged dim
        transposed = nt.transpose(1, 2)
        self.assertFalse(transposed.is_contiguous())
        clone = transposed.clone()

        def check_nt_equality(x, y):
            self.assertEqual(x.values(), y.values())
            self.assertEqual(x.offsets(), y.offsets())
            self.assertEqual(x._ragged_idx, y._ragged_idx)
            self.assertEqual(x.shape, y.shape)

        self.assertFalse(clone.is_contiguous())
        check_nt_equality(clone, transposed)

        clone_contig = transposed.clone(memory_format=torch.contiguous_format)
        self.assertTrue(clone_contig.is_contiguous())
        check_nt_equality(clone_contig, transposed)

        detached = transposed.detach()
        self.assertFalse(clone.is_contiguous())
        check_nt_equality(detached, transposed)

    def test_to_copy(self, device):
        nt = torch.nested.nested_tensor(
            [torch.randn(i + 2, 3, 4, requires_grad=True, dtype=torch.float64, device=device)
             for i in range(3)], layout=torch.jagged
        )

        nt_copy_dtype = torch.ops.aten._to_copy(nt, dtype=torch.float16)
        self.assertEqual(torch.float16, nt_copy_dtype.dtype)

        nt_t = nt.transpose(1, 2)
        nt_t_copy_dtype = torch.ops.aten._to_copy(nt_t, dtype=torch.float16)
        self.assertEqual(torch.float16, nt_t_copy_dtype.dtype)

    def test_is_same_size(self, device):
        def get_3_tensors():
            return [torch.randn(i + 2, 3, 4, requires_grad=True, dtype=torch.float64, device=device) for i in range(3)]

        nt1, offsets1 = jagged_from_list(get_3_tensors(), None)
        nt2, offsets1 = jagged_from_list(get_3_tensors(), offsets1)

        nt3, offsets2 = jagged_from_list(get_3_tensors(), None)
        nt4, offsets2 = jagged_from_list(get_3_tensors(), offsets2)

        def check_size(nt1, nt2, nt3, nt4):
            self.assertTrue(torch.ops.aten.is_same_size(nt1, nt2))
            self.assertTrue(torch.ops.aten.is_same_size(nt3, nt4))
            self.assertFalse(torch.ops.aten.is_same_size(nt1, nt3))

        check_size(nt1, nt2, nt3, nt4)

        nt1_t, nt2_t, nt3_t, nt4_t = (x.transpose(1, 2) for x in (nt1, nt2, nt3, nt4))
        check_size(nt1_t, nt2_t, nt3_t, nt4_t)

    # Note 1: Math fallback doesn't work with bfloat16 on CUDA
    # Note 2: ROCm doesn't support flash attention or mem_efficient attention for NT
    @unittest.skipIf(
        TEST_WITH_ROCM,
        "ROCm doesn't support flash attention or mem_efficient attention for NT",
    )
    @parametrize("dtype", [torch.float16, torch.bfloat16, torch.float32] if
                 SM80OrLater else [torch.float16, torch.float32])
    def test_sdpa(self, device, dtype):
        batch_size = 1
        emb_dims = 128
        n_heads = 8
        head_dims = emb_dims // n_heads

        sen1 = torch.randn(11, emb_dims, dtype=dtype, device=device)
        sen2 = torch.randn(13, emb_dims, dtype=dtype, device=device)

        query = torch.nn.Linear(emb_dims, emb_dims, bias=False, device=device, dtype=dtype)
        key = torch.nn.Linear(emb_dims, emb_dims, bias=False, device=device, dtype=dtype)
        value = torch.nn.Linear(emb_dims, emb_dims, bias=False, device=device, dtype=dtype)

        # Simplest case: 1 sentence, no batching
        x_d1 = sen1.unsqueeze(0)
        x_nt = torch.nested.as_nested_tensor([sen1], layout=torch.jagged)

        # See note below for why we detach here.
        q_d1 = query(x_d1).view(batch_size, -1, n_heads, head_dims).detach().requires_grad_(True)
        q_d1_t = q_d1.transpose(1, 2)
        k_d1 = key(x_d1).view(batch_size, -1, n_heads, head_dims).detach().requires_grad_(True)
        k_d1_t = k_d1.transpose(1, 2)
        v_d1 = value(x_d1).view(batch_size, -1, n_heads, head_dims).detach().requires_grad_(True)
        v_d1_t = v_d1.transpose(1, 2)

        q_nt = query(x_nt).view(*x_nt.size()[0:2], n_heads, head_dims).detach().requires_grad_(True)
        q_nt_t = q_nt.transpose(1, 2)
        k_nt = key(x_nt).view(*x_nt.size()[0:2], n_heads, head_dims).detach().requires_grad_(True)
        k_nt_t = k_nt.transpose(1, 2)
        v_nt = value(x_nt).view(*x_nt.size()[0:2], n_heads, head_dims).detach().requires_grad_(True)
        v_nt_t = v_nt.transpose(1, 2)

        # High Precision Math Reference
        q_d1_f32 = q_d1.to(torch.float32)
        k_d1_f32 = k_d1.to(torch.float32)
        v_d1_f32 = v_d1.to(torch.float32)
        q_d1_f32_t = q_d1_f32.transpose(1, 2)
        k_d1_f32_t = k_d1_f32.transpose(1, 2)
        v_d1_f32_t = v_d1_f32.transpose(1, 2)
        out_ref = torch.ops.aten._scaled_dot_product_attention_math(q_d1_f32_t, k_d1_f32_t, v_d1_f32_t)[0]
        grads_ref = torch.autograd.grad(out_ref.sum(), (q_d1_f32, k_d1_f32, v_d1_f32))

        # Low Precision Math Reference
        out_lp_ref = torch.ops.aten._scaled_dot_product_attention_math(q_d1_t, k_d1_t, v_d1_t)[0]
        grads_lp_ref = torch.autograd.grad(out_lp_ref.sum(), (q_d1, k_d1, v_d1))

        # Compute tolerances
        output_ref_atol, output_ref_rtol = get_tolerances(out_ref, out_lp_ref)
        grad_q_ref_atol, grad_q_ref_rtol = get_tolerances(grads_ref[0], grads_lp_ref[0])
        grad_k_ref_atol, grad_k_ref_rtol = get_tolerances(grads_ref[1], grads_lp_ref[1])
        grad_v_ref_atol, grad_v_ref_rtol = get_tolerances(grads_ref[2], grads_lp_ref[2])
        grad_atols = [grad_q_ref_atol, grad_k_ref_atol, grad_v_ref_atol]
        grad_rtols = [grad_q_ref_rtol, grad_k_ref_rtol, grad_v_ref_rtol]

        attn_d1 = torch.nn.functional.scaled_dot_product_attention(q_d1_t, k_d1_t, v_d1_t).transpose(1, 2)
        attn_nt = torch.nn.functional.scaled_dot_product_attention(q_nt_t, k_nt_t, v_nt_t).transpose(1, 2)

        self.assertEqual(attn_d1, attn_nt.unbind()[0].unsqueeze(0), atol=output_ref_atol, rtol=output_ref_rtol)

        # Simple case: 2 sentences, no extra params
        x_d2 = sen2.unsqueeze(0)
        x_nt = torch.nested.as_nested_tensor([sen1, sen2], layout=torch.jagged)

        # NB: we make sure the leaf tensor we compute gradients for is the view-ed tensor before
        # it is transposed. This is because today we cannot backward through view or unbind a
        # transposed tensor.
        q_d2 = query(x_d2).view(batch_size, -1, n_heads, head_dims).detach().requires_grad_(True)
        q_d2_t = q_d2.transpose(1, 2)
        k_d2 = key(x_d2).view(batch_size, -1, n_heads, head_dims).detach().requires_grad_(True)
        k_d2_t = k_d2.transpose(1, 2)
        v_d2 = value(x_d2).view(batch_size, -1, n_heads, head_dims).detach().requires_grad_(True)
        v_d2_t = v_d2.transpose(1, 2)

        q_nt = query(x_nt).view(*x_nt.size()[0:2], n_heads, head_dims).detach().requires_grad_(True)
        q_nt_t = q_nt.transpose(1, 2)
        k_nt = key(x_nt).view(*x_nt.size()[0:2], n_heads, head_dims).detach().requires_grad_(True)
        k_nt_t = k_nt.transpose(1, 2)
        v_nt = value(x_nt).view(*x_nt.size()[0:2], n_heads, head_dims).detach().requires_grad_(True)
        v_nt_t = v_nt.transpose(1, 2)

        attn_d2 = torch.nn.functional.scaled_dot_product_attention(q_d2_t, k_d2_t, v_d2_t).transpose(1, 2)
        d1_grads = torch.autograd.grad(attn_d1.sum(), (q_d1, k_d1, v_d1))
        d2_grads = torch.autograd.grad(attn_d2.sum(), (q_d2, k_d2, v_d2))

        def check_forward_backward():
            attn_nt = torch.nn.functional.scaled_dot_product_attention(q_nt_t, k_nt_t, v_nt_t).transpose(1, 2)

            attn_nts = attn_nt.unbind()
            self.assertEqual(attn_d1, attn_nts[0].unsqueeze(0), atol=output_ref_atol, rtol=output_ref_rtol)
            self.assertEqual(attn_d2, attn_nts[1].unsqueeze(0), atol=output_ref_atol, rtol=output_ref_rtol)

            nt_grads = torch.autograd.grad(attn_nt.values().sum(), (q_nt, k_nt, v_nt))
            for nt_grad, d1_grad, d2_grad, grad_atol, grad_rtol in zip(nt_grads, d1_grads, d2_grads, grad_atols, grad_rtols):
                unbound_nt_grads = nt_grad.unbind()
                self.assertEqual(d1_grad, unbound_nt_grads[0].unsqueeze(0), atol=grad_atol, rtol=grad_rtol)
                self.assertEqual(d2_grad, unbound_nt_grads[1].unsqueeze(0), atol=grad_atol, rtol=grad_rtol)

        # Default
        check_forward_backward()

        # Test dispatcher works by calling only mem-effn and math (as they are safe for all devices)
        with torch.backends.cuda.sdp_kernel(enable_flash=False, enable_mem_efficient=True, enable_math=True):
            check_forward_backward()

        # Test math fallback
        with torch.backends.cuda.sdp_kernel(enable_flash=False, enable_mem_efficient=False, enable_math=True):
            # Math fallback doesn't work with bfloat16 on CUDA because
            # "group_gemm_dispatch" not implemented for 'BFloat16'
            if not (str(device).startswith("cuda") and dtype == torch.bfloat16):
                check_forward_backward()

    @skipIfTorchDynamo("SDPA test compiles internally")
    @unittest.skipIf(IS_WINDOWS, reason="Windows not yet supported for torch.compile")
    @skipCUDAIf(not SM70OrLater, "GPU capability is < SM70")
    # Guarding with sqrt() doesn't work on ROCm?
    @skipCUDAIfRocm
    @onlyCUDA
    @dtypes(*([torch.float16, torch.bfloat16, torch.float32] if SM80OrLater
            else [torch.float16, torch.float32]))
    def test_sdpa_compile(self, device, dtype):
        batch_size = 1
        emb_dims = 1024
        n_heads = 8
        head_dims = emb_dims // n_heads

        sen1 = torch.randn(11, emb_dims, dtype=dtype, device=device)
        sen2 = torch.randn(13, emb_dims, dtype=dtype, device=device)

        query = torch.nn.Linear(emb_dims, emb_dims, bias=False, device=device, dtype=dtype)
        key = torch.nn.Linear(emb_dims, emb_dims, bias=False, device=device, dtype=dtype)
        value = torch.nn.Linear(emb_dims, emb_dims, bias=False, device=device, dtype=dtype)

        # Simplest case: 1 sentence, no batching
        x_d1 = sen1.unsqueeze(0)
        x_d2 = sen2.unsqueeze(0)
        x_nt = torch.nested.as_nested_tensor([sen1, sen2], layout=torch.jagged)

        q_d1 = query(x_d1).view(batch_size, -1, n_heads, head_dims).transpose(1, 2)
        k_d1 = key(x_d1).view(batch_size, -1, n_heads, head_dims).transpose(1, 2)
        v_d1 = value(x_d1).view(batch_size, -1, n_heads, head_dims).transpose(1, 2)
        q_d2 = query(x_d2).view(batch_size, -1, n_heads, head_dims).transpose(1, 2)
        k_d2 = key(x_d2).view(batch_size, -1, n_heads, head_dims).transpose(1, 2)
        v_d2 = value(x_d2).view(batch_size, -1, n_heads, head_dims).transpose(1, 2)

        q_nt = query(x_nt).view(*x_nt.size()[0:2], n_heads, head_dims).detach().transpose(1, 2)
        k_nt = key(x_nt).view(*x_nt.size()[0:2], n_heads, head_dims).detach().transpose(1, 2)
        v_nt = value(x_nt).view(*x_nt.size()[0:2], n_heads, head_dims).detach().transpose(1, 2)

        # High Precision Math Reference
        q_d1_f32 = q_d1.to(torch.float32)
        k_d1_f32 = k_d1.to(torch.float32)
        v_d1_f32 = v_d1.to(torch.float32)
        out_ref = torch.ops.aten._scaled_dot_product_attention_math(q_d1_f32, k_d1_f32, v_d1_f32)[0]
        # Low Precision Math Reference
        out_lp_ref = torch.ops.aten._scaled_dot_product_attention_math(q_d1, k_d1, v_d1)[0]
        output_ref_atol, output_ref_rtol = get_tolerances(out_ref, out_lp_ref)

        attn_d1 = torch.nn.functional.scaled_dot_product_attention(q_d1, k_d1, v_d1).transpose(1, 2)
        attn_d2 = torch.nn.functional.scaled_dot_product_attention(q_d2, k_d2, v_d2).transpose(1, 2)

        compiled_sdpa = torch.compile(torch.nn.functional.scaled_dot_product_attention)
        attn_nt = compiled_sdpa(q_nt, k_nt, v_nt).transpose(1, 2)

        attn_nts = attn_nt.unbind()
        self.assertEqual(attn_d1, attn_nts[0].unsqueeze(0), atol=output_ref_atol, rtol=output_ref_rtol)
        self.assertEqual(attn_d2, attn_nts[1].unsqueeze(0), atol=output_ref_atol, rtol=output_ref_rtol)

    @dtypes(torch.float32, torch.double, torch.half)
    def test_sdpa_with_constant_sequence_length(self, device, dtype):
        # shape (B, P*, S, D)
        # B: batch size
        # P*: ragged number of prompts
        # S: (constant) sequence length
        # D: embedding size
        query = random_nt_from_dims(
            [4, None, 8, 10], device=device, dtype=dtype, layout=torch.jagged)
        key = random_nt_from_similar(query)
        value = random_nt_from_similar(query)
        output = F.scaled_dot_product_attention(query, key, value)
        self.assertTrue(isinstance(output, NestedTensor))

        # should be equivalent to just running the buffers through
        output_dense = F.scaled_dot_product_attention(query._values, key._values, value._values)
        self.assertEqual(output._values, output_dense)

    @onlyCUDA
    @unittest.skipIf(
        not PLATFORM_SUPPORTS_FUSED_ATTENTION,
        "Platform doesn't support flash or mem-efficient attention"
    )
    @dtypes(*([torch.float16, torch.bfloat16, torch.float32] if SM80OrLater
            else [torch.float16, torch.float32]))
    def test_sdpa_with_packed_in_proj(self, device, dtype):
        # shape (B, *, D)
        input_packed = random_nt_from_dims(
            [5, None, 10], device=device, dtype=dtype, layout=torch.jagged)

        # Do input projection.
        num_heads = 2
        # should be multiple of 4 for efficient kernels (e.g. flash / mem-efficient)
        head_dim = 8
        qkv_linear = torch.nn.Linear(10, num_heads * head_dim * 3).to(device=device, dtype=dtype)

        def in_proj(input_packed, qkv_linear=qkv_linear):
            qkv_post_proj = qkv_linear(input_packed)
            # these are non-contiguous to trigger _is_safe_to_get_storage_as_tensor()
            q, k, v = qkv_post_proj.chunk(3, dim=-1)
            q = q.unflatten(-1, [num_heads, head_dim]).transpose(-2, -3)
            k = k.unflatten(-1, [num_heads, head_dim]).transpose(-2, -3)
            v = v.unflatten(-1, [num_heads, head_dim]).transpose(-2, -3)
            return q, k, v

        q, k, v = in_proj(input_packed)
        output = F.scaled_dot_product_attention(q, k, v, attn_mask=None)

        # compare to individually running unbound components through
        for in_component, out_component in zip(
            input_packed.unbind(),
            output.transpose(-2, -3).unbind()
        ):
            q, k, v = in_proj(in_component)
            out = F.scaled_dot_product_attention(q, k, v).transpose(-2, -3)

            # Low Precision Math Reference
            out_lp_ref = torch.ops.aten._scaled_dot_product_attention_math(
                q, k, v)[0].transpose(-2, -3)
            output_ref_atol, output_ref_rtol = get_tolerances(out, out_lp_ref)

            self.assertEqual(out, out_component, atol=output_ref_atol, rtol=output_ref_rtol)

<<<<<<< HEAD
    @dtypes(torch.float32, torch.double, torch.half)
    def test_to_padded_tensor(self, device, dtype):
        nt = torch.nested.nested_tensor([
            torch.randn(2, 8, device=device, dtype=dtype),
            torch.randn(3, 8, device=device, dtype=dtype),
            torch.randn(4, 8, device=device, dtype=dtype),
            torch.randn(5, 8, device=device, dtype=dtype),
            torch.randn(6, 8, device=device, dtype=dtype),
            torch.randn(7, 8, device=device, dtype=dtype),
            torch.randn(8, 8, device=device, dtype=dtype),
        ], layout=torch.jagged)

        PADDING_VAL = 4.2
        expected_padded = nt._values.new_full((7, 8, 8), PADDING_VAL)
        for i, component in enumerate(nt.unbind()):
            expected_padded[i, :component.shape[0]].copy_(component)

        padded = nt.to_padded_tensor(PADDING_VAL)
        self.assertEqual(expected_padded, padded)
=======
    @dtypes(torch.float32)
    @skipIfTorchDynamo("Test compiles internally")
    def test_compile_preserves_metadata_cache(self, device, dtype):
        # shape (B, *, D)
        nt = random_nt_from_dims(
            [5, None, 10], device=device, dtype=dtype, layout=torch.jagged)

        # expect min / max seqlen to be stored here
        cache = dict(nt._metadata_cache)

        @torch.compile
        def f(nt):
            return nt.sin() + 1

        output = f(nt)
        self.assertEqual(output._metadata_cache, cache)
>>>>>>> 084129e7


instantiate_parametrized_tests(TestNestedTensor)
instantiate_device_type_tests(TestNestedTensorDeviceType, globals())
instantiate_device_type_tests(TestNestedTensorAutograd, globals())
instantiate_device_type_tests(TestNestedTensorSubclass, globals())

if __name__ == '__main__':
    run_tests()<|MERGE_RESOLUTION|>--- conflicted
+++ resolved
@@ -4149,7 +4149,23 @@
 
             self.assertEqual(out, out_component, atol=output_ref_atol, rtol=output_ref_rtol)
 
-<<<<<<< HEAD
+    @dtypes(torch.float32)
+    @skipIfTorchDynamo("Test compiles internally")
+    def test_compile_preserves_metadata_cache(self, device, dtype):
+        # shape (B, *, D)
+        nt = random_nt_from_dims(
+            [5, None, 10], device=device, dtype=dtype, layout=torch.jagged)
+
+        # expect min / max seqlen to be stored here
+        cache = dict(nt._metadata_cache)
+
+        @torch.compile
+        def f(nt):
+            return nt.sin() + 1
+
+        output = f(nt)
+        self.assertEqual(output._metadata_cache, cache)
+
     @dtypes(torch.float32, torch.double, torch.half)
     def test_to_padded_tensor(self, device, dtype):
         nt = torch.nested.nested_tensor([
@@ -4169,24 +4185,6 @@
 
         padded = nt.to_padded_tensor(PADDING_VAL)
         self.assertEqual(expected_padded, padded)
-=======
-    @dtypes(torch.float32)
-    @skipIfTorchDynamo("Test compiles internally")
-    def test_compile_preserves_metadata_cache(self, device, dtype):
-        # shape (B, *, D)
-        nt = random_nt_from_dims(
-            [5, None, 10], device=device, dtype=dtype, layout=torch.jagged)
-
-        # expect min / max seqlen to be stored here
-        cache = dict(nt._metadata_cache)
-
-        @torch.compile
-        def f(nt):
-            return nt.sin() + 1
-
-        output = f(nt)
-        self.assertEqual(output._metadata_cache, cache)
->>>>>>> 084129e7
 
 
 instantiate_parametrized_tests(TestNestedTensor)
