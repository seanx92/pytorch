--- conflicted
+++ resolved
@@ -22,10 +22,7 @@
 from torch._utils_internal import get_file_path_2
 from torch.testing._internal import custom_op_db
 from torch.testing._internal.common_cuda import TEST_CUDA
-<<<<<<< HEAD
-=======
 from torch.testing._internal.custom_op_db import custom_op_db, numpy_nonzero
->>>>>>> 4213eaf1
 from typing import *  # noqa: F403
 import numpy as np
 
@@ -736,7 +733,6 @@
             "Z0ZZ1ZZZ2",
             "torch.testing._internal.custom_op_db.fn0",
             "torch.testing._internal.custom_op_db.get_fn1.<locals>.fn1",
-            "torch.testing._internal.custom_op_db.get_fn2.<locals>.<lambda>@0xDEADBEEF",
         ]
 
         for value in examples:
@@ -744,22 +740,6 @@
             self.assertTrue(mangled.isidentifier())
             demangled = utils.demangle(mangled)
             self.assertEqual(demangled, value)
-
-    def test_unique_name(self):
-        name = utils.unique_name(custom_op_db.fn0)
-        self.assertExpectedInline(name, """torch.testing._internal.custom_op_db.fn0""")
-
-        name = utils.unique_name(custom_op_db.fn1)
-        self.assertExpectedInline(
-            name, """torch.testing._internal.custom_op_db.get_fn1.<locals>.fn1"""
-        )
-
-        name = utils.unique_name(custom_op_db.fn2)
-        name = re.sub(r"0x.*", "0xDEADBEEF", name)
-        self.assertExpectedInline(
-            name,
-            """torch.testing._internal.custom_op_db.get_fn2.<locals>.<lambda>@0xDEADBEEF""",
-        )
 
     def test_supported_return_types_single_return(self):
         for typ in torch._custom_op.impl.SUPPORTED_RETURN_TYPES:
