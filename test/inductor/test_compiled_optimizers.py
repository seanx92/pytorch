--- conflicted
+++ resolved
@@ -86,15 +86,6 @@
 KERNEL_COUNTS = {
     Adam: KernelCounts(multitensor=2, singletensor=8),
     AdamW: KernelCounts(multitensor=2, singletensor=8),
-<<<<<<< HEAD
-    NAdam: KernelCounts(multitensor=2, singletensor=8),
-    Rprop: KernelCounts(multitensor=1, singletensor=4),
-    RMSprop: KernelCounts(multitensor=1, singletensor=4),
-    Adadelta: KernelCounts(multitensor=2, singletensor=8),
-    Adagrad: KernelCounts(multitensor=5, singletensor=8),
-    ASGD: KernelCounts(multitensor=2, singletensor=8),
-    SGD: KernelCounts(multitensor=2, singletensor=8),
-=======
     NAdam: KernelCounts(multitensor=2, singletensor=11),
     Rprop: KernelCounts(multitensor=2, singletensor=8),
     RMSprop: KernelCounts(multitensor=2, singletensor=8),
@@ -102,7 +93,6 @@
     Adagrad: KernelCounts(multitensor=5, singletensor=8),
     SGD: KernelCounts(multitensor=1, singletensor=8),
     ASGD: KernelCounts(multitensor=2, singletensor=11),
->>>>>>> 26bf05cc
     RAdam: KernelCounts(multitensor=2, singletensor=8),
     Adamax: KernelCounts(multitensor=2, singletensor=8),
 }
@@ -446,11 +436,7 @@
     test_adagrad_recompile = make_recompile_test(Adagrad, kernel_count=5, lr=0.01)
     test_asgd_recompile_default = make_recompile_test(ASGD, kernel_count=2, lr=0.01)
     test_asgd_recompile_single = make_recompile_test(
-<<<<<<< HEAD
-        ASGD, kernel_count=8, lr=0.01, foreach=False
-=======
         ASGD, kernel_count=11, lr=0.01, foreach=False
->>>>>>> 26bf05cc
     )
     test_asgd_recompile_foreach = make_recompile_test(
         ASGD, kernel_count=2, lr=0.01, foreach=True
