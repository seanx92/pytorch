--- conflicted
+++ resolved
@@ -1344,7 +1344,24 @@
             out = compiled_fn(activations)
             self.assertTrue(len(activations) == 0)
 
-<<<<<<< HEAD
+    @unittest.skipIf(not HAS_CUDA, "requires cuda")
+    def test_cudagraphs_cpu_division(self):
+        from torch._dynamo.testing import reduce_to_scalar_loss
+
+        model = torch.nn.Linear(10, 10, dtype=torch.float16).cuda()
+        inputs = torch.randn(10, 10, dtype=torch.float16).cuda()
+        out = model(inputs)
+        loss = reduce_to_scalar_loss(out)
+        torch._inductor.config.triton.cudagraphs = True
+
+        stderr_msgs = io.StringIO()
+        with mock.patch("sys.stderr", stderr_msgs), compiled_autograd.enable(
+            compiler_fn
+        ):
+            loss.backward()
+
+        self.assertFalse("skipping cudagraphs" in stderr_msgs.getvalue())
+
     def test_verbose_logs_graph(self):
         torch._logging.set_logs(compiled_autograd_verbose=True)
 
@@ -1427,25 +1444,6 @@
         ]
 
         self.assertEqual(sum(1 for e in unexpected_logs if e in logs.getvalue()), 0)
-=======
-    @unittest.skipIf(not HAS_CUDA, "requires cuda")
-    def test_cudagraphs_cpu_division(self):
-        from torch._dynamo.testing import reduce_to_scalar_loss
-
-        model = torch.nn.Linear(10, 10, dtype=torch.float16).cuda()
-        inputs = torch.randn(10, 10, dtype=torch.float16).cuda()
-        out = model(inputs)
-        loss = reduce_to_scalar_loss(out)
-        torch._inductor.config.triton.cudagraphs = True
-
-        stderr_msgs = io.StringIO()
-        with mock.patch("sys.stderr", stderr_msgs), compiled_autograd.enable(
-            compiler_fn
-        ):
-            loss.backward()
-
-        self.assertFalse("skipping cudagraphs" in stderr_msgs.getvalue())
->>>>>>> 5e4de785
 
 
 def load_test_module(name):
