# Owner(s): ["module: inductor"]
import contextlib
import dataclasses
import functools
import importlib
import itertools
import os
import random
import sys
import unittest
import weakref
from unittest.mock import patch

import torch

import torch._dynamo
from torch._dynamo.debug_utils import same_two_models
from torch._dynamo.testing import rand_strided, same
from torch.fx.experimental.proxy_tensor import make_fx
from torch.nn import functional as F
from torch.testing._internal.common_utils import (
    TEST_WITH_ASAN,
    TEST_WITH_ROCM,
    TestCase as TorchTestCase,
)
from torch.utils._python_dispatch import TorchDispatchMode
from torch.utils._pytree import tree_flatten, tree_unflatten

try:
    import sympy

    importlib.import_module("functorch")
    importlib.import_module("filelock")

    import torch._inductor.config
    from functorch.compile import config as functorch_config
    from torch._decomp import get_decompositions
    from torch._inductor import config
    from torch._inductor.compile_fx import compile_fx
    from torch._inductor.ir import IndexingDiv, ModularIndexing
    from torch._inductor.sizevars import SizeVarAllocator
    from torch._inductor.utils import has_torchvision_roi_align, has_triton, timed

    # This will only pass on pytorch builds newer than roughly 5/15/2022
    assert get_decompositions([torch.ops.aten.trace])
    # Requires functorch
    from torch._inductor.compile_fx import compile_fx_inner
except (ImportError, AssertionError) as e:
    sys.stderr.write(f"{type(e)}: {e}\n")
    if __name__ == "__main__":
        sys.exit(0)
    raise unittest.SkipTest("requires sympy/functorch/filelock")


HAS_CPU = False
try:
    from subprocess import CalledProcessError

    from torch._inductor.codecache import CppCodeCache

    CppCodeCache.load("")
    HAS_CPU = True
except (
    CalledProcessError,
    OSError,
    torch._inductor.exc.InvalidCxxCompiler,
    torch._inductor.exc.CppCompileError,
):
    pass

aten = torch.ops.aten

HAS_CUDA = has_triton()
requires_cuda = functools.partial(unittest.skipIf, not HAS_CUDA, "requires cuda")

torch._inductor.config.triton.autotune = False  # too slow


# Ported from pytorch/test/test_mkldnn.py
# For OneDNN bf16 path, OneDNN requires the cpu has intel avx512 with avx512bw,
# avx512vl, and avx512dq at least. So we will skip the test case if one processor
# is not meet the requirement.
@functools.lru_cache(maxsize=None)
def has_bf16_support():
    import sys

    if sys.platform != "linux":
        return False
    with open("/proc/cpuinfo", encoding="ascii") as f:
        lines = f.read()
    return all(word in lines for word in ["avx512bw", "avx512vl", "avx512dq"])


unary_list = [
    torch.nn.ReLU(),
    torch.nn.Sigmoid(),
    torch.nn.Tanh(),
    torch.nn.Hardswish(),
    torch.nn.LeakyReLU(0.1, inplace=False),
    torch.nn.Hardtanh(min_val=-0.5, max_val=4, inplace=False),
    torch.nn.GELU(approximate="none"),
    torch.nn.GELU(approximate="tanh"),
]


binary_list = [
    lambda x, y: torch.add(x, y),
    lambda x, y: torch.add(y, x),
    lambda x, y: torch.sub(x, y),
    lambda x, y: torch.sub(y, x),  # this case won't be fused
]


def requires_decomp(fn):
    """Decorator to disable test if a decomp is missing"""

    def wrap_test(test):
        @functools.wraps(test)
        def maybe_test(*args, **kwargs):
            if len(get_decompositions([fn])) == 0:
                raise unittest.SkipTest(f"requires decomp for {fn.__name__}")
            return test(*args, **kwargs)

        return maybe_test

    return wrap_test


class TestCase(TorchTestCase):
    @classmethod
    def setUpClass(cls):
        super().setUpClass()
        cls._stack = contextlib.ExitStack()
        cls._stack.enter_context(patch.object(config, "debug", True))
        cls._stack.enter_context(patch.object(config.cpp, "min_chunk_size", 1))

    @classmethod
    def tearDownClass(cls):
        cls._stack.close()
        super().tearDownClass()


class ToTuple(torch.nn.Module):
    def forward(self, x):
        return (x,)


@dataclasses.dataclass
class InputGen:
    n: int
    device: str

    def dense(self):
        return torch.randn((self.n, self.n), device=self.device)

    def transposed(self):
        return self.dense().transpose(0, 1)

    def strided(self):
        return torch.randn((self.n * 2, self.n * 3), device=self.device)[
            self.n :, self.n :: 2
        ]

    def broadcast1(self):
        return torch.randn((self.n,), device=self.device)

    def broadcast2(self):
        return torch.randn((1, self.n, 1), device=self.device)

    def broadcast3(self):
        return torch.randn((1,), device=self.device)

    def double(self):
        return torch.randn((self.n, self.n), device=self.device, dtype=torch.double)

    def int(self):
        return torch.arange(self.n, device=self.device, dtype=torch.int32)


def compute_grads(args, kwrags, results, grads):
    def gather_leaf_tensors(args, kwargs):
        args, _ = tree_flatten(args)
        kwargs, _ = tree_flatten(kwargs)
        args = args + kwargs
        leaf_tensors = [
            arg for arg in args if isinstance(arg, torch.Tensor) and arg.requires_grad
        ]
        return leaf_tensors

    flat_results, _ = tree_flatten(results)
    flat_diff_results = [r for r in flat_results if r.requires_grad]
    assert len(flat_diff_results) > 0

    leaf_tensors = gather_leaf_tensors(args, kwrags)
    assert len(leaf_tensors) > 0
    return torch.autograd.grad(
        flat_diff_results,
        leaf_tensors,
        grads,
        allow_unused=True,
        retain_graph=True,
    )


@patch.object(torch._inductor.config.triton, "cudagraphs", False)
@patch("torch._dynamo.config.raise_on_backend_error", True)
def check_model(
    self: TestCase,
    model,
    example_inputs,
    kwargs=None,
    *,
    atol=None,
    rtol=None,
    check_lowp=True,
    exact_dtype=True,
    nopython=True,
    copy_to_cuda=True,
    reference_in_float=True,
    assert_equal=True,
    check_gradient=False,
):
    kwargs = kwargs or {}
    torch._dynamo.reset()

    ref_inputs = example_inputs
    ref_kwargs = kwargs
    has_lowp_args = False
    original_lowp_dtype = torch.half

    if reference_in_float:
        # check_lowp is ignored here, it's kept just to be able to call `common` with extra arg
        def upcast_fn(x):
            nonlocal has_lowp_args
            if isinstance(x, torch.Tensor) and (
                x.dtype == torch.float16 or x.dtype == torch.bfloat16
            ):
                has_lowp_args = True
                return x.float()
            else:
                return x

        def get_original_lowp_dtype(example_inputs):
            dtypes = [x.dtype for x in example_inputs if isinstance(x, torch.Tensor)]
            dtype_set = set(dtypes)
            return dtype_set.pop() if len(dtype_set) == 1 else torch.half

        ref_inputs = list(map(upcast_fn, example_inputs))
        ref_kwargs = {k: upcast_fn(v) for k, v in kwargs.items()}
        if has_lowp_args:
            original_lowp_dtype = get_original_lowp_dtype(example_inputs)
            if hasattr(model, "to"):
                model = model.to(torch.float)

    torch.manual_seed(0)

    correct = model(*ref_inputs, **ref_kwargs)
    # downcast the model back if needed
    if reference_in_float and has_lowp_args:
        if hasattr(model, "to"):
            model = model.to(original_lowp_dtype)

    torch._inductor.metrics.reset()

    called = False

    def compile_fx_wrapper(model_, example_inputs_):
        nonlocal called
        called = True
        return compile_fx(model_, example_inputs_)

    def run(*ex, **kwargs):
        return model(*ex, **kwargs)

    run = torch._dynamo.optimize(compile_fx_wrapper, nopython=nopython)(run)

    torch.manual_seed(0)
    actual = run(*example_inputs, **kwargs)
    # if not called:
    #     exp = torch._dynamo.explain(run, *example_inputs)
    #     print("Explain:", exp[0])
    #     for graph in exp[2]:
    #         print("Graph", graph)
    assert called, "Ran graph without calling compile_fx"
    assert type(actual) == type(correct)

    correct_flat, correct_spec = tree_flatten(correct)
    actual_flat, _ = tree_flatten(actual)
    if reference_in_float:
        correct_flat = tuple(
            y.to(x.dtype)
            if isinstance(y, torch.Tensor) and y.dtype.is_floating_point
            else y
            for x, y in zip(actual_flat, correct_flat)
        )
        correct = tree_unflatten(correct_flat, correct_spec)

    if assert_equal:
        self.assertEqual(
            actual,
            correct,
            atol=atol,
            rtol=rtol,
            equal_nan=True,
            exact_dtype=exact_dtype,
        )
    else:
        for correct_val, actual_val in zip(correct_flat, actual_flat):
            if isinstance(correct_val, torch.Tensor):
                assert correct_val.device == actual_val.device
                assert correct_val.size() == actual_val.size()
                assert correct_val.stride() == actual_val.stride()
                assert correct_val.layout == actual_val.layout
                if exact_dtype:
                    assert correct_val.dtype == actual_val.dtype

    if check_gradient:

        # generate random unit norm gradients
        grads = [
            torch.rand(r.shape, device=r.device, dtype=r.dtype)
            for r in correct_flat
            if r.requires_grad
        ]
        for g in grads:
            g /= g.norm()

        correct_grad = compute_grads(ref_inputs, ref_kwargs, correct, grads)
        actual_grad = compute_grads(example_inputs, kwargs, actual, grads)

        self.assertEqual(
            actual_grad,
            correct_grad,
            atol=atol,
            rtol=rtol,
            equal_nan=True,
            exact_dtype=exact_dtype,
        )

    torch._dynamo.reset()


@patch.object(torch._inductor.config.triton, "cudagraphs", False)
def check_model_cuda(
    self: TestCase,
    model,
    example_inputs,
    kwargs=None,
    *,
    atol=None,
    rtol=None,
    check_lowp=True,
    exact_dtype=True,
    nopython=True,
    copy_to_cuda=True,
    reference_in_float=True,
    assert_equal=True,
    check_gradient=False,
):
    kwargs = kwargs or {}
    if hasattr(model, "to"):
        model = model.to("cuda")

    def copy_fn(x):
        # preserve strides of the input on the device
        if not isinstance(x, torch.Tensor):
            return x
        return torch.empty_strided(
            x.size(), x.stride(), device="cuda", dtype=x.dtype
        ).copy_(x)

    if copy_to_cuda:
        example_inputs = tuple(copy_fn(x) for x in example_inputs)

    check_model(
        self,
        model,
        example_inputs,
        kwargs,
        atol=atol,
        rtol=rtol,
        exact_dtype=exact_dtype,
        nopython=nopython,
        reference_in_float=reference_in_float,
        assert_equal=assert_equal,
        check_gradient=check_gradient,
    )

    if check_lowp:

        def downcast_fn(x):
            if not isinstance(x, torch.Tensor) or not x.dtype == torch.float:
                return x
            return torch.empty_strided(
                x.size(), x.stride(), device="cuda", dtype=torch.half
            ).copy_(x)

        example_inputs = list(map(downcast_fn, example_inputs))
        if hasattr(model, "to"):
            model = model.to(torch.half)
        check_model(
            self,
            model,
            example_inputs,
            kwargs,
            atol=atol,
            rtol=rtol,
            exact_dtype=exact_dtype,
            nopython=nopython,
            reference_in_float=reference_in_float,
            assert_equal=assert_equal,
            check_gradient=check_gradient,
        )


class SweepInputs2:
    input_gen_types1 = [
        "dense",
        "transposed",
        "strided",
        "broadcast1",
        "broadcast2",
        "broadcast3",
        "double",
        "int",
    ]
    input_gen_types2 = input_gen_types1
    gen = None

    @staticmethod
    def kernel(a, b):
        return (a + b,)

    @classmethod
    def gen_template(cls, name1, name2):
        def test(self):
            check_model(
                self,
                cls.kernel,
                (
                    getattr(cls.gen, name1)(),
                    getattr(cls.gen, name2)(),
                ),
            )

        test.__name__ = f"test_{cls.gen.device}_{name1}_{name2}"
        setattr(cls, test.__name__, test)

    @classmethod
    def populate(cls):
        for name1 in cls.input_gen_types1:
            for name2 in cls.input_gen_types2:
                cls.gen_template(name1, name2)


class SweepInputsCpuTest(SweepInputs2, TestCase):
    gen = InputGen(10, "cpu")


SweepInputsCpuTest.populate()


class TestIndexingSimplification(TorchTestCase):
    def test_indexing_simplification(self):
        sizevars = SizeVarAllocator()
        i0 = sympy.Symbol("i0")
        i1 = sympy.Symbol("i1")
        i2 = sympy.Symbol("i2")
        r3 = sympy.Symbol("r3")

        var_ranges = {i0: 3136, i1: 64, i2: 32, r3: 3}
        expr = (
            128 * i2
            + ModularIndexing(i1, 1, 64)
            + 64 * ModularIndexing(i1 + 64 * r3, 64, 2)
        )
        # check that `i1//64` is removed when i1 is always less than 64,
        # and the next simplificaton doesn't happen
        self.assertEqual(
            sizevars.simplify_with_ranges(expr, var_ranges),
            i1 + 128 * i2 + 64 * ModularIndexing(r3, 1, 2),
        )
        # all the modular indexing should be removed when the body cant be larger than the modulus
        var_ranges[r3] = 2
        self.assertEqual(
            sizevars.simplify_with_ranges(expr, var_ranges), i1 + 128 * i2 + 64 * r3
        )

        # small terms should be kept if the rest is not guaranteed to be divisible
        self.assertEqual(
            sizevars.simplify_with_ranges(IndexingDiv(r3 + i2 + i1, 32), var_ranges),
            IndexingDiv(r3 + i2 + i1, 32),
        )

        expr = ModularIndexing(2 * i2 + r3, 1, 64)
        # modular indexing is removed if base is smaller than modulo
        self.assertEqual(sizevars.simplify_with_ranges(expr, var_ranges), 2 * i2 + r3)

        # check the same thing but with symbolic divisor
        self.assertEqual(IndexingDiv(r3 * i0, r3), i0)
        self.assertEqual(ModularIndexing(r3 * i0, r3, 10), ModularIndexing(i0, 1, 10))

        # (10*i) % 10 is always zero and should get optimized away
        self.assertEqual(
            ModularIndexing(i0 + i1 * 10, 1, 10), ModularIndexing(i0, 1, 10)
        )

        # ((20*i)//2) % 10 is always zero and should get optimized away
        self.assertEqual(
            ModularIndexing(i0 + i1 * 20, 2, 10), ModularIndexing(i0, 2, 10)
        )

        # the same things happens with symbolic divisor
        self.assertEqual(
            ModularIndexing(i0 + i1 * i2 * r3, i2, r3), ModularIndexing(i0, i2, r3)
        )

        # Constant fold from divisor into base
        self.assertEqual(ModularIndexing(i0 * 4, 2, 10), ModularIndexing(i0 * 2, 1, 10))
        self.assertEqual(IndexingDiv(i0 * 4, 2), i0 * 2)

        # Nested modular indexing is correctly simplified
        var_ranges = {"i1": 13, "i2": 121}
        expr = ModularIndexing(ModularIndexing(121 * i1 + i2, 1, 784), 1, 28)
        self.assertEqual(sizevars.simplify_with_ranges(expr, var_ranges), expr)
        expr = ModularIndexing(ModularIndexing(121 * i1 + i2, 1, 784) + 1, 1, 28)
        self.assertEqual(sizevars.simplify_with_ranges(expr, var_ranges), expr)
        var_ranges = {"i2": 784}
        expr = ModularIndexing(ModularIndexing(i2, 1, 28), 7, 4)
        expected = IndexingDiv(ModularIndexing(i2, 1, 28), 7)
        self.assertEqual(sizevars.simplify_with_ranges(expr, var_ranges), expected)
        expr = ModularIndexing(ModularIndexing(i2, 1, 28) + 1, 7, 4)
        self.assertEqual(sizevars.simplify_with_ranges(expr, var_ranges), expr)

    def test_indexing_join(self):
        sizevars = SizeVarAllocator()
        i0 = sympy.Symbol("i0")
        i1 = sympy.Symbol("i1")
        i2 = sympy.Symbol("i2")

        # join two ModularIndexing calls into one larger one when possible
        expr1 = ModularIndexing(i0, 1, 32) + 32 * ModularIndexing(i0, 32, 4)
        self.assertEqual(
            sizevars.simplify_with_ranges(expr1, {}), ModularIndexing(i0, 1, 128)
        )

        # it should also work with a scale
        self.assertEqual(
            sizevars.simplify_with_ranges(2 * expr1, {}),
            2 * ModularIndexing(i0, 1, 128),
        )

        # it should work when divisor is not 1
        expr2 = ModularIndexing(i0, 3, 32) + 32 * ModularIndexing(i0, 32 * 3, 4)
        simplified = sizevars.simplify_with_ranges(expr2, {})
        self.assertEqual(simplified, ModularIndexing(i0, 3, 128))
        self.assertEqual(expr2.subs({i0: 39485}), simplified.subs({i0: 39485}))

        # it should not happen in this case as the modulus is wrong
        expr3 = ModularIndexing(i0, 1, 30) + 32 * ModularIndexing(i0, 32, 4)
        self.assertEqual(sizevars.simplify_with_ranges(expr3, {}), expr3)

        # check that it also works with a modulus>1
        expr4 = ModularIndexing(i0, 10, i1) + i1 * ModularIndexing(i0, i1 * 10, i2)
        res0 = expr4.subs({i0: 24056, i1: 13, i2: 19})
        simplified = sizevars.simplify_with_ranges(expr4, {})
        res1 = simplified.subs({i0: 24056, i1: 13, i2: 19})
        self.assertEqual(res0, res1)
        self.assertEqual(simplified, ModularIndexing(i0, 10, i1 * i2))

        # and also works with an offset
        self.assertEqual(
            sizevars.simplify_with_ranges(expr4 + 10, {}),
            ModularIndexing(i0, 10, i1 * i2) + 10,
        )

        # works for ModularIndexing + IndexingDiv
        expr5 = 197 * IndexingDiv(i0, 197) + ModularIndexing(i0, 1, 197)
        simplified = sizevars.simplify_with_ranges(expr5, {})
        self.assertEqual(simplified, i0)
        self.assertEqual(expr5.subs({i0: 39485}), simplified.subs({i0: 39485}))

        # works with a scale
        self.assertEqual(
            sizevars.simplify_with_ranges(2 * expr5, {}),
            2 * i0,
        )

        # divisor != 1
        expr6 = 197 * IndexingDiv(i0, 197 * 3) + ModularIndexing(i0, 3, 197)
        simplified = sizevars.simplify_with_ranges(expr6, {})
        self.assertEqual(simplified, IndexingDiv(i0, 3))
        self.assertEqual(expr6.subs({i0: 39485}), simplified.subs({i0: 39485}))


class CommonTemplate:
    @classmethod
    def install(my_cls, other_cls, suffix):  # noqa: B902
        for name, value in my_cls.__dict__.items():
            if name.startswith("test_"):
                setattr(other_cls, f"{name}_{suffix}", value)

    def test_bool(self):
        def fn(a, b):
            return (
                a + b,
                a * b,
                a & b,
                a | b,
                a ^ b,
                torch.logical_and(a, b),
                torch.logical_or(a, b),
                torch.logical_not(a),
                torch.sign(b),
            )

        self.common(
            fn,
            (
                torch.tensor([True, False, True, False]),
                torch.tensor([False, False, True, True]),
            ),
        )

    def test_add_const_int(self):
        def fn(a):
            return (a + 1,)

        self.common(fn, (torch.randn(32),))

    def test_add_const_float(self):
        def fn(a):
            return (a + 1.5,)

        self.common(fn, (torch.randn(32),))

    def test_add_inplace_permuted(self):
        def fn(x, y):
            return x.add_(y)

        x = torch.ones([2, 12, 13, 17]).transpose(1, 2)
        y = torch.randn([2, 13, 1, 17])

        self.common(fn, (x, y))

    def test_abs(self):
        def fn(a):
            return (a / (torch.abs(a) + 1),)

        self.common(fn, (torch.randn(17),))

    def test_sgn(self):
        def fn(a):
            return torch.sgn(a), torch.sgn(a + 1) - 1

        self.common(fn, [torch.linspace(-10, 10, 41)])

    def test_max_min(self):
        def fn(a, b):
            return (torch.maximum(a, b), torch.minimum(a, b))

        self.common(fn, (torch.randn(8), torch.randn(8)))

    def test_horizonal_fusion1(self):
        def fn(a, b, c):
            return (a + b, a - c, b * c)

        self.common(
            fn, (torch.randn(8, 16, 16), torch.randn(8, 16, 16), torch.randn(1, 16, 1))
        )

    def test_horizonal_fusion2(self):
        def fn(a, b, c):
            return a + 1, b + 2, c + 3

        self.common(fn, (torch.randn(8, 16, 8), torch.randn(8, 16), torch.randn(16, 8)))

    def test_vertical_fusion1(self):
        def fn(sa, ct, p):
            # From torchbench.pyhpc_equation_of_state
            v17 = -3.087032500374211e-7
            v18 = -1.988366587925593e-8
            v19 = -1.061519070296458e-11
            v20 = 1.550932729220080e-10
            t15 = v19 * ct
            t19 = v17 + ct * (v18 + t15) + v20 * sa
            t20 = 1.0 / t19
            t128 = t19 * p
            return t20 + t128

        self.common(
            fn,
            (
                torch.randn(204, 204, 26),
                torch.randn(204, 204, 26),
                torch.randn(26),
            ),
        )
        self.assertEqual(torch._inductor.metrics.generated_kernel_count, 1)

    def test_sum1(self):
        def fn(a, b):
            return ((a + b).sum(-1),)

        self.common(fn, (torch.randn(8, 8), torch.randn(8, 8)))

    def test_sum2(self):
        def fn(a, b):
            return ((a + b).sum([1, 2]), (a + b).sum(-1))

        self.common(fn, (torch.randn(8, 9, 3, 21), torch.randn(8, 9, 3, 21)))

    def test_sum3(self):
        def fn(a, b):
            r1 = a + b
            r2 = r1.sum(-1)
            r3 = torch.squeeze(b) + 10
            return (r1, r2, r3)

        # Mismatched elements: 2 / 10 (20.0%)
        # Greatest absolute difference: 0.0029296875 at index (8,) (up to 1e-05 allowed)
        # Greatest relative difference: 0.0017482517482517483 at index (6,) (up to 0.001 allowed)
        self.common(fn, (torch.randn(10, 10), torch.randn(1, 10)), atol=1e-5, rtol=2e-3)

    def test_sum4(self):
        def fn(a):
            b = a + 1
            c = b.sum(-1)
            d = c + 3
            e = d.sum(-1)
            f = e + 5
            return (f, e, d, c, b)

        self.common(fn, (torch.randn(1, 16, 8, 8),))

    def test_sum5(self):
        def fn(a):
            b = a + 1
            c = b.sum(-1)
            d = c + 3
            e = d.sum(-1)
            f = e + 5
            return (f,)

        self.common(fn, (torch.randn(1, 17, 8, 9),))

    def test_reduction1(self):
        def fn(a):
            return (a.sum(), a.max(), a.min(), a.argmax(), a.argmin())

        self.common(fn, (torch.tensor([float("-inf"), 0.0, float("inf")]),))

    def test_reduction2(self):
        def fn(a):
            # FIXME: a.argmax
            return (a.sum(), a.max(), a.min(), a.argmin())

        self.common(fn, (torch.full((4,), float("inf")),))

    def test_reduction3(self):
        def fn(a):
            # FIXME: a.argmin
            return (a.sum(), a.max(), a.min(), a.argmax())

        self.common(fn, (torch.full((4,), float("-inf")),))

    @patch.object(config, "dynamic_shapes", False)
    def test_unroll_small_reduction(self):
        def fn(x):
            val1, index1 = x.min(-1)
            val2, index2 = x.max(-1)
            return (
                val1,
                index1,
                val2,
                index2,
                x.sum(-1),
                (x > 1).any(-1),
                (x > 0).all(-1),
                x.argmin(-1),
                x.argmax(-1),
                x.amin(-1),
                x.amax(-1),
            )

        with patch.object(config, "unroll_reductions_threshold", 8):
            # small sized reductions will get unrolled
            self.common(fn, (torch.randn(8, 3),))
        torch._dynamo.reset()
        with patch.object(config, "unroll_reductions_threshold", 1):
            # make sure things also work if they aren't unrolled
            self.common(fn, (torch.randn(8, 3),))

    def test_multilayer_low_prec(self):
        # fp16 nyi for cpu
        if self.device == "cpu":
            raise unittest.SkipTest("requires CUDA")

        def fn(a):
            return torch.mean(a)

        self.common(fn, ((torch.rand((10, 3, 352, 352), dtype=torch.float16),)))

    def test_expanded_reduction(self):
        def fn(x, y):
            z = x * y
            return z.sum((0, 1))

        self.common(fn, (torch.randn(2, 197, 256), torch.randn(2, 1, 256)))

    def test_min_max_reduction(self):
        def fn(a, b):
            return ((a + b).max(), (a + b).min(), torch.amax(a + 1, keepdim=True))

        self.common(fn, (torch.randn(8, 8), torch.randn(8, 8)))

    def test_sum_int(self):
        def fn(x):
            return 2 * x.sum(-1) + x.sum()

        dtypes = torch.bool, torch.uint8, torch.int
        inps = [torch.randint(2, (64,), dtype=dtype) for dtype in dtypes]
        for i in inps:
            self.common(fn, (i,), check_lowp=False)

    def test_sum_dtype(self):
        def fn(x):
            return x * x.sum(-1, dtype=torch.double) + x.sum(dtype=torch.double)

        self.common(fn, (torch.ones(32, 32) * 70,))

    def test_clamp(self):
        def fn(a, b):
            return (a.clamp(-0.1, 0.1), b.clamp(0), torch.clamp(a + b, max=0))

        self.common(fn, (torch.randn(8, 8), torch.randn(8, 8)))

    def test_arange1(self):
        def fn(x):
            rng1 = torch.arange(8 * 8, dtype=torch.float32, device=x.device).view(8, 8)
            rng2 = torch.arange(10, 18, device=x.device)
            tmp = x * rng1
            return tmp, tmp + rng2

        self.common(fn, (torch.randn(8, 8),))

    def test_arange2(self):
        def fn(x):
            rng1 = torch.arange(8, device=x.device)
            return (x + rng1,)

        self.common(fn, (torch.randint(4, (8, 8)),), check_lowp=False)

    def test_arange3(self):
        def fn(x):
            return x + torch.ops.aten.arange.start_step(
                0, 53, 4, dtype=torch.int64, device=x.device
            )

        self.common(fn, (torch.randn(14),))

    def test_arange4(self):
        def fn(x):
            return x - torch.arange(512, -512, -1.0, device=x.device)

        self.common(fn, (torch.randn(1024),))

    def test_linspace(self):
        def fn(x):
            return torch.linspace(0.125, 0.875, 7, device=x.device) + x

        self.common(fn, (torch.randn(1, 7),))

    def test_tensor1(self):
        def fn(x):
            return torch.tensor([1], device=x.device) + x, torch.tensor(
                5, device=x.device
            )

        self.common(fn, (torch.randn(10),))

    def test_tensor2(self):
        def fn(x):
            return torch.tensor(list(range(2, 40, 2)), device=x.device) + x

        self.common(fn, (torch.randn(1),))

    def test_tensor3(self):
        def fn(x):
            return (
                torch.tensor([], device=x.device),
                torch.tensor([1, 2], device=x.device) + 1,
                torch.tensor([1, 2, 3], device=x.device) + 2,
                torch.tensor([1, 2, 3, 4], device=x.device) + x,
            )

        self.common(fn, [torch.randn(4)])

    def test_views1(self):
        def fn1(x, y):
            return (x.view(size2) + y,)

        def fn2(x, y):
            return ((x + 1).view(size2) + y,)

        views = [
            ([5 * 7], [5, 7]),
            ([2 * 3 * 4 * 5 * 6 * 7], [2, 3, 4, 5, 6, 7]),
            ([2 * 3, 4, 5, 6 * 7], [2, 3, 4, 5, 6, 7]),
            ([10 * 5, 20], [10, 5, 20]),
            ([1, 10, 1], [10]),
            ([10, 1, 10, 1, 10], [10, 100]),
            ([2, 2, 2, 2], [4, 4]),
        ]
        for size1, size2 in views:
            self.common(fn1, (torch.randn(size1), torch.randn(size2)))
            self.common(fn2, (torch.randn(size1), torch.randn(size2)))

        for size2, size1 in views:
            self.common(fn1, (torch.randn(size1), torch.randn(size2)))
            self.common(fn2, (torch.randn(size1), torch.randn(size2)))

    def test_views2(self):
        def fn1(x):
            return (x.view(size2) + 1,)

        def fn2(x):
            return ((x * 2).view(size2) + 1,)

        for size1, size2 in [
            ([2, 2, 2, 2], [4, -1]),
            ([10, 1, 10, 1, 10], [-1, 100]),
            ([10 * 5, 20], [10, -1, 20]),
        ]:
            self.common(fn1, (torch.randn(size1),))
            self.common(fn2, (torch.randn(size1),))

    def test_views3(self):
        # example taken from hf_BigBird
        def forward(arg1, arg2):
            index = torch.ops.aten.index(arg1, [arg2])
            view_1 = torch.ops.aten.view(index, [1, 2232, 64])
            view_2 = torch.ops.aten.view(view_1, [1, 12, 62, 192])
            return view_2

        self.common(
            forward,
            (
                rand_strided((64, 64), (64, 1), torch.float32),
                rand_strided((2232,), (1,), torch.int64),
            ),
        )

    def test_relu(self):
        def fn(a, b):
            return (torch.relu(a), torch.relu(a + b) / 10)

        self.common(fn, (torch.randn(8, 8), torch.randn(8, 8)))

    def test_exp(self):
        def fn(a, b):
            return (torch.exp(a), torch.exp(a + b))

        self.common(fn, (torch.randn(8, 8), torch.randn(8, 8)))

    def test_sigmoid(self):
        def fn(a, b):
            return (torch.sigmoid(a), torch.sigmoid(a + b))

        self.common(fn, (torch.randn(8, 8), torch.randn(8, 8)))

    def test_round(self):
        def fn(a, b):
            return torch.round(a), torch.round(b + 1), torch.round(a, decimals=2)

        # without manual_seed, there is some chance this test fails due to:
        # https://github.com/openai/triton/issues/530
        torch.manual_seed(0)

        # with *100 we are always getting a number exactly at .5 which we don't do right in half
        self.common(fn, (torch.randn(8, 8) * 100, torch.randn(8, 8) * 10))

    def test_round_correctness(self):
        if self.device == "cuda":
            raise unittest.SkipTest("need to debug tl.libdevice on A100/V100")

        def fn(a):
            return torch.round(a)

        self.common(
            fn,
            [torch.arange(-10, 10, 0.1, dtype=torch.float64)],
            check_lowp=False,
        )

    def test_silu(self):
        def fn(a):
            return (torch.nn.functional.silu(a),)

        self.common(fn, (torch.randn(8, 8),))

    # TODO(voz): Re-enable this test ASAP https://github.com/pytorch/pytorch/issues/82763
    @unittest.skip("Skipping due to op bugs")
    def test_nan_to_num(self):
        def fn(a):
            return (
                torch.nan_to_num(a),
                torch.nan_to_num(a, nan=3.0),
                torch.nan_to_num(a, nan=None),
                torch.nan_to_num(a, posinf=4.0),
                torch.nan_to_num(a, neginf=5.0),
                torch.nan_to_num(a, nan=3.0, posinf=4.0, neginf=5.0),
            )

        self.common(
            fn,
            (torch.tensor((float("nan"), float("inf"), float("-inf"), 1.0)),),
            check_lowp=False,  # a much more elaborate test is required to match finfo max's for float and half
        )

    def test_div1(self):
        def fn(a, b):
            return (
                aten.div(a, b, rounding_mode=None),
                aten.div(a, b, rounding_mode="floor"),
                aten.div(a, b, rounding_mode="trunc"),
                a / b,
                a // b,
            )

        self.common(fn, (torch.randn(8, 8) * 100, torch.randn(8, 8) * 100))

    def test_div2(self):
        def fn(a, b):
            return (
                aten.div(a, b, rounding_mode=None),
                aten.div(a, b, rounding_mode="floor"),
                aten.div(a, b, rounding_mode="trunc"),
                a / b,
                a // b,
            )

        self.common(fn, (torch.randint(-100, 100, [8, 8]), 100 * torch.randn(8, 8)))

    def test_div3(self):
        def fn(a, b):
            return (
                aten.div(a, b, rounding_mode=None),
                aten.div(a, b, rounding_mode="floor"),
                aten.div(a, b, rounding_mode="trunc"),
                a / b,
                a // b,
            )

        a = torch.randint(1, 100, [8, 8])
        self.common(fn, (a * 2, a))

    def test_div4(self):
        def fn(a, b):
            return (
                aten.div(a, b, rounding_mode=None),
                aten.div(a, b, rounding_mode="floor"),
                aten.div(a, b, rounding_mode="trunc"),
                a / b,
                a // b,
            )

        self.common(
            fn,
            (torch.randint(-100, 0, [8, 8]), torch.randint(1, 10, [8, 8])),
        )

    def test_div5(self):
        def fn(a, b):
            return (
                aten.div(a, b, rounding_mode=None),
                aten.div(a, b, rounding_mode="floor"),
                aten.div(a, b, rounding_mode="trunc"),
                a / b,
                a // b,
            )

        # divide a scalar
        self.common(fn, (torch.randint(-100, 0, [8, 8]), 16))

    def test_div6(self):
        def fn(a, b):
            return (
                aten.div(a, b, rounding_mode=None),
                aten.div(a, b, rounding_mode="floor"),
                aten.div(a, b, rounding_mode="trunc"),
                a / b,
                a // b,
            )

        # treat boolean as integer
        self.common(
            fn,
            (torch.ones([8, 8], dtype=torch.bool), torch.randint(-100, -1, [8, 8])),
        )

    def test_div7(self):
        def fn(a, b):
            return (
                aten.div(a, b, rounding_mode=None),
                aten.div(a, b, rounding_mode="floor"),
                aten.div(a, b, rounding_mode="trunc"),
                a / b,
                a // b,
            )

        self.common(
            fn,
            (
                torch.randint(2**32, 2**40, [100, 100]),
                torch.randint(-10, -1, [100, 100]),
            ),
        )

    def test_div8(self):
        def fn(a, b):
            return (
                aten.div(a, b, rounding_mode=None),
                aten.div(a, b, rounding_mode="floor"),
                aten.div(a, b, rounding_mode="trunc"),
                a / b,
                a // b,
            )

        self.common(fn, (1024, 100))

    def test_both_scalars(self):
        def fn(a, b):
            return (
                aten.add(a, b),
                aten.add(b, a),
                aten.sub(a, b),
                aten.sub(b, a),
                aten.mul(a, b),
                aten.mul(b, a),
            )

        self.common(fn, (4, 3.3), reference_in_float=False)

    def test_sum_keepdims(self):
        def fn(a, b):
            return (torch.sum(a + b, -1, keepdim=True),)

        self.common(fn, (torch.randn(8, 8), torch.randn(8, 8)))

    def test_softmax(self):
        def fn(a, b):
            return (torch.softmax(a + b, -1), torch.softmax(a, 0), torch.softmax(b, 1))

        self.common(fn, (torch.randn(8, 8), torch.randn(8, 8)))

    def test_log_softmax(self):
        def fn(a, b):
            return (F.log_softmax(a + b, -1), F.log_softmax(a, 0), F.log_softmax(b, 1))

        self.common(fn, (torch.randn(8, 8), torch.randn(8, 8)))

    def test_transpose(self):
        def fn(a, b):
            return (
                torch.t(a) + b,
                torch.transpose(b * 2, 0, 1) + 10,
            )

        self.common(fn, (torch.randn(8, 8), torch.randn(8, 8)))

    def test_permute(self):
        def fn(a):
            return (
                torch.permute(a + 1, [2, 1, 4, 0, 3]) + 2,
                torch.permute(a, [2, 1, 4, 0, 3]) + 2,
            )

        self.common(fn, (torch.randn(2, 2, 2, 2, 2),))

    def test_expand(self):
        def fn(a):
            return (
                (a + 1).expand(3, 4, 2, 3, 2) + 2,
                a.expand(2, 1, 2, 3, 2) + 2,
            ), a.expand(2, -1, 5, -1)

        self.common(fn, (torch.randn(2, 1, 2),))

    def test_squeeze1(self):
        def fn(a):
            return ((a + 1).squeeze() + 2, a.squeeze() + 2)

        self.common(fn, (torch.randn(1, 2, 1, 2, 2, 1, 1),))

    def test_squeeze2(self):
        def fn(a):
            return ((a + 1).squeeze(-1).squeeze(2) + 2, a.squeeze(0) + 2)

        self.common(fn, (torch.randn(1, 2, 1, 2, 2, 2, 1),))

    def test_simplify_loops(self):
        def fn(a, b):
            return a + b

        self.common(
            fn,
            (
                torch.randn(2, 3, 4, 5, 6),
                torch.randn(4, 2, 3, 5, 6).permute(1, 2, 0, 3, 4),
            ),
        )

    def test_unsqueeze(self):
        def fn(a):
            return (
                torch.unsqueeze(a + 1, -1) + 2,
                torch.unsqueeze(a, 2) + 2,
                torch.unsqueeze(a + 1, 0) + 2,
                torch.unsqueeze(a, -2) + 2,
            )

        self.common(
            fn,
            (
                torch.randn(
                    2,
                    2,
                    2,
                    2,
                ),
            ),
        )

    def test_unsqueeze_inplace(self):
        def fn(a):
            tmp1 = a + 1
            aten.unsqueeze_(tmp1, 2)
            tmp2 = aten.unsqueeze_(a + 1, 0) + 2
            return (tmp1, tmp2)

        self.common(
            fn,
            (
                torch.randn(
                    2,
                    2,
                    2,
                    2,
                ),
            ),
        )

    def test_addmm(self):
        def fn(a, b, c):
            return (torch.addmm(a + 1, b + 2, c + 3) + 4,)

        self.common(
            fn,
            (
                torch.randn(8, 8),
                torch.randn(8, 8),
                torch.randn(8, 8),
            ),
        )

    def test_linear1(self):
        mod = torch.nn.Sequential(
            torch.nn.Linear(8, 16),
            torch.nn.Sigmoid(),
            ToTuple(),
        )
        self.common(mod, (torch.randn(2, 8),))

    def test_linear2(self):
        mod = torch.nn.Sequential(
            torch.nn.Linear(8, 8),
            torch.nn.ReLU(),
            torch.nn.Linear(8, 8),
            torch.nn.ReLU(),
            torch.nn.Linear(8, 8),
            torch.nn.ReLU(),
            torch.nn.Linear(8, 8),
            torch.nn.ReLU(),
        )
        self.common(mod, (torch.randn(2, 8),))

    def test_bmm1(self):
        def fn(a, b):
            return (
                torch.bmm(a, b),
                torch.bmm(a + 1, b + 2) + 3,
            )

        self.common(
            fn,
            (
                torch.randn(2, 8, 8),
                torch.randn(2, 8, 8),
            ),
            check_lowp=False,
        )
        self.common(
            fn,
            (
                torch.randn(1, 16, 8),
                torch.randn(1, 8, 10),
            ),
            check_lowp=False,
        )

    def test_bmm2(self):
        def fn(a, b):
            return torch.bmm(a.permute(0, 2, 1), b)

        self.common(
            fn,
            (
                torch.randn(1, 8, 8),
                torch.randn(1, 8, 8),
            ),
            check_lowp=False,
        )

    def test_conv2d_unary(self):
<<<<<<< HEAD
=======
        def _unary_list():
            unary_list = [
                torch.nn.ReLU(),
                torch.nn.Sigmoid(),
                torch.nn.Tanh(),
                torch.nn.Hardswish(),
                torch.nn.LeakyReLU(0.1, inplace=False),
                torch.nn.Hardtanh(min_val=-0.5, max_val=4, inplace=False),
                torch.nn.GELU(approximate="none"),
                torch.nn.GELU(approximate="tanh"),
            ]
            return unary_list

        test_memory_format = [torch.contiguous_format]
        # TODO: GPU path doesn't support channels_last now.
        if not HAS_CUDA:
            test_memory_format.append(torch.channels_last)
>>>>>>> 6981401d
        options = itertools.product(
            unary_list,
            [True, False],
            [1, 3],
            [1, 2],
            [1, 4],
            test_memory_format,
        )

        for (
            unary_fn,
            bias,
            kernel_size,
            dilation,
            groups,
            memory_format,
        ) in options:
            oC = 32 * groups
            iC = 3 * groups
            x_shape = (1, iC, 112, 112)
            mod = torch.nn.Sequential(
                torch.nn.Conv2d(
                    iC,
                    oC,
                    kernel_size=kernel_size,
                    dilation=dilation,
                    groups=groups,
                    bias=bias,
                ),
                unary_fn,
            ).eval()

            # TODO: add bf16 test
            v = torch.randn(x_shape, dtype=torch.float32).to(
                memory_format=memory_format
            )
            self.common(
                mod,
                (v,),
            )

    def test_conv2d_binary(self):
<<<<<<< HEAD
=======
        def _binary_list():
            binary_list = [
                lambda x, y: torch.add(x, y),
                lambda x, y: torch.add(y, x),
                lambda x, y: torch.sub(x, y),
            ]
            return binary_list

>>>>>>> 6981401d
        class M(torch.nn.Module):
            def __init__(
                self,
                binary_fn,
                in_channels,
                out_channels,
                dilation,
                groups,
                bias,
                **kwargs,
            ):
                super(M, self).__init__()
                self.conv1 = torch.nn.Conv2d(
                    in_channels,
                    out_channels,
                    dilation=dilation,
                    groups=groups,
                    bias=bias,
                    **kwargs,
                )
                self.conv2 = torch.nn.Conv2d(
                    in_channels,
                    out_channels,
                    dilation=dilation,
                    groups=groups,
                    bias=bias,
                    **kwargs,
                )
                self.binary_fn = binary_fn

            def forward(self, x):
                x1 = self.conv1(x)
                x2 = self.conv2(x)
                return self.binary_fn(x1, x2)

        test_memory_format = [torch.contiguous_format]
        # TODO: GPU path doesn't support channels_last now.
        if not HAS_CUDA:
            test_memory_format.append(torch.channels_last)
        options = itertools.product(
            binary_list,
            [True, False],
            [1, 3],
            [1, 2],
            [1, 4],
            test_memory_format,
        )

        for (
            binary_fn,
            bias,
            kernel_size,
            dilation,
            groups,
            memory_format,
        ) in options:
            oC = 32 * groups
            iC = 3 * groups
            x_shape = (1, iC, 112, 112)
            mod = M(
                binary_fn, iC, oC, dilation, groups, bias, kernel_size=kernel_size
            ).eval()
            mod = mod.to(memory_format=memory_format)
            # TODO: add bf16 test
            v = torch.randn(x_shape, dtype=torch.float32).to(
                memory_format=memory_format
            )
            self.common(
                mod,
                (v,),
            )

    def test_linear_unary(self):
        options = itertools.product(unary_list, [[2, 3, 10], [2, 10]], [True, False])
        dtype = torch.bfloat16
        if has_bf16_support():
            for eltwise_fn, input_shape, bias in options:
                mod = torch.nn.Sequential(
                    torch.nn.Linear(input_shape[-1], 30, bias=bias), eltwise_fn
                ).eval()

                # only fuse for linear when the dtype is bf16
                mod = mod.to(dtype)
                v = torch.randn(input_shape).to(dtype)

                self.common(
                    mod,
                    (v,),
                )

    def test_gather1(self):
        def fn(a, b):
            return (
                torch.gather(a.expand([4, 5, 10, 6]), 3, b + 1),
                torch.gather(a.expand([4, 5, 10, 6]), -1, b + 1),
            )

        self.common(
            fn,
            (
                torch.randn([1, 1, 10, 6]),
                torch.randint(5, [4, 5, 10, 1], dtype=torch.int64),
            ),
        )

    def test_gather2(self):
        # 0d tensor
        def fn(a, b):
            return torch.gather(a, 0, b) + torch.gather(a, -1, b)

        x = torch.tensor(123)
        y = torch.tensor(0)
        self.assertEqual(fn(x, y), x + x)

    def test_slice1(self):
        def fn(a):
            return (
                a[:, :10, 0] + a[:, 10:, 0],
                (a + 1)[:, :10, 0] + (a + 1)[:, 10:, 0],
            )

        self.common(
            fn,
            (torch.randn([2, 20, 2]),),
        )

    def test_slice2(self):
        def fn(a):
            return (
                a[:-1, ::2, -1] + a[-1:, 1::2, -2],
                (a + 1)[:-1, ::2, -1] + (a + 2)[-1:, 1::2, -2],
            )

        self.common(
            fn,
            (torch.randn([2, 20, 2]),),
        )

    def test_split_with_sizes(self):
        def fn(a, sizes):
            return [t + 1.0 for t in torch.split(a * 2.0, sizes, -1)]

        self.common(fn, (torch.randn(2, 2, 10), [3, 3, 4]))
        self.common(fn, (torch.randn(2, 2, 10), [4, 3, 3]))
        self.common(fn, (torch.randn(2, 2, 10), [1, 2, 3, 4]))

    def test_split(self):
        def fn(a):
            t = torch.split(a, 3, -1)
            return (t[0], t[1], t[2], t[3])

        def fn2(a):
            return fn(a + 1)

        self.common(
            fn,
            (torch.randn([2, 2, 10]),),
        )

        self.common(
            fn2,
            (torch.randn([2, 2, 10]),),
        )

    def test_to_dtype(self):
        def fn(a, b):
            return (
                aten._to_copy(a, dtype=6),
                aten._to_copy(b + 1, dtype=6),
                aten.to(b, torch.float64),
                aten.to(b, torch.bool),
            )

        self.common(
            fn,
            (
                torch.randn([2, 2, 10]),
                torch.randn([2, 2, 10], dtype=torch.float64),
            ),
        )

    @requires_cuda()
    def test_to_device(self):
        def fn(a):
            if a.device.type == "cpu":
                return aten._to_copy(a, device=torch.device("cuda"), dtype=6, layout=0)
            else:
                return aten._to_copy(a, device=torch.device("cpu"), dtype=6, layout=0)

        self.common(
            fn,
            (torch.randn([2, 2, 10]),),
        )

    @requires_cuda()
    def test_to_device_constant(self):
        def fn(a):
            d1 = a.device.type
            if d1 == "cpu":
                d2 = "cuda"
            else:
                d2 = "cpu"

            const1 = torch.as_tensor(list(range(64)), device=d2)
            return (
                torch.arange(10, device=d2).to(d1) + a,
                const1.to(d1),
                (const1 + 1).to(d1),
            )

        self.common(
            fn,
            (torch.randn([10]),),
        )

    @requires_cuda()
    def test_multi_device(self):
        def fn(x):
            x = x + 1
            x = x + 2
            x = x.cuda()
            x = x + 3
            x = x + 4
            x = x.cpu()
            x = x + 5
            x = x + 6
            x = x.cuda()
            x = x + 7
            x = x + 8
            x = x.cpu()
            x = x + 9
            x = x + 10
            return x

        self.common(
            fn,
            (torch.randn([2, 2, 10]),),
            check_lowp=False,  # cpu doesn't understand fp16, and there are explicit .cpu() calls
        )

    def test_unbind(self):
        def fn(a):
            return torch.unbind(a), torch.unbind(a, -1)

        self.common(
            fn,
            (torch.randn([4, 4, 4]),),
        )

    def test_convolution1(self):
        m = torch.nn.Sequential(
            torch.nn.Conv2d(5, 6, [3, 3]),
            torch.nn.ReLU(),
            ToTuple(),
        )

        self.common(
            m,
            (torch.randn([2, 5, 16, 16]),),
            # Mismatched elements: 10 / 2352 (0.4%)
            # Greatest absolute difference: 5.7220458984375e-05 at index (0, 3, 12, 12) (up to 1e-05 allowed)
            # Greatest relative difference: 0.06512477175897748 at index (0, 4, 11, 9) (up to 0.001 allowed)
            atol=6e-5,
            rtol=0.001,
        )

    def test_convolution2(self):
        def fn(x, w, b):
            # transposed conv
            return (aten.convolution(x, w, b, [4], [0], [1], True, [0], 1),)

        self.common(
            fn,
            (
                torch.randn([2, 32, 90]),
                torch.randn([32, 16, 8]),
                torch.randn([16]),
            ),
            check_lowp=False,
        )

    @unittest.skipIf(HAS_CUDA, "only support cpu channels_last")
    def test_conv2d_channels_last(self):
        m = torch.nn.Sequential(
            torch.nn.Conv2d(3, 3, 1, 1),
            ToTuple(),
        )
        # only weight is channels_last
        self.common(
            m.to(memory_format=torch.channels_last),
            (torch.randn([2, 3, 16, 16]),),
        )
        # only activation is channels_last
        self.common(
            m,
            (torch.randn([2, 3, 16, 16]).to(memory_format=torch.channels_last),),
        )
        # activation and weight are all channels_last
        self.common(
            m.to(memory_format=torch.channels_last),
            (torch.randn([2, 3, 16, 16]).to(memory_format=torch.channels_last),),
        )

    @unittest.skipIf(HAS_CUDA, "only support cpu channels_last")
    def test_conv3d_channels_last(self):
        m = torch.nn.Sequential(
            torch.nn.Conv3d(3, 3, 1, 1),
            ToTuple(),
        )
        # only weight is channels_last
        self.common(
            m.to(memory_format=torch.channels_last_3d),
            (torch.randn([2, 3, 16, 16, 16]),),
        )
        # only activation is channels_last
        self.common(
            m,
            (torch.randn([2, 3, 16, 16, 16]).to(memory_format=torch.channels_last_3d),),
        )
        # activation and weight are all channels_last
        self.common(
            m.to(memory_format=torch.channels_last_3d),
            (torch.randn([2, 3, 16, 16, 16]).to(memory_format=torch.channels_last_3d),),
        )

    def test_adaptive_avg_pool2d1(self):
        def fn(x):
            return aten._adaptive_avg_pool2d(x, (6, 6)), aten._adaptive_avg_pool2d(
                x + 1, (2, 5)
            )

        self.common(
            fn,
            (torch.randn(2, 4, 16, 16),),
        )

        # lowering to avg_pool2d case
        self.common(
            fn,
            (torch.randn(2, 4, 3, 3),),
        )

        # no-op case
        self.common(
            fn,
            (torch.randn(2, 4, 6, 6),),
        )

    def test_max_pool2d1(self):
        def fn(x):
            return aten.max_pool2d_with_indices(x, [3, 3], [2, 2])

        self.common(
            fn,
            (torch.randn(2, 4, 16, 16),),
        )

    def test_max_pool2d2(self):
        def fn(x):
            return aten.max_pool2d_with_indices(x, [3, 3], [2, 2])

        self.common(
            fn,
            (torch.randn([16, 64, 55, 55]),),
        )

    def test_max_pool2d3(self):
        def fn(x):
            # with padding
            return aten.max_pool2d_with_indices(x, [3, 3], [2, 2], [1, 1])

        self.common(
            fn,
            (-torch.arange(1 * 8 * 8, dtype=torch.float32).view(1, 1, 8, 8),),
        )

    def test_max_pool2d4(self):
        def fn(x):
            # with padding
            return aten.max_pool2d_with_indices(x, [3, 3], [2, 2], [0, 0], [1, 1], True)

        self.common(
            fn,
            (torch.randn([2, 8, 111, 111]),),
        )

    def test_max_pool2d5(self):
        def fn(x):
            return aten.max_pool2d_with_indices(x, [3, 3], [])

        self.common(
            fn,
            (torch.randn([16, 64, 55, 55]),),
        )

    def test_avg_pool2d1(self):
        def fn(x):
            return aten.avg_pool2d(x, [3, 3], [2, 2])

        self.common(
            fn,
            (torch.randn(2, 4, 16, 16),),
        )

    def test_avg_pool2d2(self):
        def fn(x):
            return aten.avg_pool2d(x, [3, 3], [2, 2])

        self.common(
            fn,
            (torch.randn([16, 64, 55, 55]),),
        )

    def test_avg_pool2d3(self):
        def fn(x):
            return aten.avg_pool2d(x, [3, 3], [2, 2], [1, 1])

        self.common(
            fn,
            (-torch.arange(1 * 8 * 8, dtype=torch.float32).view(1, 1, 8, 8),),
        )

    def test_avg_pool2d4(self):
        def fn(x):
            return aten.avg_pool2d(x, [3, 3], [2, 2], [0, 0], True)

        self.common(
            fn,
            (torch.randn([2, 8, 111, 111]),),
        )

    def test_avg_pool2d5(self):
        def fn(x):
            return aten.avg_pool2d(x, [3, 3], [2, 2], [1, 1], count_include_pad=False)

        self.common(
            fn,
            (-torch.arange(1 * 8 * 8, dtype=torch.float32).view(1, 1, 8, 8),),
        )

    def test_avg_pool2d6(self):
        def fn(x):
            return aten.avg_pool2d(x, [3, 3], [2, 2], [1, 1], divisor_override=3)

        self.common(
            fn,
            (-torch.arange(1 * 8 * 8, dtype=torch.float32).view(1, 1, 8, 8),),
        )

    def test_alexnet_prefix(self):
        def forward(arg6, arg7, arg16):
            convolution = torch.ops.aten.convolution(
                arg16, arg7, arg6, [4, 4], [2, 2], [1, 1], False, [0, 0], 1
            )
            relu = torch.ops.aten.relu(convolution)
            max_pool2d_with_indices = torch.ops.aten.max_pool2d_with_indices(
                relu, [3, 3], [2, 2]
            )
            getitem = max_pool2d_with_indices[0]
            return (getitem,)

        self.common(
            forward,
            (
                rand_strided((64,), (1,), torch.float32, "cpu"),
                rand_strided((64, 3, 11, 11), (363, 121, 11, 1), torch.float32, "cpu"),
                rand_strided(
                    (16, 3, 224, 224), (150528, 50176, 224, 1), torch.float32, "cpu"
                ),
            ),
            # Mismatched elements: 127 / 746496 (0.0%)
            # Greatest absolute difference: 0.0009765625 at index (1, 62, 7, 16) (up to 1e-05 allowed)
            # Greatest relative difference: 0.05187467899332306 at index (14, 18, 11, 0) (up to 0.001 allowed)
            atol=1e-3,
            rtol=0.001,
        )

    def test_elu(self):
        def fn(x):
            return aten.elu(x, 1.6732632423543772, 1.0507009873554805) + 2, aten.elu(
                x + 1, 2, 3, 4
            )

        self.common(
            fn,
            (torch.randn([16, 16]),),
        )

    def test_tanh(self):
        def fn(x):
            return aten.tanh(x) + 2, aten.tanh(x + 1)

        self.common(
            fn,
            (torch.randn([16, 16]),),
        )

    def test_lgamma(self):
        def fn(x):
            return aten.lgamma(x) + 2, aten.cos(x + 1)

        self.common(
            fn,
            (torch.randn([16, 16]),),
        )

    def test_cos(self):
        def fn(x):
            return aten.cos(x) + 2, aten.cos(x + 1)

        self.common(
            fn,
            (torch.randn([16, 16]),),
        )

    def test_sin(self):
        def fn(x):
            return aten.sin(x) + 2, aten.sin(x + 1)

        self.common(
            fn,
            (torch.randn([16, 16]),),
        )

    def test_repeat(self):
        def fn(x):
            return (
                x.repeat(2, 2, 3, 1),
                x.repeat(8, 1, 1, 1),
                x.repeat(2, 1, 1, 1, 1, 1),
            )

        self.common(
            fn,
            (torch.randn([1, 2, 4, 8]),),
        )

    def test_embedding(self):
        m = torch.nn.Sequential(
            torch.nn.Embedding(10, 4, padding_idx=0),
            torch.nn.ReLU(),
            ToTuple(),
        )

        self.common(
            m,
            (torch.randint(10, [2, 8]),),
        )

    def test_mean(self):
        def fn(x):
            return (
                x.mean(),
                x.mean(-1),
                torch.mean(x, -2, keepdim=True),
                x.mean([0, 1]),
            )

        self.common(
            fn,
            (torch.randn([1, 2, 4, 8]),),
        )

    def test_var_mean(self):
        def fn(x):
            return (
                *torch.var_mean(x, -1),
                *torch.var_mean(x, [1, 3]),
            )

        self.common(
            fn,
            (torch.randn([1, 2, 4, 8]),),
        )

    @patch.object(config, "pick_loop_orders", True)
    def test_transposed_propagates(self):
        @torch._dynamo.optimize("inductor", nopython=True)
        def fn(x, y):
            return x + y

        a = torch.randn(1, 4, 4, 4, device=self.device).permute(0, 2, 3, 1)
        b = torch.randn(4, 4, 4, device=self.device).permute(1, 2, 0)
        c = fn(a, b)
        self.assertEqual(a.stride(), c.stride())
        self.assertEqual(c.stride()[2], 1)

    @requires_cuda()
    @patch.object(config.triton, "convolution", "triton")
    @patch.object(config.triton, "dense_indexing", "True")
    def test_triton_conv(self):
        @torch._dynamo.optimize("inductor", nopython=True)
        def triton_conv(
            x,
            w,
            bias,
            stride,
            padding,
            dilation,
            groups,
        ):
            y = torch.conv2d(x, w, bias, stride, padding, dilation, groups)
            return y

        stride, padding, dilation, groups = (1, 1), (0, 0), (1, 1), 1
        dtype = torch.float32
        x = torch.randn((32, 128, 32, 32), dtype=dtype, device=self.device)
        w = torch.randn((32, 128, 1, 1), dtype=dtype, device=self.device)
        bias = torch.randn((32), dtype=dtype, device=self.device)

        y = triton_conv(x, w, bias, stride, padding, dilation, groups)
        y_correct = torch.conv2d(x, w, bias, stride, padding, dilation, groups)
        self.assertTrue(same(y, y_correct, cos_similarity=True, tol=0.1))

    @requires_cuda()
    @patch.object(config.triton, "convolution", "autotune")
    @patch.object(config.triton, "dense_indexing", "True")
    def test_conv_autotune(self):
        @torch._dynamo.optimize("inductor", nopython=True)
        def triton_conv(
            x,
            w,
            bias,
            stride,
            padding,
            dilation,
            groups,
        ):
            y = torch.conv2d(x, w, bias, stride, padding, dilation, groups)
            return y

        stride, padding, dilation, groups = (1, 1), (0, 0), (1, 1), 1
        dtype = torch.float32
        x = torch.randn((32, 128, 32, 32), dtype=dtype, device=self.device)
        w = torch.randn((32, 128, 1, 1), dtype=dtype, device=self.device)
        bias = torch.randn((32), dtype=dtype, device=self.device)

        y = triton_conv(x, w, bias, stride, padding, dilation, groups)
        y_correct = torch.conv2d(x, w, bias, stride, padding, dilation, groups)
        self.assertTrue(same(y, y_correct, cos_similarity=True, tol=0.1))

    @patch.object(config.triton, "mm", "triton")
    def test_triton_mm2(self):
        @torch._dynamo.optimize("inductor", nopython=True)
        def fn(x, y):
            return torch.relu(torch.mm(x, y))

        N = 1024
        a = torch.randn([N, N], device=self.device, dtype=torch.float32)
        b = torch.randn([N, N], device=self.device, dtype=torch.float32)
        c1 = torch.relu(torch.mm(a, b))
        torch._inductor.metrics.reset()
        c = fn(a, b)
        assert torch.allclose(c1, c, atol=1e-3, rtol=1e-3)
        if self.device == "cuda":
            assert torch._inductor.metrics.generated_kernel_count == 1

    def test_std(self):
        def fn(x):
            return (
                torch.var(x, True),
                torch.var(x, False),
                torch.var(x, -1, True),
                torch.var(x, -1, False),
                torch.std(x, False),
                torch.std(x, [0, 1], True),
                torch.std(x, [0, 1], False),
                torch.std(x, -2, True, keepdim=True),
            )

        self.common(
            fn,
            (torch.randn([2, 4, 4, 8]),),
        )

    def test_embedding_bag(self):
        def fn(w, i, o):
            return aten._embedding_bag(w, i, o, False, 0, False, None)

        self.common(
            fn,
            (torch.randn([10, 4]), torch.randint(10, [8]), torch.tensor([0, 2, 6])),
        )

    def test_batch_norm_2d(self):
        m = torch.nn.Sequential(
            torch.nn.BatchNorm2d(10),
            torch.nn.ReLU(),
        )
        m.eval()
        self.common(m, (torch.randn([2, 10, 8, 8]),), check_lowp=False)
        self.common(
            m,
            (torch.randn([3, 10, 16, 16]),),
            check_lowp=False,  # too painful to match types of bn model
        )

    def test_layer_norm(self):
        m = torch.nn.Sequential(
            torch.nn.LayerNorm(32),
            torch.nn.ReLU(),
        )
        m.eval()
        self.common(m, (torch.randn([16, 32]),), check_lowp=False)
        if self.device != "cpu":
            self.assertEqual(torch._inductor.metrics.generated_kernel_count, 1)

    def test_move_arange(self):
        def fn(x):
            return torch.arange(len(x), device="cpu").to(x.device) + x

        self.common(fn, (torch.randn([32]),), check_lowp=False)
        # if we have a copy there will be more than 1 kernel
        self.assertEqual(torch._inductor.metrics.generated_kernel_count, 1)

    def test_leaky_relu(self):
        def fn(x):
            return aten.leaky_relu(x, 0.2) + 2, aten.leaky_relu(x + 1)

        self.common(
            fn,
            (torch.randn([16, 16]),),
        )

    def test_gelu(self):
        def fn(x):
            return aten.gelu(x) + 2, aten.gelu(x + 1)

        self.common(
            fn,
            (torch.randn([16, 16]),),
        )

    def test_clone(self):
        def fn(x):
            return aten.clone(x) + 2, aten.clone(x + 1)

        self.common(
            fn,
            (torch.randn([16, 16]),),
        )

    def test_masked_fill(self):
        def fn(mask, value):
            return aten.masked_fill(value, mask, -10000.0) + 2, aten.masked_fill(
                value / 2.0, torch.logical_not(mask), 667
            )

        self.common(
            fn,
            (
                torch.randint(0, 1, [1, 16], dtype=torch.bool),
                torch.randn([16, 16]),
            ),
        )

    def test_masked_fill_promotion(self):
        def fn(mask, value):
            return aten.masked_fill(value, mask, torch.tensor(3.5))

        opt_fn = torch._dynamo.optimize("inductor")(fn)
        for inp in (
            torch.randn(
                [16, 16],
                dtype=torch.float16 if self.device == "cuda" else torch.float32,
                device=self.device,
            ),
            torch.randint(16, (16, 16), device=self.device),
        ):

            inputs = (
                torch.randint(0, 1, [1, 16], dtype=torch.bool, device=self.device),
                inp,
            )
            self.assertEqual(fn(*inputs), opt_fn(*inputs))

    def test_fill1(self):
        def fn(x):
            tmp = torch.ones_like(x)
            return tmp, aten.fill.Scalar(tmp, 2)

        self.common(
            fn,
            (torch.randn([16, 16]),),
        )

    def test_fill2(self):
        def fn(x):
            tmp = torch.ones_like(x)
            return tmp, aten.fill.Tensor(tmp, torch.tensor(3.0))

        self.common(
            fn,
            (torch.randn([16, 16]),),
        )

    def test_pow1(self):
        def fn(x):
            return [aten.pow(x, e) for e in range(-8, 9)]

        self.common(
            fn,
            (torch.randn([16, 16]),),
        )

    def test_pow2(self):
        def fn(x):
            return aten.pow(1000, x), aten.pow(x, 1000)

        self.common(
            fn,
            (torch.randn([16, 16]),),
            # Mismatched elements: 9 / 256 (3.5%)
            # Greatest absolute difference: 2.491354329061828e+28 at index (6, 6) (up to 1e-05 allowed)
            # Greatest relative difference: 2.9793410720160818e-05 at index (4, 5) (up to 1.3e-06 allowed)
            atol=1e-5,
            rtol=3e-05,
        )

    def test_glu(self):
        def fn(x):
            return aten.glu(x, -1), aten.glu(x, 1), aten.glu(x, 2)

        self.common(
            fn,
            (torch.randn([8, 16, 8, 8]),),
        )

    def test_cat(self):
        def fn(a):
            tmp = a * 2
            return (
                torch.cat((a, a[:, :4] + 1, a + 2), -1),
                torch.cat((tmp, tmp), 0),
                torch.cat((tmp, tmp.double()), 0),
            )

        self.common(
            fn,
            (torch.randn([8, 16]),),
        )

    def test_cat_upcasting(self):
        def fn(arg4_1, slice_7):
            cat_1 = aten.cat.default([arg4_1, slice_7], 1)
            return (cat_1,)

        self.common(
            fn,
            (
                torch.randn([8, 16], dtype=torch.float32),
                torch.randn([8, 20], dtype=torch.float16),
            ),
        )

    def test_cat_extern_kernel(self):
        def fn(x1, x2, x3, x4):
            x = torch.mm(x2, x3)
            s = torch.narrow(x, 1, 0, 100)
            x = torch.mm(s, x4)
            c = torch.cat((x, x1), 1)
            return (c,)

        self.common(
            fn,
            (
                torch.randn(256, 256),
                torch.randn(256, 1024),
                torch.randn(1024, 1600),
                torch.randn(100, 256),
            ),
            check_lowp=False,  # accuracy issues with relatively large matmuls
        )

    def test_stack(self):
        def fn(a, b):
            return torch.stack(
                [
                    a.expand(12, 16),
                    b.expand(12, 16),
                ],
                2,
            )

        self.common(fn, (torch.randn([1, 16]), torch.randn([12, 1])))

    def test_hardtanh(self):
        def fn(x):
            return F.hardtanh(x), F.hardtanh(x + 1), F.hardtanh(x - 1)

        self.common(
            fn,
            (torch.randn([64]),),
        )

    def test_hardsigmoid(self):
        def fn(x):
            return F.hardsigmoid(x), F.hardsigmoid(x + 3), F.hardsigmoid(x - 3)

        self.common(
            fn,
            (torch.randn([64]),),
        )

    def test_hardswish(self):
        def fn(x):
            return F.hardswish(x), F.hardswish(x + 3), F.hardswish(x - 3)

        self.common(
            fn,
            (torch.randn([64]),),
        )

    def test_rsqrt(self):
        def fn(x):
            return torch.rsqrt(x), torch.rsqrt(x + 1) - 2

        self.common(
            fn,
            (torch.randn([64]),),
        )

    def test_flip(self):
        def fn(x):
            return torch.flip(x, (-1,)), torch.flip(x, (0, 2)) - 2

        self.common(
            fn,
            (torch.randn([1, 2, 6, 6]),),
        )

    def test_signbit(self):
        def fn(x):
            return torch.signbit(x), ~torch.signbit(-x) & 1

        self.common(
            fn,
            (torch.randn([1, 2, 6, 6]),),
        )

    def test_fmod(self):
        def fn(a, b):
            return torch.fmod(a, b), torch.fmod(3.0 * a, b) - 2.0

        shape = [1, 2, 6, 6]
        self.common(fn, (torch.randn(shape), torch.randn(shape)))

    def test_log2(self):
        def fn(x):
            return torch.log2(x), torch.log2(x + 1) - 2

        self.common(
            fn,
            (torch.randn([64]) + 10,),
        )

    def test_logsumexp(self):
        def fn(x):
            return torch.logsumexp(x, -1), torch.logsumexp(x, 0) - 2

        self.common(
            fn,
            (torch.randn([8, 8]) + 10,),
        )

    def test_log_fp64(self):
        def fn(x):
            return torch.log(x), torch.log2(x)

        self.common(
            fn,
            (torch.randn([1024], dtype=torch.float64) + 10,),
        )

    def test_bitwise(self):
        def fn(x, y):
            return (
                torch.bitwise_not(x),
                torch.bitwise_or(x, y),
                torch.bitwise_xor(x, y),
                torch.bitwise_and(x, y),
            )

        self.common(
            fn,
            (
                torch.randint(0, 2**30, [64], dtype=torch.int32),
                torch.randint(0, 2**30, [64], dtype=torch.int32),
            ),
        )

    def test_bitwise2(self):
        # again with bool types
        def fn(x, y):
            return (
                torch.bitwise_not(x),
                torch.bitwise_or(x, y),
                torch.bitwise_xor(x, y),
                torch.bitwise_and(x, y),
            )

        self.common(
            fn,
            (
                torch.randint(0, 2, (2, 20), dtype=torch.bool),
                torch.randint(0, 2, (2, 20), dtype=torch.bool),
            ),
        )

    def test_inf(self):
        def fn(a):
            return a + float("inf"), a + float("-inf"), a * -float("inf")

        self.common(fn, (torch.randn(8),))

    def test_remainder(self):
        def fn(a, b):
            return (
                torch.remainder(a, b),
                torch.remainder(a + 1, b - 1),
                torch.remainder(a - 1, b + 1),
            )

        self.common(fn, (torch.randn(64), torch.randn(64)))

    def test_zeros(self):
        def fn(a):
            return (
                a + 1,
                torch.zeros(
                    (1, 8, 64, 64),
                    dtype=torch.float32,
                    device=a.device,
                ),
                torch.zeros(
                    1,
                    8,
                    64,
                    64,
                    dtype=torch.float32,
                    device=a.device,
                ),
                torch.zeros(2, 3, names=None),
                a + torch.ones(8, device=a.device),
                torch.full((2, 3), 3.1416, device=a.device),
            )

        self.common(fn, (torch.randn(8),))

    def test_new_ones(self):
        def fn(a):
            return (
                aten.new_ones(
                    a, [], device=a.device, dtype=6, layout=0, pin_memory=False
                ),
                aten.new_zeros(
                    a, [], device=a.device, dtype=6, layout=0, pin_memory=False
                ),
            )

        self.common(fn, (torch.randn(8),))

    def test_full_like(self):
        def fn(a):
            return torch.full_like(a, 7.777) - 1

        self.common(fn, (torch.randn(8),))

    def test_index1(self):
        def fn(a, b, c):
            return aten.index(a, [b, c])

        self.common(
            fn,
            (
                torch.randn(8, 8, 12),
                torch.tensor([0, 0, 2, 2], dtype=torch.int64),
                torch.tensor([3, 4, 4, 3], dtype=torch.int64),
            ),
        )
        self.common(
            fn,
            (
                torch.randn(8, 8, 12),
                torch.tensor([[0, 0, 2, 2]], dtype=torch.int64),
                torch.tensor([[3], [4], [4], [3]], dtype=torch.int64),
            ),
        )

    def test_index2(self):
        def fn(a, b):
            return (
                aten.index(a, [b]),
                aten.index(a, [None, b]),
            )

        self.common(
            fn,
            (
                torch.randn(8, 8, 8),
                torch.tensor([[0, 0, 2, 2]], dtype=torch.int64),
            ),
        )

    def test_index_select(self):
        def fn(a, b):
            return (
                torch.index_select(a, 0, b),
                torch.index_select(a, 1, b),
                torch.index_select(torch.index_select(a, 2, b), 1, b),
            )

        for ind_dtype in (torch.int32, torch.int64):
            self.common(
                fn,
                (
                    torch.randn(8, 8, 8),
                    torch.tensor([0, 0, 2, 1], dtype=ind_dtype),
                ),
            )

    # https://github.com/pytorch/torchdynamo/issues/467
    @patch.object(torch._dynamo.config, "fake_tensor_propagation", False)
    def test_cudnn_rnn(self):
        if self.device == "cpu":
            raise unittest.SkipTest("requires CUDA")

        def fn(
            a0,
            b0,
            b1,
            b2,
            b3,
            b4,
            b5,
            b6,
            b7,
            b8,
            b9,
            b10,
            b11,
            b12,
            b13,
            b14,
            b15,
            a3,
            a4,
            a5,
        ):
            a1 = [
                b0,
                b1,
                b2,
                b3,
                b4,
                b5,
                b6,
                b7,
                b8,
                b9,
                b10,
                b11,
                b12,
                b13,
                b14,
                b15,
            ]
            return aten._cudnn_rnn(
                a0,
                a1,
                4,
                a3,
                a4,
                a5,
                2,
                2048,
                0,
                2,
                False,
                0.0,
                False,
                True,
                [],
                None,
            )

        self.common(
            fn,
            (
                torch.randn([92, 8, 2048]),
                torch.randn([8192, 2048]),
                torch.randn([8192, 2048]),
                torch.randn([8192]),
                torch.randn([8192]),
                torch.randn([8192, 2048]),
                torch.randn([8192, 2048]),
                torch.randn([8192]),
                torch.randn([8192]),
                torch.randn([8192, 4096]),
                torch.randn([8192, 2048]),
                torch.randn([8192]),
                torch.randn([8192]),
                torch.randn([8192, 4096]),
                torch.randn([8192, 2048]),
                torch.randn([8192]),
                torch.randn([8192]),
                torch.randn([167837696]),
                torch.randn([4, 8, 2048]),
                torch.randn([4, 8, 2048]),
            ),
            check_lowp=False,  # difference in rnn is too large between half and float inputs
        )

    def test_upsample_nearest2d(self):
        def fn(a):
            return (
                aten.upsample_nearest2d(a, [74, 76], None),
                aten.upsample_nearest2d(a, [70, 75], None),
                aten.upsample_nearest2d(a, [45, 74], None),
                aten.upsample_nearest2d(a, [36, 39], None),
                aten.upsample_nearest2d(a, None, [2.0, 2.0]),
            )

        self.common(fn, (torch.randn([2, 4, 37, 38]),))

    def test_upsample_nearest2d_backward(self):
        func = torch.ops.aten.upsample_nearest2d_backward.vec

        def fn(a):
            return (
                func(
                    a, output_size=[6, 12], input_size=[3, 3, 3, 6], scale_factors=None
                ),
                func(
                    a, output_size=[6, 12], input_size=[3, 3, 4, 5], scale_factors=None
                ),
                func(
                    a, output_size=[6, 12], input_size=[3, 3, 2, 8], scale_factors=None
                ),
                func(
                    a, output_size=[6, 12], input_size=[3, 3, 2, 8], scale_factors=None
                ),
                func(
                    a, output_size=[6, 12], input_size=[3, 3, 4, 7], scale_factors=None
                ),
            )

        self.common(fn, (torch.randn([3, 3, 6, 12]),))

    def test_upsample_bilinear2d_a(self):
        def fn(a):
            return (
                aten.upsample_bilinear2d(a, [45, 45], False, None),
                aten.upsample_bilinear2d(a, None, True, [2.0, 2.0]),
            )

        self.common(fn, (torch.randn([2, 4, 37, 38]),))

    def test_upsample_bilinear2d_b(self):
        def fn(a):
            return aten.upsample_bilinear2d(a, None, True, [2.0, 2.0])

        self.common(
            fn,
            [
                torch.randn([1, 2, 40, 59]),
            ],
        )

    def test_reflection_pad2d(self):
        def fn(a):
            return (
                aten.reflection_pad2d(a, [1, 1, 1, 1]),
                aten.reflection_pad2d(a, [1, 2, 3, 4]),
            )

        self.common(
            fn, (torch.randint(0, 999, size=[1, 1, 8, 8], dtype=torch.float32),)
        )

    def test_reflection_pad2d_backward(self):
        def template(size, padding):
            def fn(grad_output, x):
                return aten.reflection_pad2d_backward(grad_output, x, padding)

            x = torch.randint(0, 999, size=size, dtype=torch.float32)
            result = aten.reflection_pad2d(x, padding)
            grad_output = torch.randn_like(result)

            self.common(fn, (grad_output, x))

        template([1, 1, 8, 8], [0, 0, 0, 0])
        template([1, 1, 8, 8], [1, 1, 1, 1])
        template([1, 1, 8, 8], [1, 2, 3, 4])

    def test_grid_sampler_2d(self):
        def fn(a, b):
            return (
                aten.grid_sampler_2d(a, b, 0, 0, True),
                aten.grid_sampler_2d(a, b, 0, 1, False),
            )

        self.common(
            fn,
            (
                torch.randn([4, 3, 352, 352], dtype=torch.float32),
                torch.rand([4, 352, 352, 2], dtype=torch.float32) * 2 - 1,
            ),
            check_lowp=False,
            # Mismatched elements: 154697 / 1486848 (10.4%)
            # Greatest absolute difference: 0.0001976490020751953 at index (0, 0, 101, 243) (up to 1e-05 allowed)
            # Greatest relative difference: 7.332530120481928 at index (1, 1, 258, 301) (up to 1.3e-06 allowed)
            atol=0.0002,
            rtol=1.3e-06,
        )

    def test_upsample_bicubic2d(self):
        def fn(a):
            return (
                aten.upsample_bicubic2d(a, (128, 128), True),
                aten.upsample_bicubic2d(a, (128, 256), False),
            )

        # Mismatched elements: 10 / 196608 (0.0%)
        # Greatest absolute difference: 1.3869255781173706e-05 at index (2, 1, 88, 65) (up to 1e-05 allowed)
        # Greatest relative difference: 0.0033082996811011046 at index (3, 1, 88, 91) (up to 1.3e-06 allowed)
        self.common(
            fn,
            (torch.randn([4, 3, 64, 32], dtype=torch.float32),),
            atol=2e-5,
            rtol=1e-3,
        )

    def test_sort(self):
        def fn(a):
            return torch.sort(a)

        self.common(
            fn, (torch.randint(0, 999, size=[1, 1, 8, 8], dtype=torch.float32),)
        )

    def test_topk(self):
        def fn(a):
            return torch.topk(a, 2, -1)

        self.common(
            fn, (torch.randint(0, 999, size=[1, 1, 8, 8], dtype=torch.float32),)
        )

    def test_long_tensor(self):
        def fn(a):
            return (
                torch.LongTensor([294]).to(a.device) - a,
                torch.as_tensor([295]).to(a.device) + a,
            )

        self.common(fn, (torch.randint(0, 999, size=[8, 8]),))

    def test_constant_pad_1d(self):
        def fn(a):
            return (
                aten.constant_pad_nd(a, [0, 1], 6.0),
                aten.constant_pad_nd(a, [2, 3], 99.0),
            )

        self.common(fn, (torch.randint(0, 999, size=[2, 16, 31], dtype=torch.float32),))

    def test_constant_pad_2d(self):
        def fn(a):
            return (
                aten.constant_pad_nd(a, [1, 1, 1, 1], 6.0),
                aten.constant_pad_nd(a, [1, 2, 3, 4], 99.0),
            )

        self.common(
            fn, (torch.randint(0, 999, size=[1, 1, 8, 8], dtype=torch.float32),)
        )

    def test_constant_pad_3d(self):
        def fn(a):
            return (
                aten.constant_pad_nd(a, [1, 2, 3, 4, 5, 6], 6.0),
                aten.constant_pad_nd(a, [0, 0, 3, 4, 0, 0], 6.0),
            )

        self.common(
            fn, (torch.randint(0, 999, size=[2, 4, 4, 4], dtype=torch.float32),)
        )

    def test_l1_loss(self):
        def fn(a, b):
            return torch.nn.functional.l1_loss(a, b), torch.nn.functional.mse_loss(a, b)

        self.common(
            fn,
            (
                torch.randn([2, 3, 16, 16]),
                torch.randn([2, 3, 16, 16]),
            ),
            check_lowp=False,
        )

    def test_triu(self):
        def fn(a):
            return aten.triu(a, 1), aten.triu(a, 0), aten.triu(a, 2)

        self.common(fn, (torch.randn([2, 10, 10]),))

    def test_no_op_reduction(self):
        def fn(a):
            return a.sum(-1), torch.amax(a + 1, 1, keepdim=True)

        self.common(fn, (torch.randn([8, 1, 1]),))

    def test_inplace_add(self):
        @torch._dynamo.optimize("inductor")
        def fn(x, y):
            return x.add_(y)

        inputs = (
            rand_strided((4, 4), (4, 1), device=self.device),
            rand_strided((4, 4), (4, 1), device=self.device),
        )
        inp_clone = inputs[0].clone()
        out = fn(*inputs)
        self.assertTrue(same(out, inp_clone + inputs[1]))
        self.assertTrue(out is inputs[0])

    def test_inplace_mixed_dtype_ops(self):
        @torch._dynamo.optimize("inductor")
        def fn(x, y):
            z = x + y.float()
            w = z.add_(y)
            return w.mul_(y)

        inputs = (
            rand_strided((4, 4), (4, 1), device=self.device, dtype=torch.float),
            rand_strided((4, 4), (4, 1), device=self.device, dtype=torch.double),
        )
        out = fn(*inputs)
        out_eager = (inputs[0] + inputs[1].float()).add_(inputs[1]).mul_(inputs[1])
        self.assertTrue(same(out, out_eager))

    @patch.object(config.triton, "cudagraphs", True)
    def test_strided_inputs(self):
        @torch._dynamo.optimize("inductor")
        def fn(x, y):
            return x + y

        inputs = (
            rand_strided((8, 16), (32, 2), device=self.device),
            rand_strided((8, 16), (16, 1), device=self.device),
        )
        self.assertTrue(same(fn(*inputs), inputs[0] + inputs[1]))

    @patch.object(config.triton, "cudagraphs", True)
    @patch.object(functorch_config, "use_fake_tensor", True)
    def test_input_mutation1(self):
        def fn(a):
            b = a + 1
            a.copy_(b)
            c = a + 2
            return a * b / c

        arg1 = torch.randn(64, device=self.device)
        arg2 = arg1.clone()
        arg3 = torch.randn(64, device=self.device)
        arg4 = arg3.clone()
        correct1 = fn(arg1)
        correct2 = fn(arg3)
        opt_fn = torch._dynamo.optimize_assert(compile_fx)(fn)
        actual1 = opt_fn(arg2)
        actual2 = opt_fn(arg4)

        self.assertTrue(same(actual1, correct1))
        self.assertTrue(same(actual2, correct2))
        self.assertTrue(same(arg1, arg2))
        self.assertTrue(same(arg3, arg4))

    @patch.object(functorch_config, "use_fake_tensor", True)
    def test_input_mutation2(self):
        def fn(a):
            b = a + 1
            a.view(64).copy_(torch.tensor([66.0], device=a.device))
            c = a + 2
            return b, c

        arg1 = torch.randn([1, 64], device=self.device)
        arg2 = arg1.clone()
        correct1 = fn(arg1)
        opt_fn = torch._dynamo.optimize_assert(compile_fx)(fn)
        actual1 = opt_fn(arg2)

        self.assertTrue(same(actual1, correct1))
        self.assertTrue(same(arg1, arg2))

    @patch.object(functorch_config, "use_fake_tensor", True)
    def test_input_mutation3(self):
        def fn(a):
            a += 1
            a *= 2
            aten.sigmoid_(a)
            a = a.view(64)
            a += 3
            a *= 4
            aten.relu_(a)
            return a

        arg1 = torch.randn([1, 64], device=self.device)
        arg2 = arg1.clone()
        correct1 = fn(arg1)
        opt_fn = torch._dynamo.optimize_assert(compile_fx)(fn)
        actual1 = opt_fn(arg2)

        self.assertTrue(same(actual1, correct1))
        self.assertTrue(same(arg1, arg2))

    def test_input_mutation4(self):
        def fn(a):
            torch.relu_(a)
            return a

        arg1 = torch.randn([1, 64], device=self.device)
        arg2 = arg1.clone()
        correct1 = fn(arg1)
        opt_fn = torch._dynamo.optimize_assert(compile_fx)(fn)
        actual1 = opt_fn(arg2)

        self.assertTrue(same(actual1, correct1))
        self.assertTrue(same(arg1, arg2))

    @patch.object(functorch_config, "use_fake_tensor", True)
    def test_slice_mutation1(self):
        def fn(a):
            x = torch.zeros_like(a)
            b = x + 1
            x[:, 3] = 3.0
            c = torch.clone(x)
            x[4, :] = 4.0
            d = x + 1
            return x, b, c, d

        self.common(fn, (torch.randn([8, 8]),))

    @patch.object(functorch_config, "use_fake_tensor", True)
    def test_slice_mutation2(self):
        def fn(a):
            a[:, 20:40] = a[:, 20:40] + 1
            a[:, 2:11] = a[:, 1:10] + 2

        arg1 = torch.randn([1, 64], device=self.device)
        arg2 = arg1.clone()
        fn(arg1)
        opt_fn = torch._dynamo.optimize_assert(compile_fx)(fn)
        opt_fn(arg2)

        self.assertTrue(same(arg1, arg2))

    def test_indirect_load_broadcast(self):
        def fn(in_ptr0, in_ptr1, in_ptr2):
            return torch.gather(in_ptr1, 0, in_ptr2) + in_ptr0

        arg190 = rand_strided((32, 21), (1, 32), device=self.device, dtype=torch.int64)
        arg190.fill_(0)
        arg111 = rand_strided(
            (9521, 512), (512, 1), device=self.device, dtype=torch.float32
        )
        self.common(
            fn,
            (
                torch.randn(32, 1),
                arg111,
                arg190,
            ),
        )

    @unittest.skipIf(not has_torchvision_roi_align(), "requirs torchvision")
    def test_roi_align(self):
        def fn(a, b):
            return torch.ops.torchvision.roi_align(a, b, 0.25, 7, 7, 2, False)

        self.common(fn, (torch.zeros([4, 256, 296, 304]), torch.zeros([2292, 5])))

    @requires_decomp(aten.nll_loss_forward)
    def test_nll_loss_forward(self):
        def fn(a, b):
            return aten.nll_loss_forward(a, b, None, 1, -100)

        self.common(
            fn,
            (
                torch.randn([5, 5]),
                torch.zeros([5], dtype=torch.int64),
            ),
        )

    def test_isinf(self):
        def fn(x):
            return x.isinf(), x.isnan()

        self.common(
            fn, [torch.tensor([1, float("inf"), 2, float("-inf"), float("nan")])]
        )
        self.common(
            fn,
            [
                torch.tensor(
                    [1, float("inf"), 2, float("-inf"), float("nan")],
                    dtype=torch.float64,
                )
            ],
        )

    def test_any(self):
        def fn(x):
            return (
                x.any(-1),
                x.isinf().any(),
                torch.all(x.isinf(), dim=0),
                torch.all(torch.logical_not(x.isinf())),
            )

        self.common(fn, [-torch.rand(64)])
        tmp = torch.randn(16, 8)
        tmp[1, 1] = float("inf")
        self.common(fn, [tmp])

    def test_inplace_activations(self):
        def fn(x):
            a = aten.hardswish_(x + 1)
            b = aten.hardtanh_(x + 1)
            c = aten.leaky_relu_(x + 1)
            d = aten.silu_(x + 1)
            e = aten.log1p(x + 1)
            f = aten.masked_fill_(x + 1, torch.zeros_like(x, dtype=torch.bool), 99.0)
            h = aten.masked_fill_(x + 1, torch.ones_like(x, dtype=torch.bool), 99.0)
            return (a, b, c, d, e, f, h)

        self.common(fn, [torch.randn(64) * 10])

    def test_baddbmm(self):
        def fn(a, b, c):
            return aten.baddbmm(a, b, c)

        self.common(
            fn,
            [
                torch.randn(6, 1, 100),
                torch.randn(6, 128, 64),
                torch.randn(6, 64, 100),
            ],
            # Mismatched elements: 1212 / 76800 (1.6%)
            # Greatest absolute difference: 0.001953125 at index (0, 0, 93) (up to 1e-05 allowed)
            # Greatest relative difference: 1.0 at index (3, 19, 4) (up to 0.001 allowed)
            atol=0.002,
            rtol=0.001,
        )

    @patch.object(config.triton, "max_tiles", 2)
    def test_fuse_tiled(self):
        def fn(a, b, c):
            return a + b, c + 1

        self.common(
            fn, [torch.randn(128, 1), torch.randn(1, 128), torch.randn(128, 128)]
        )

    def test_expand_as(self):
        def fn(a, b):
            return aten.expand_as(a, b), aten.expand_as(a + 1, b + 1) + 1

        self.common(
            fn,
            [
                torch.randn(6, 1, 100),
                torch.randn(6, 128, 100),
            ],
        )

    def test_index_put1(self):
        def fn(a, b, c):
            return (
                torch.index_put(a, [b], c),
                torch.index_put_(a + 1, [b + 1], c + 1) + 1,
            )

        self.common(
            fn,
            [
                torch.randn([800, 256, 7, 7]),
                torch.randperm(601),
                torch.randn([601, 256, 7, 7]),
            ],
        )
        self.common(
            fn, [torch.randn(1024, 4, 2), torch.arange(4), torch.randn(4, 1, 1)]
        )

    def test_index_put2(self):
        def fn(a, b, c):
            return torch.index_put(a, [b], c, True)

        self.common(
            fn,
            [
                torch.randn([100, 256, 7, 7]),
                torch.randint(0, 100, size=[600], dtype=torch.int64),
                torch.randn([600, 256, 7, 7]),
            ],
            # workaround for https://github.com/openai/triton/issues/558
            check_lowp=False,
        )

    def test_index_put3(self):
        def fn(a, b, c):
            torch.ops.aten.index_put_(a, (None, b, None), c)
            a1 = a + 1
            torch.ops.aten.index_put_(a1, (None, b + 1, None), c + 1)
            return (a, a1)

        self.common(
            fn,
            [
                torch.randn([1024, 4, 2]),
                torch.arange(3),
                torch.randn([1024, 1, 2]),
            ],
        )

    def test_index_put_as_masked_fill(self):
        def fn(a, b, c, d):
            a = a.clone()
            torch.ops.aten.index_put_(a, [b], c, d)
            return a

        self.common(
            fn,
            (
                torch.randn([1024, 4, 2]),
                torch.randn([1024, 4, 2]) > 0,
                torch.randn([]),
                False,
            ),
        )

        self.common(
            fn,
            (
                torch.randn([1024, 4, 2]),
                torch.randn([1024, 4, 2]) > 0,
                torch.randn([]),
                True,
            ),
        )

    def test_index_put_fallback1(self):
        def fn(a, b, c, d):
            a = a.clone()
            torch.ops.aten.index_put_(a, [b], c, d)
            return a

        self.common(
            fn,
            (
                torch.randn([3]),
                torch.as_tensor([True, True, False]),
                torch.randn([2]),
                False,
            ),
        )

        self.common(
            fn,
            (
                torch.randn([3]),
                torch.as_tensor([True, True, False]),
                torch.randn([2]),
                True,
            ),
        )

    def test_index_put_fallback2(self):
        def fn(a, b, c, d, e):
            a = a.clone()
            torch.ops.aten.index_put_(a, [None, b, c], d, e)
            return a

        self.common(
            fn,
            (
                torch.randn([1, 2, 3]),
                torch.as_tensor([0, 1]),
                torch.as_tensor([True, True, False]),
                torch.randn([]),
                False,
            ),
        )
        self.common(
            fn,
            (
                torch.randn([1, 2, 3]),
                torch.as_tensor([0, 1]),
                torch.as_tensor([True, True, False]),
                torch.randn([]),
                True,
            ),
        )

    @patch.object(config, "fallback_random", True)
    def test_bernoulli1(self):
        def fn(a):
            b = torch.empty_like(a)
            return aten.bernoulli_(b), b

        self.common(
            fn,
            [
                torch.randn([100]),
            ],
        )

    def test_bernoulli2(self):
        def fn(a):
            return aten.bernoulli(a)

        self.common(
            fn,
            [torch.tensor([1.0, 1.0, 0.0, 0.0, 1.0, 0.0, 1.0, 1.0])],
        )

    def test_narrow(self):
        def fn(x):
            return aten.narrow(x, 1, 10, 16), aten.narrow(x + 2, 0, 10, 16) + 1

        self.common(fn, [torch.randn(64, 64)])

    def test_as_strided(self):
        def fn(x):
            return (
                aten.as_strided(x, (8, 8, 64), (8 * 64, 64, 1), 0),
                aten.as_strided(x + 1, (8, 8, 64), (8 * 64, 64, 1), 0) + 2,
            )

        self.common(fn, [torch.randn(64, 64)])

    def test_select_scatter(self):
        def fn(x, a, b):
            return (
                aten.select_scatter(x, a, 1, 0),
                aten.select_scatter(x, b, 0, 1),
            )

        self.common(
            fn,
            [
                torch.randn(8, 197, 38),
                torch.randn(8, 38),
                torch.randn(197, 38),
            ],
        )

    def test_slice_scatter(self):
        def fn(x, a):
            return (
                aten.slice_scatter(x, a, 2, 10, -10),
                aten.slice_scatter(x, a[:, :, :40], 2, 10, -10, 2),
            )

        self.common(
            fn,
            [
                torch.randn(4, 8, 100),
                torch.randn(4, 8, 80),
            ],
        )

    def test_slice_scatter2(self):
        def fn(a, b):
            return aten.slice_scatter(a, b, 0, 0, 9223372036854775807)

        self.common(
            fn,
            [
                torch.randn([8, 197, 384]),
                torch.randn([8, 197, 384]),
            ],
        )

    def test_scatter1(self):
        def fn(a, dim, index, b):
            return aten.scatter(a, dim, index, b)

        self.common(
            fn,
            [
                torch.zeros(2, 3),
                -1,
                torch.tensor([[0]]),
                torch.ones(2, 3),
            ],
        )

    def test_scatter2(self):
        def fn(a, dim, index, b):
            return aten.scatter.reduce(a, dim, index, b, reduce="add")

        self.common(
            fn,
            [
                torch.zeros(64, 512),
                0,
                torch.zeros((64, 512), dtype=torch.int64),
                torch.ones(64, 512),
            ],
        )

    def test_scatter3(self):
        def fn(a, dim, index, b):
            return aten.scatter(a, dim, index, b, reduce="add")

        self.common(
            fn,
            [
                torch.randn(5, 29, 13),
                2,
                torch.tensor([[[3, 5, 7, 9]]]),
                0.8,  # src can be a scalar
            ],
            # Mismatched elements: 1 / 1885 (0.1%)
            # Greatest absolute difference: 0.00018310546875 at index (0, 0, 3) (up to 1e-05 allowed)
            # Greatest relative difference: 0.0022371364653243847 at index (0, 0, 3) (up to 0.001 allowed)
            atol=2e-4,
            rtol=1e-3,
        )

    def test_scatter4(self):
        def fn(x, ind, src):
            return torch.scatter(x, 0, ind, src)

        self.common(
            fn,
            (torch.randn(196, 992), torch.randint(196, (1, 992)), torch.randn(1, 992)),
        )

    @unittest.skip("Flaky test, needs debugging")
    def test_scatter_add1(self):
        def fn(a, dim, index, b):
            return aten.scatter_add(a, dim, index, b)

        self.common(
            fn,
            [
                torch.randn(2, 3),
                0,
                torch.tensor([[0]]),
                torch.randn(2, 3),
            ],
        )

    def test_scatter_add2(self):
        def fn(a, dim, index, b):
            return aten.scatter_add(a, dim, index, b)

        self.common(
            fn,
            [
                torch.randn(2, 3),
                0,
                torch.tensor([[0, 0, 0], [1, 1, 1]]),
                torch.randn(2, 3),
            ],
        )

    def test_scatter_add3(self):
        def fn(a, dim, index, b):
            return aten.scatter_add(a, dim, index, b)

        self.common(
            fn,
            [
                torch.randn(5, 29, 13),
                2,
                torch.tensor([[[3, 5, 7, 9]]]),
                torch.randn(1, 1, 10),
            ],
        )

    def test_scatter_reduce1(self):
        def fn(a, dim, index, b):
            return aten.scatter_reduce(a, dim, index, b, "sum")

        self.common(
            fn,
            [
                torch.randn(5, 29, 13),
                2,
                torch.tensor([[[3, 5, 7, 9]]]),
                torch.randn(1, 1, 10),
            ],
        )

    def test_scatter_reduce2(self):
        def fn(a, dim, index, b):
            return aten.scatter_reduce(a, dim, index, b, "sum", include_self=False)

        self.common(
            fn,
            [
                torch.randn(2, 3),
                0,
                torch.zeros((2, 3), dtype=torch.int64),
                torch.randn(2, 3),
            ],
        )

    # issue #1150
    def test_dense_mask_index(self):
        def fn(x, y):
            y = torch.ops.aten.select.int(y, 0, 2)
            z = x * y
            return z.sum()

        self.common(fn, [torch.randn(102400), torch.randn(3)])

    def test_new_empty_strided(self):
        def fn(a):
            return aten.new_empty_strided(a, [1, 128, 128], [16384, 128, 1]).fill_(123)

        self.common(fn, [torch.randn(55)])

    @patch.object(torch._inductor.config.triton, "cudagraphs", True)
    def test_dropout(self):
        random.seed(1234)
        torch.manual_seed(1234)

        @torch._dynamo.optimize("inductor")
        def fn(a):
            return torch.nn.functional.dropout(a, 0.5, True)

        x = torch.ones(1000, device=self.device, dtype=torch.float32)
        result = fn(x)
        self.assertTrue(400 < result.nonzero().shape[0] < 600)
        self.assertTrue(0.9 < result.mean().item() < 1.1)

    def test_dropout_deterministic(self):
        @torch._dynamo.optimize("inductor")
        def fn(a):
            return torch.nn.functional.dropout(a, 0.55, True)

        for cg in (False, True):
            with patch.object(torch._inductor.config.triton, "cudagraphs", cg):
                torch._dynamo.reset()

                x = torch.ones(1024, device=self.device, dtype=torch.float32)

                torch.manual_seed(1234)
                a0 = fn(x).clone()
                a1 = fn(x).clone()
                a2 = fn(x).clone()

                torch.manual_seed(1234)
                b0 = fn(x).clone()
                b1 = fn(x).clone()
                b2 = fn(x).clone()

                # same seed, same values
                self.assertTrue(torch.allclose(a0, b0))
                self.assertTrue(torch.allclose(a1, b1))
                self.assertTrue(torch.allclose(a2, b2))

                # different calls, different values
                self.assertFalse(torch.allclose(a0, a1))
                self.assertFalse(torch.allclose(a1, a2))

    def test_rand_like_deterministic(self):
        @torch._dynamo.optimize("inductor")
        def fn(a):
            return torch.rand_like(a), torch.rand_like(a)

        x = torch.ones(1024, device=self.device, dtype=torch.float32)

        torch.manual_seed(1234)
        a0 = fn(x)[0].clone()
        a1 = fn(x)[0].clone()
        a2 = fn(x)[0].clone()

        torch.manual_seed(1234)
        b0 = fn(x)[0].clone()
        b1 = fn(x)[0].clone()
        b2 = fn(x)[0].clone()

        # same seed, same values
        self.assertTrue(torch.allclose(a0, b0))
        self.assertTrue(torch.allclose(a1, b1))
        self.assertTrue(torch.allclose(a2, b2))

        # different calls, different values
        self.assertFalse(torch.allclose(a0, a1))
        self.assertFalse(torch.allclose(a1, a2))

        c, d = fn(x)
        self.assertFalse(torch.allclose(c, d))
        self.assertTrue((c >= 0).all())
        self.assertTrue((c < 1).all())
        self.assertTrue((d >= 0).all())
        self.assertTrue((d < 1).all())

    def test_max_pool2d_with_indices_backward(self):
        def fn(a, b, c):
            return aten.max_pool2d_with_indices_backward(
                a, b, [2, 2], [2, 2], [0, 0], [1, 1], False, c
            )

        x = torch.randn([2, 4, 18, 14])
        result, indices = aten.max_pool2d_with_indices(
            x,
            [2, 2],
            [2, 2],
            [0, 0],
            [1, 1],
            False,
        )

        self.common(
            fn,
            [
                torch.randn_like(result),
                x,
                indices,
            ],
        )

    def test_max_pool2d_with_indices_backward2(self):
        def fn(a, b, c):
            return aten.max_pool2d_with_indices_backward(
                a, b, [3, 3], [2, 2], [1, 1], [1, 1], True, c
            )

        x = torch.randn([2, 4, 40, 56])
        result, indices = aten.max_pool2d_with_indices(
            x,
            [3, 3],
            [2, 2],
            [1, 1],
            [1, 1],
            True,
        )

        self.common(
            fn,
            [
                torch.randn_like(result),
                x,
                indices,
            ],
        )

    # From https://github.com/pytorch/torchdynamo/issues/1200
    def test_max_pool2d_with_indices_backward3(self):
        def fn(a, b, c):
            return aten.max_pool2d_with_indices_backward(
                a, b, [1, 1], [2, 2], [0, 0], [1, 1], False, c
            )

        x = torch.randn([32, 256, 37, 38])
        result, indices = aten.max_pool2d_with_indices(
            x,
            [1, 1],
            [2, 2],
            0,
            1,
            False,
        )
        self.common(
            fn,
            [
                torch.randn_like(result),
                x,
                indices,
            ],
        )

    def test_avg_pool2d_backward(self):
        def fn(a, b):
            return aten.avg_pool2d_backward(
                a,
                b,
                [2, 2],
                [2, 2],
                [0, 0],
                True,
                False,
                None,
            )

        self.common(
            fn,
            [
                torch.randn([2, 4, 7, 7]),
                torch.randn([2, 4, 14, 14]),
            ],
        )

    def test_avg_pool2d_backward2(self):
        def fn(a, b):
            return aten.avg_pool2d_backward(
                a,
                b,
                [3, 3],
                [1, 1],
                [1, 1],
                True,
                False,
                None,
            )

        self.common(
            fn,
            [
                torch.randn([1, 1, 20, 15]),
                torch.randn([1, 1, 20, 15]),
            ],
        )

    def test_avg_pool2d_backward3(self):
        def fn(a, b):
            return aten.avg_pool2d_backward(
                a,
                b,
                [1, 1],
                [2, 2],
                [0, 0],
                False,
                False,
                None,
            )

        self.common(
            fn,
            [
                torch.randn([1, 2016, 11, 11]),
                torch.randn([1, 2016, 21, 21]),
            ],
        )

    def test_mm_views(self):
        def fn(a, b):
            return torch.mm(a.view(32, 32), b.view(32, 32))

        self.common(
            fn,
            (
                torch.randn([32, 32]).transpose(0, 1),
                torch.randn([1, 32, 32]).transpose(0, 1),
            ),
            check_lowp=False,
        )
        expected_kernel = 0
        # codegen mm kernel from template
        if config.triton.mm != "aten" and self.device == "cuda":
            expected_kernel = 1
        if config.triton.mm == "autotune":
            self.assertLessEqual(
                torch._inductor.metrics.generated_kernel_count, expected_kernel
            )
        self.assertEqual(
            torch._inductor.metrics.generated_kernel_count, expected_kernel
        )

    @patch.object(config.triton, "cudagraphs", False)
    def test_lowmem_dropout1(self):
        n = 100000
        weight = torch.ones(
            n, device=self.device, dtype=torch.float32, requires_grad=True
        )
        ones = torch.ones(n, device=self.device, dtype=torch.float32)

        @torch._dynamo.optimize_assert("inductor")
        def run(x, train=True):
            return F.dropout(x * weight, 0.33, train)

        def check(r, g):
            rmean = r.mean().item()
            gmean = g.mean().item()
            rcount = len(r.nonzero())
            gcount = len(g.nonzero())

            # dropped elements should match
            self.assertTrue(same(r.nonzero(), g.nonzero()))
            self.assertEqual(rcount, gcount)

            # dropped should be close to 0.33
            self.assertGreater(rcount, 0.64 * n)
            self.assertGreater(0.68 * n, rcount)

            self.assertAlmostEqual(rmean, gmean)
            self.assertAlmostEqual(rmean, 1.0, places=2)

        r1 = run(ones, train=False)
        r1.sum().backward()
        g1 = weight.grad.clone()
        # eval mode should be all ones
        self.assertTrue(same(r1, torch.ones_like(r1)))
        self.assertTrue(same(g1, torch.ones_like(g1)))

        torch.manual_seed(1234)
        weight.grad.zero_()
        r2 = run(ones)
        r2.sum().backward()
        g2 = weight.grad.clone()
        check(r2, g2)

        torch.manual_seed(1234)
        weight.grad.zero_()
        r3 = run(ones)
        r3.sum().backward()
        g3 = weight.grad.clone()
        check(r3, g3)

        # second run is same result as first
        self.assertTrue(same(r2, r3))
        self.assertTrue(same(g2, g3))

    def test_lowmem_dropout2(self):
        m = torch.nn.Sequential(
            torch.nn.Linear(32, 32, bias=False),
            torch.nn.Dropout(),
            torch.nn.Linear(32, 32, bias=False),
            torch.nn.Dropout(),
        ).to(self.device)

        @torch._dynamo.optimize_assert("inductor")
        def run(x):
            return m(x)

        torch._inductor.metrics.generated_kernel_count = 0
        result = run(torch.randn([8, 32], device=self.device))
        result.sum().backward()

        expected_kernel = 4
        if config.triton.mm != "aten" and self.device == "cuda":
            # fwd: 2 * (mm+dropout) kernels = 2 kernels
            # bwd: dropout + (mm) + 2 * (mm+dropout) kernels = 4 kernels
            # expect 2 + 4 = 6 kernels
            expected_kernel = 6
        if config.triton.mm == "autotune":
            self.assertLessEqual(
                torch._inductor.metrics.generated_kernel_count, expected_kernel
            )
        self.assertEqual(
            torch._inductor.metrics.generated_kernel_count, expected_kernel
        )

    def test_roll(self):
        def fn(a):
            return (
                aten.roll(a, [-3, 10], [1, 2]),
                aten.roll(a, [5]),
            )

        self.common(
            fn,
            [
                torch.randn([2, 56, 56, 16]),
            ],
        )

    def test_argmax_argmin1(self):
        def fn(x):
            return (aten.argmax(x), aten.argmin(x))

        self.common(
            fn,
            [
                torch.randn([8, 256, 256]),
            ],
        )

    def test_argmax_argmin2(self):
        def fn(x):
            return (
                aten.argmax(x, 0),
                aten.argmin(x, 0),
                aten.argmax(x, 1),
                aten.argmin(x, 1),
            )

        self.common(
            fn,
            [
                torch.randn([144, 144]),
            ],
            # Mismatched elements: 1 / 144 (0.7%)
            # Greatest absolute difference: 26 at index (71,)
            # Greatest relative difference: 0.4126984179019928 at index (71,)
            atol=1e-5,
            rtol=0.5,
        )

    @unittest.skip(
        """
        FIXME: In the case of having equally max/min elements, our implementation returns
        the last index instead of the first one
        """
    )
    def test_argmax_argmin3(self):
        def fn(x):
            return (
                aten.argmax(x, 0),
                aten.argmin(x, 0),
                aten.argmax(x, -1),
                aten.argmin(x, -1),
            )

        self.common(
            fn,
            [torch.randint(0, 5, [10, 10])],
        )

    def test_vdd_clamp(self):
        def fn(x):
            return torch.clamp_min(x, 3)

        self.common(
            fn,
            [
                torch.randn([16], requires_grad=True) * 10,
            ],
        )

    def test_tmp_not_defined_issue1(self):
        def forward(
            primals_3,
            primals_4,
            add_tensor,
            convert_element_type_default,
            div_default,
            reciprocal_default,
        ):
            var_default = torch.ops.prims.var.default(
                convert_element_type_default, [2], correction=0
            )
            sub_tensor = torch.ops.aten.sub.Tensor(add_tensor, div_default)
            mul_tensor_1 = torch.ops.aten.mul.Tensor(sub_tensor, reciprocal_default)
            mul_tensor_2 = torch.ops.aten.mul.Tensor(mul_tensor_1, primals_3)
            add_tensor_2 = torch.ops.aten.add.Tensor(mul_tensor_2, primals_4)
            convert_element_type_default_1 = (
                torch.ops.prims.convert_element_type.default(
                    add_tensor_2, torch.float32
                )
            )
            convert_element_type_default_2 = (
                torch.ops.prims.convert_element_type.default(
                    convert_element_type_default_1, torch.float32
                )
            )
            var_default_1 = torch.ops.prims.var.default(
                convert_element_type_default_2, [2], correction=0
            )
            broadcast_in_dim_default_2 = torch.ops.prims.broadcast_in_dim.default(
                var_default_1, [1, 512, 1], [0, 1]
            )
            sum_default_1 = torch.ops.prims.sum.default(
                convert_element_type_default_2, [2]
            )
            add_tensor_3 = torch.ops.aten.add.Tensor(broadcast_in_dim_default_2, 1e-05)
            return (var_default, sum_default_1, add_tensor_3)

        inps = [
            (torch.Size([1024]), torch.float32),
            (torch.Size([1024]), torch.float32),
            (torch.Size([1, 512, 1024]), torch.float32),
            (torch.Size([1, 512, 1024]), torch.float32),
            (torch.Size([1, 512, 1]), torch.float32),
            (torch.Size([1, 512, 1]), torch.float32),
        ]
        inps = [torch.randn(shape, dtype=dtype) for (shape, dtype) in inps]
        self.common(forward, inps, atol=1e-05, rtol=2e-05)

    @unittest.skipIf(
        TEST_WITH_ASAN
        or os.environ.get("BUILD_ENVIRONMENT", "").startswith("parallelnative"),
        "TODO: debug this with asan",
    )
    def test_tmp_not_defined_issue2(self):
        def forward(arg38_1, arg81_1, getitem_17, new_zeros_default_4):
            div_tensor_7 = torch.ops.aten.div.Tensor(getitem_17, arg81_1)
            mul_tensor_24 = torch.ops.aten.mul.Tensor(div_tensor_7, arg38_1)
            sum_default_7 = torch.ops.aten.sum.default(mul_tensor_24)
            return (new_zeros_default_4, sum_default_7)

        args = [
            ((1, 88, 40, 40), (140800, 1600, 40, 1), torch.float32),
            ((), (), torch.float32),
            ((1, 88, 40, 40), (140800, 1600, 40, 1), torch.float32),
            ((3,), (1,), torch.float32),
        ]
        args = [rand_strided(shape, stride, dtype) for shape, stride, dtype in args]
        self.common(forward, args)

    def test_misaligned_address_issue1(self):
        def forward(sub_tensor_1, unsqueeze_default):
            gather_default = torch.ops.aten.gather.default(
                sub_tensor_1, 1, unsqueeze_default
            )
            return gather_default

        args = [
            ((1, 1000), (1000, 1), torch.float32),
            ((1, 1), (1, 1), torch.int64),
        ]
        args = [rand_strided(shape, stride, dtype) for shape, stride, dtype in args]
        self.common(forward, args)

    def test_invalid_operand_issue1(self):
        def forward(arg0_1, arg1_1, arg3_1, squeeze, view_1, slice_1):
            slice_scatter = torch.ops.aten.slice_scatter.default(
                slice_1, arg3_1, 1, 1, 9223372036854775807
            )
            slice_scatter_1 = torch.ops.aten.slice_scatter.default(
                arg1_1, slice_scatter, 0, 0, 9223372036854775807
            )
            slice_2 = torch.ops.aten.slice.Tensor(
                slice_scatter_1, 0, 0, 9223372036854775807
            )
            select_scatter = torch.ops.aten.select_scatter.default(
                slice_2, squeeze, 1, 0
            )
            slice_scatter_2 = torch.ops.aten.slice_scatter.default(
                slice_scatter_1, select_scatter, 0, 0, 9223372036854775807
            )
            view = torch.ops.aten.view.default(slice_scatter_2, [-1, 128])
            embedding = torch.ops.aten.embedding.default(arg0_1, view, 1)
            return [embedding, view_1]

        args = [
            ((50005, 768), (768, 1), torch.float32),
            ((8, 128), (128, 1), torch.int64),
            ((8, 127), (127, 1), torch.int64),
            ((8,), (1,), torch.int64),
            ((1024,), (1,), torch.int64),
            ((8, 128), (128, 1), torch.int64),
        ]
        args = [rand_strided(shape, stride, dtype) for shape, stride, dtype in args]
        self.common(forward, args)

    def test_sizehint_issue1(self):
        def forward(x):
            return torch.nn.functional.unfold(
                x, kernel_size=[4, 4], dilation=1, padding=0, stride=[4, 4]
            )

        args = [((2, 24, 56, 56), (75264, 3136, 56, 1), torch.float32, False)]
        args = [
            rand_strided(sh, st, dt).requires_grad_(rg) for (sh, st, dt, rg) in args
        ]
        self.common(forward, args)

    @unittest.skip("https://github.com/pytorch/torchdynamo/issues/1297")
    @patch.object(torch._inductor.config.triton, "cudagraphs", False)
    def test_symbolic(self):
        def f(x):
            x = x.cos()
            x = x.view(x.shape[0] * 2, -1)
            return (x,)

        traced = make_fx(f, tracing_mode="symbolic")(
            torch.randn(8, 4, device=self.device)
        )
        compiled = compile_fx_inner(traced, [torch.randn(8, 4, device=self.device)])

        out = compiled([torch.randn(8, 4, device=self.device)])
        self.assertEqual(out[0].shape, (16, 2))

        out = compiled([torch.randn(12, 4, device=self.device)])
        self.assertEqual(out[0].shape, (24, 2))

    @requires_cuda()
    @patch.object(config.triton, "cudagraphs", False)
    def test_unspec_inputs(self):
        def fn(x, y):
            return x + y

        inputs = (
            rand_strided((2, 3), (3, 1), device="cuda"),
            rand_strided((), (), device="cpu"),
        )
        self.assertTrue(same(fn(*inputs), inputs[0] + inputs[1]))

    @requires_cuda()
    @patch.object(config.triton, "cudagraphs", True)
    def test_unspec_inputs_cudagraphs(self):
        def fn(x, y):
            return x + y

        inputs = (
            rand_strided((2, 3), (3, 1), device="cuda"),
            rand_strided((), (), device="cpu"),
        )
        self.assertTrue(same(fn(*inputs), inputs[0] + inputs[1]))

    @patch.object(config.triton, "mm", "aten")
    def test_list_clearing(self):

        if self.device == "cpu":
            contexts = [contextlib.nullcontext]
        else:
            contexts = [
                contextlib.nullcontext,
                lambda: patch.object(config.triton, "cudagraphs", True),
            ]

        for context in contexts:
            with context():
                inps = [
                    torch.rand([5, 5]).to(self.device),
                    torch.rand([5, 5]).to(self.device),
                ]
                inp_refs = [weakref.ref(inp) for inp in inps]

                def fn(x, y):
                    a = x + y
                    return (a @ a,)

                fn_fx = make_fx(fn)(inps[0], inps[1])
                fn_compiled = compile_fx_inner(fn_fx, inps)

                test_self = self
                matmul_seen = False

                class TestRefMode(TorchDispatchMode):
                    def __torch_dispatch__(self, func, types, args=(), kwargs=None):
                        kwargs = kwargs if kwargs else {}

                        nonlocal inps
                        nonlocal inp_refs
                        nonlocal test_self
                        nonlocal matmul_seen

                        # by matmul, inputs should be deallocated
                        if func is aten.mm.out:
                            matmul_seen = True
                            test_self.assertEqual(len(inps), 0)
                            test_self.assertIsNone(inp_refs[0]())
                            test_self.assertIsNone(inp_refs[1]())

                        return func(*args, **kwargs)

                with TestRefMode():
                    fn_compiled(inps)

                # for some reason, TorchDispatch doesnt capture the
                # cuda mm call (even without cudagraphs)
                if self.device == "cpu":
                    self.assertTrue(matmul_seen)
                else:
                    self.assertEqual(len(inps), 0)


if HAS_CPU:

    class CpuTests(TestCase):
        common = check_model
        device = "cpu"

    CommonTemplate.install(CpuTests, "cpu")

    class CPUReproTests(TestCase):
        def test_inplace_squeeze_needed(self):
            mod = torch.nn.Sequential(
                torch.nn.Linear(10, 10),
                torch.nn.LayerNorm(10),
                torch.nn.ReLU(),
            ).eval()

            @torch._dynamo.optimize("inductor")
            def fn(x):
                return mod(x)

            v = torch.randn(10)
            result = fn(v)
            assert same(result, mod(v))

        def test_inplace_add_alpha(self):
            def fn(x, y):
                aten.add_.Tensor(x, y, alpha=0.55)
                return (x,)

            x1 = torch.zeros(10)
            x2 = torch.zeros(10)
            x3 = torch.zeros(10)
            y = torch.randn(10)
            fn_fx = make_fx(fn)(x1, y)
            fn_compiled = compile_fx_inner(fn_fx, [x1, y])
            fn(x2, y)
            fn_compiled([x3, y])
            assert same(x2, x3)

        def test_no_op_squeeze(self):
            @torch._dynamo.optimize("inductor")
            def forward(arg0_1):
                return torch.ops.aten.squeeze.dim(arg0_1, 1)

            x = torch.randn((10, 20))
            assert same(x, forward(x))

        def test_parallel_num_threads(self):
            @torch._dynamo.optimize("inductor")
            def fn(x1, x2):
                return x1 + x2

            @contextlib.contextmanager
            def set_num_threads(num_threads):
                orig_num_threads = torch.get_num_threads()
                torch.set_num_threads(num_threads)
                yield
                torch.set_num_threads(orig_num_threads)

            x1 = torch.randn((10, 20))
            x2 = torch.randn((10, 20))
            with set_num_threads(1):
                assert same(x1 + x2, fn(x1, x2))
            with set_num_threads(4):
                assert same(x1 + x2, fn(x1, x2))

        @patch("torch.cuda.is_available", lambda: False)
        def test_timed_cpu_only(self):
            timed(lambda: torch.randn(10), ())


if HAS_CUDA:

    class SweepInputsCudaTest(SweepInputs2, TestCase):
        gen = InputGen(10, "cuda")

    SweepInputsCudaTest.populate()

    class CudaTests(TestCase):
        common = check_model_cuda
        device = "cuda"

        def test_simplify_dims(self):
            def fn(a):
                return (a + 1,)

            self.common(
                fn, (torch.randn(2, 3, 10, 5, 6, device="cuda")[:, :, 2::2, :, :],)
            )

    CommonTemplate.install(CudaTests, "cuda")

    class CudaReproTests(TestCase):
        def test_index_put_issue(self):
            def forward(
                self,
                arg76_1,
                expand_default,
                full_like_default,
                _to_copy_default_67,
                zeros,
            ):
                sum_sym_int_19 = torch.ops.aten.sum(_to_copy_default_67, [0], True)
                view_default_57 = torch.ops.aten.view.default(
                    sum_sym_int_19, [512, 768]
                )
                where_self = torch.ops.aten.where.self(
                    expand_default, view_default_57, full_like_default
                )
                clone_default_12 = torch.ops.aten.clone.default(zeros)
                index_put__default = torch.ops.aten.index_put_.default(
                    clone_default_12, [arg76_1], where_self, True
                )
                return (index_put__default,)

            inps = [
                (torch.Size([512]), torch.int64),
                (torch.Size([512, 768]), torch.bool),
                (torch.Size([512, 768]), torch.float16),
                (torch.Size([4, 512, 768]), torch.float16),
                (torch.Size([512, 768]), torch.float16),
            ]
            inps = [torch.zeros(())] + [
                torch.ones(shape, dtype=dtype, device="cuda") for (shape, dtype) in inps
            ]
            mod = make_fx(forward)(*inps)
            compiled = compile_fx_inner(mod, inps)
            compiled(inps)

        @patch.object(config, "fallback_random", True)
        def test_dtype_factory_issue(self):
            def forward():
                randn = torch.ops.aten.randn.default(
                    [12, 64, 1, 64],
                    dtype=torch.float32,
                    device=torch.device(type="cuda", index=0),
                    pin_memory=False,
                )
                unsqueeze_default_2 = torch.ops.aten.unsqueeze.default(randn, -1)
                return (unsqueeze_default_2,)

            mod = make_fx(forward)()
            compiled = compile_fx_inner(mod, ())
            assert compiled([])[0].device.type == "cuda"

        @patch.object(config.triton, "cudagraphs", True)
        def test_expanded_inputs_cudagraphs(self):
            @torch._dynamo.optimize("inductor")
            def fn(x, y):
                return x + y

            inputs = (
                rand_strided((5, 5, 5, 5), (0, 5, 0, 1), device="cuda"),
                rand_strided((5, 5, 5, 5), (0, 5, 0, 1), device="cuda"),
            )
            self.assertTrue(same(fn(*inputs), inputs[0] + inputs[1]))

        @patch.object(config, "size_asserts", False)
        @patch.object(config.triton, "cudagraphs", True)
        def test_expanded_inputs_cudagraphs_no_size_asserts(self):
            @torch._dynamo.optimize("inductor")
            def fn(x, y):
                return x + y

            inputs = (
                rand_strided((5, 5, 5, 5), (0, 5, 0, 1), device="cuda"),
                rand_strided((5, 5, 5, 5), (0, 5, 0, 1), device="cuda"),
            )
            self.assertTrue(same(fn(*inputs), inputs[0] + inputs[1]))

        def test_accuracy_issue1(self):
            class Repro(torch.nn.Module):
                def __init__(self):
                    super().__init__()
                    self.linear = torch.nn.Linear(
                        in_features=768, out_features=2, bias=True
                    )

                def forward(self, start_positions: torch.Tensor, x: torch.Tensor):
                    linear = self.linear(x)
                    split = linear.split(1, dim=-1)
                    getitem = split[0]
                    squeeze = getitem.squeeze(-1)
                    clamp = start_positions.clamp(0, 128)
                    cross_entropy = torch.nn.functional.cross_entropy(
                        squeeze, clamp, None, None, 128, None, "mean", 0.0
                    )
                    return cross_entropy

            mod = Repro().cuda()
            opt_mod = torch._dynamo.optimize("inductor")(mod)
            mod.eval()
            opt_mod.eval()

            args = [
                ((1,), (1,), torch.int64, "cuda", False),
                ((1, 128, 768), (98304, 768, 1), torch.float32, "cuda", True),
            ]
            args = [
                rand_strided(sh, st, dt, dev).requires_grad_(rg)
                for (sh, st, dt, dev, rg) in args
            ]
            with torch.cuda.amp.autocast(enabled=False):
                assert same_two_models(mod, opt_mod, args), "Dynamo failed"

        @requires_cuda()
        def test_sort_stride_issue(self):
            # This minified testcase comes from detectron2_maskrcnn_r_50_fpn
            # There was a false error from our size_assert code
            @torch._dynamo.optimize(nopython=True)
            def forward(pred_objectness_logits_3_: torch.Tensor):
                sort_3 = pred_objectness_logits_3_.sort(descending=True, dim=1)
                getitem_12 = sort_3[0]
                return getitem_12

            args = [((1, 100), (0, 1), torch.float16, "cuda", False)]
            args = [
                rand_strided(sh, st, dt, dev).requires_grad_(rg)
                for (sh, st, dt, dev, rg) in args
            ]
            result = forward(*args)
            assert same(result, torch.sort(args[0], descending=True, dim=1)[0])


if __name__ == "__main__":
    from torch._dynamo.test_case import run_tests

    if (HAS_CPU or HAS_CUDA) and not TEST_WITH_ROCM:
        run_tests(needs="filelock")<|MERGE_RESOLUTION|>--- conflicted
+++ resolved
@@ -107,7 +107,6 @@
     lambda x, y: torch.add(x, y),
     lambda x, y: torch.add(y, x),
     lambda x, y: torch.sub(x, y),
-    lambda x, y: torch.sub(y, x),  # this case won't be fused
 ]
 
 
@@ -1323,26 +1322,10 @@
         )
 
     def test_conv2d_unary(self):
-<<<<<<< HEAD
-=======
-        def _unary_list():
-            unary_list = [
-                torch.nn.ReLU(),
-                torch.nn.Sigmoid(),
-                torch.nn.Tanh(),
-                torch.nn.Hardswish(),
-                torch.nn.LeakyReLU(0.1, inplace=False),
-                torch.nn.Hardtanh(min_val=-0.5, max_val=4, inplace=False),
-                torch.nn.GELU(approximate="none"),
-                torch.nn.GELU(approximate="tanh"),
-            ]
-            return unary_list
-
         test_memory_format = [torch.contiguous_format]
         # TODO: GPU path doesn't support channels_last now.
         if not HAS_CUDA:
             test_memory_format.append(torch.channels_last)
->>>>>>> 6981401d
         options = itertools.product(
             unary_list,
             [True, False],
@@ -1385,17 +1368,6 @@
             )
 
     def test_conv2d_binary(self):
-<<<<<<< HEAD
-=======
-        def _binary_list():
-            binary_list = [
-                lambda x, y: torch.add(x, y),
-                lambda x, y: torch.add(y, x),
-                lambda x, y: torch.sub(x, y),
-            ]
-            return binary_list
-
->>>>>>> 6981401d
         class M(torch.nn.Module):
             def __init__(
                 self,
