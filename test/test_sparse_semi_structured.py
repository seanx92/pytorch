# Owner(s): ["module: sparse"]
import itertools
import random
import unittest
import sys

import torch
from torch import nn
import torch.nn.functional as F

from torch.sparse import (
    SparseSemiStructuredTensor,
    SparseSemiStructuredTensorCUSPARSELT,
    SparseSemiStructuredTensorCUTLASS,
    to_sparse_semi_structured,
)

from torch.sparse._semi_structured_conversions import (
    sparse_semi_structured_from_dense_cutlass,
    _sparse_semi_structured_tile,
    _compute_compressed_swizzled_bitmask,
)

from torch.testing import make_tensor

from torch.testing._internal.common_device_type import (
    dtypes,
    instantiate_device_type_tests,
)

from torch.testing._internal.common_dtype import all_types_and_complex
import torch._dynamo.test_case

from torch.testing._internal.common_utils import (
    parametrize,
    run_tests,
    subtest,
    TestCase,
    TEST_WITH_ROCM,
    IS_WINDOWS,
)

import pytest

<<<<<<< HEAD
CUSPARSELT_NUM_ALG_IDS = 4
CUSPARSELT_MIXED_DTYPE_SUPPORT = [torch.float16, torch.bfloat16, torch.int32]

SEMI_STRUCTURED_SUPPORTED_DTYPES = [torch.float16, torch.bfloat16, torch.float32, torch.int8]
SEMI_STRUCTURED_SUPPORTED_BACKENDS = []
=======
from torch.utils._triton import has_triton

SEMI_STRUCTURED_SUPPORTED_DTYPES = [torch.float16, torch.bfloat16, torch.float32, torch.int8]
SEMI_STRUCTURED_SUPPORTED_BACKENDS = {}
>>>>>>> f34905f6

_IS_SM8X = False

if torch.cuda.is_available():
    _IS_SM8X = torch.cuda.get_device_capability(0)[0] == 8
    SEMI_STRUCTURED_SUPPORTED_BACKENDS["cutlass"] = SparseSemiStructuredTensorCUTLASS

    # check if cslt is available for now using this:
    # TODO when we add cusparselt as a backend, we can update this to be use torch.cusparselt.is_available()
    try:
        torch._cslt_compress(torch.ones(128, 256).cuda())
        SEMI_STRUCTURED_SUPPORTED_BACKENDS["cusparselt"] = SparseSemiStructuredTensorCUSPARSELT
    except Exception:
        pass

inference_dtypes = dtypes(torch.float16, torch.bfloat16, torch.float32, torch.int8)
training_dtypes = dtypes(torch.float16, torch.bfloat16)
parametrize_backends = parametrize("backend", SEMI_STRUCTURED_SUPPORTED_BACKENDS)

atol_rtol_kw = {
    torch.float16: {
        "rtol": 1e-3,
        "atol": 1e-3,
    },
    torch.bfloat16: {
        "rtol": 1e-1,
        "atol": 1e-1,
    },
}

def sparse24_largest_mask_2d(original):
    sparse = SparseSemiStructuredTensorCUTLASS.prune_dense_static_sort(original)
    return sparse.to_dense().bool()

def sparsify24_dense(original):
    return sparse24_largest_mask_2d(original) * original

def rand_sparse_semi_structured_mask(
    r, c, dtype=torch.float16, device="cuda", choice=None
):
    """
    This function returns a 1:2 sparse matrix of size (r, c).
    Note that this means this matrix will also be 2:4 and 4:8 sparse as well.
    """

    choices = [[0, 1], [1, 0]]
    mask_entries = [choice or random.choice(choices) for i in range(r * c // 2)]

    return (
        torch.tensor(mask_entries, dtype=dtype, device=device)
        .reshape(r, c)
        .contiguous()
    )

def rand_sparse_semi_structured(r, c, dtype, device, choice=None):
    pattern = '2by4' if dtype != torch.float32 else '1by2'
    if pattern == '1by2':
        ksparse = 2
        choices = [
            [0, 1],
            [1, 0]
        ]
    elif pattern == '2by4':
        ksparse = 4
        choices = [
            [1, 1, 0, 0],
            [1, 0, 1, 0],
            [1, 0, 0, 1],
            [0, 1, 1, 0],
            [0, 1, 0, 1],
            [0, 0, 1, 1]
        ]
    mask_entries = [choice or random.choice(choices) for i in range(r * c // ksparse)]
    mask = torch.tensor(mask_entries, dtype=torch.bool).view(r, c).to(device)
    dense = make_tensor(r, c, dtype=dtype, device=device)
    dense[dense == 0] = 1  # To prevent zeros except where mask applied.
    dense = dense.masked_fill(~mask, 0)
    return dense


def rand_sparse_semi_structured_all_patterns(r, c, dtype, device):
    pattern = '2by4' if dtype != torch.float32 else '1by2'
    if pattern == '1by2':
        ksparse = 2
        choices = [
            [[0, 0], [0, 1]],
            [[0, 1], [0, 1]],
            [[1, 0], [1, 0]],
            [[1, 1], [1, 0]]
        ]
    elif pattern == '2by4':
        ksparse = 4
        choices = [
            [[0, 0, 0, 0], [0, 0, 1, 1]],
            [[0, 0, 0, 1], [0, 0, 1, 1]],
            [[0, 0, 1, 0], [0, 0, 1, 1]],
            [[0, 0, 1, 1], [0, 0, 1, 1]],
            [[0, 1, 0, 0], [0, 1, 1, 0]],
            [[0, 1, 0, 1], [0, 1, 0, 1]],
            [[0, 1, 1, 0], [0, 1, 1, 0]],
            [[0, 1, 1, 1], [0, 1, 0, 1]],
            [[1, 0, 0, 0], [1, 0, 1, 0]],
            [[1, 0, 0, 1], [1, 0, 0, 1]],
            [[1, 0, 1, 0], [1, 0, 1, 0]],
            [[1, 0, 1, 1], [1, 0, 0, 1]],
            [[1, 1, 0, 0], [1, 1, 0, 0]],
            [[1, 1, 0, 1], [1, 1, 0, 0]],
            [[1, 1, 1, 0], [1, 1, 0, 0]],
            [[1, 1, 1, 1], [1, 1, 0, 0]],
        ]
    mask_rows = [random.randint(0, len(choices) - 1) for i in range(r * c // ksparse)]

    COL_INV, COL_VAL = 0, 1
    mask_entries_inv = [choices[i][COL_INV] for i in mask_rows]
    mask_entries_val = [choices[i][COL_VAL] for i in mask_rows]
    mask_inv = torch.tensor(mask_entries_inv, dtype=torch.bool).view(r, c).to(device)
    mask_val = torch.tensor(mask_entries_val, dtype=torch.bool).view(r, c).to(device)
    dense = make_tensor(r, c, dtype=dtype, device=device)
    dense[dense == 0] = 1   # To prevent zeros except where mask below applied.
    dense_inv = dense.masked_fill(~mask_inv, 0)
    dense_val = dense_inv.masked_fill(~mask_val, 0)

    return dense_inv, dense_val


class SparseSemiStructuredTensorCompileTest(torch._dynamo.test_case.TestCase):

    def setUp(self):
        if not _IS_SM8X:
            self.skipTest('Only runs on SM80')
        super().setUp()

    def tearDown(self):
        super().tearDown()

    @staticmethod
    def _test_mlp_contiguous_relu_compile(backend, dense_input_shape):
        """
        Test nn.Linear + .contiguous() + nn.ReLU with SparseSemiStructuredTensor + torch.compile
        We expect:
            (1) The sparse tensor subclass should turn nn.Linear into `aten._structured_sparse_addmm` + `aten.contiguous()`
            (2) Inductor should fuse the .contiguous() call into the relu
        """

        class Model(nn.Module):
            def __init__(self):
                super().__init__()
                self.linear = nn.Linear(128, 128)

            def forward(self, x):
                x = self.linear(x)
                x = x.contiguous()
                return torch.nn.functional.relu(x)

        input = torch.rand(dense_input_shape, device="cuda").half()
        model = Model().eval().cuda().half()
        mod_linear = model.linear
        m, n = mod_linear.weight.shape
        mask = torch.Tensor([1, 0, 0, 1]).tile((m, n // 4)).bool().cuda()
        # set masked weight
        mod_linear.weight = nn.Parameter(mod_linear.weight * mask)

        dense_result = model(input)
        mod_linear.weight = nn.Parameter(SEMI_STRUCTURED_SUPPORTED_BACKENDS[backend].from_dense(mod_linear.weight))
        sparse_result = model(input)

        model = torch.compile(model, backend="inductor", fullgraph=True)
        sparse_compile_result = model(input)

        # test that sparse_compile_result and dense_result are numerically close
        assert torch.allclose(dense_result, sparse_compile_result, rtol=1e-3, atol=1e-3)
        # assert sparse and sparse_compile have the same strides,
        # as meta registrations may return contiguous tensors when the output is transposed
        # https://github.com/pytorch/pytorch/pull/114477
        assert sparse_result.stride() == sparse_compile_result.stride()

    @unittest.skipIf(IS_WINDOWS, "torch.compile not supported on windows")
    @unittest.skipIf(sys.version_info >= (3, 12), "torch.compile is not supported on python 3.12+")
    @unittest.skipIf("cusparselt" not in SEMI_STRUCTURED_SUPPORTED_BACKENDS, "cusparselt not supported on this machine")
    def test_mlp_contiguous_relu_compile_cusparselt(self):
        """
        test for cuSPASRELt meta registrations (_cslt_sparse_mm) + torch.compile
        """
        for dense_input_shape in [(1, 128), (64, 128), (128, 128), (64, 128, 128)]:
            SparseSemiStructuredTensorCompileTest._test_mlp_contiguous_relu_compile("cusparselt", dense_input_shape)

    @unittest.skipIf(IS_WINDOWS, "torch.compile not supported on windows")
    @unittest.skipIf(sys.version_info >= (3, 12), "torch.compile is not supported on python 3.12+")
    def test_mlp_contiguous_relu_compile_cutlass(self):
        """
        test for CUTLASS meta registrations (_sparse_semi_structured_addmm) + torch.compile
        """
        for dense_input_shape in [(1, 128), (64, 128), (128, 128), (64, 128, 128)]:
            SparseSemiStructuredTensorCompileTest._test_mlp_contiguous_relu_compile("cutlass", dense_input_shape)


    @unittest.skipIf(IS_WINDOWS, "torch.compile not supported on windows")
    @unittest.skipIf("cusparselt" not in SEMI_STRUCTURED_SUPPORTED_BACKENDS, "cusparselt not supported on this machine")
    def test_sp24_compile(self) -> None:
        x = torch.randn([1024, 512], device="cuda", dtype=torch.float16, requires_grad=True)
        e = torch.eye(x.shape[0], x.shape[0], device="cuda", dtype=torch.float16)

        def fn(x, e):
            y = SparseSemiStructuredTensorCUSPARSELT.prune_dense_static_sort(x)
            y = y.t()
            return x @ y

        # Eager
        output = fn(x, e)
        output.backward(output)
        # Torch compile
        output = torch.compile(fn)(x, e)
        output.backward(output)

class TestSparseSemiStructured(TestCase):

    def setUp(self):
        if not _IS_SM8X:
            self.skipTest('Only runs on SM80')
        if IS_WINDOWS:
            self.skipTest("torch.compile not supported on windows")

    @inference_dtypes
    @parametrize_backends
    def test_to_sparse_semi_structured(self, dtype, backend):
        SparseSemiStructuredTensor._FORCE_CUTLASS = (backend == "cutlass")
<<<<<<< HEAD

        if backend == "cutlass" and IS_WINDOWS:
            self.skipTest("CUTLASS not supported on Windows")

=======
>>>>>>> f34905f6
        A = rand_sparse_semi_structured_mask(128, 256, dtype=dtype)
        A_sparse = to_sparse_semi_structured(A)

        assert A.shape == A_sparse.shape
        assert A.device == A_sparse.device
        assert A.dtype == A_sparse.dtype

        assert isinstance(A, torch.Tensor)
        assert isinstance(A_sparse, SparseSemiStructuredTensor)

    @inference_dtypes
    @parametrize_backends
    @parametrize("dense_input_shape", [(128, 1), (128, 64), (128, 128)])
    def test_mm_sparse_first_NN(self, dense_input_shape, dtype, device, backend):
        """
        Ensure torch.mm(A_sparse, B) is correct for float16 and will throw error for int8
        """
        SparseSemiStructuredTensor._FORCE_CUTLASS = (backend == "cutlass")
<<<<<<< HEAD
        if backend == "cutlass" and IS_WINDOWS:
            self.skipTest("CUTLASS not supported on Windows")

=======
>>>>>>> f34905f6
        A = rand_sparse_semi_structured_mask(256, 128, dtype=dtype)
        A_sparse = to_sparse_semi_structured(A)

        B = torch.rand(dense_input_shape, device=A_sparse.device).to(dtype)

        # Currently we don't support int matmul on GPU, so evaluate on CPU and copy over
        if dtype is torch.int8:
            if backend == "cutlass":
<<<<<<< HEAD
                with self.assertRaisesRegex(RuntimeError, "two_four_sgemm_dispatch_layouts"):
=======
                with self.assertRaisesRegex(RuntimeError, "spgemm_cutlass_dispatch_layouts"):
>>>>>>> f34905f6
                    sparse_result = torch.mm(A_sparse, B)
            else:
                with self.assertRaisesRegex(RuntimeError,
                                            "CUDA error: operation not supported when calling `cusparseLtMatmulDescriptorInit"):
                    sparse_result = torch.mm(A_sparse, B)
        else:
            dense_result = torch.mm(A, B)
            sparse_result = torch.mm(A_sparse, B)
            assert torch.allclose(dense_result, sparse_result, rtol=1e-3, atol=1e-3)

    @inference_dtypes
    @parametrize_backends
    @parametrize("dense_input_shape", [(1, 128), (64, 128), (128, 128)])
    def test_mm_sparse_first_NT(self, dense_input_shape, dtype, device, backend):
        """
        Ensure torch.mm(A_sparse, B.t()) is correct for float16/bfloat16
        and will throw an error for int8 + padding
        """
        SparseSemiStructuredTensor._FORCE_CUTLASS = (backend == "cutlass")
<<<<<<< HEAD
        if backend == "cutlass" and IS_WINDOWS:
            self.skipTest("CUTLASS not supported on Windows")

=======
>>>>>>> f34905f6
        A = rand_sparse_semi_structured_mask(256, 128, dtype=dtype)
        A_sparse = to_sparse_semi_structured(A)

        B = torch.rand(dense_input_shape, device=A_sparse.device).to(dtype)

        # Currently we don't support int matmul on GPU, so evaluate on CPU and copy over
        if dtype is torch.int8 and dense_input_shape in {(1, 128)}:
            # padding with int8 throws an error because transposing B yields a contiguous output
            # and row-row 2:4 sparse @ dense with NN is not supported by cuSPARSELt or CUTLASS.
            if backend == "cutlass":
<<<<<<< HEAD
                with self.assertRaisesRegex(RuntimeError, "two_four_sgemm_dispatch_layouts"):
=======
                with self.assertRaisesRegex(RuntimeError, "spgemm_cutlass_dispatch_layouts"):
>>>>>>> f34905f6
                    sparse_result = torch.mm(A_sparse, B.t())
            else:
                with self.assertRaisesRegex(RuntimeError,
                                            "CUDA error: operation not supported when calling `cusparseLtMatmulDescriptorInit"):
                    sparse_result = torch.mm(A_sparse, B.t())
        elif dtype is torch.int8:
            # test transpose
            dense_result = torch.mm(A.cpu(), B.t().cpu()).to(device, dtype=torch.int8)
            sparse_result = torch.mm(A_sparse, B.t())
            assert torch.allclose(dense_result, sparse_result, rtol=1e-3, atol=1e-3)
        else:
            # test transpose
            dense_result = torch.mm(A, B.t())
            sparse_result = torch.mm(A_sparse, B.t())
            assert torch.allclose(dense_result, sparse_result, rtol=1e-3, atol=1e-3)

    @inference_dtypes
    @parametrize("dense_input_shape", [(1, 128), (64, 128), (128, 128)])
    @parametrize_backends
    def test_mm_sparse_first_TN(self, dtype, dense_input_shape, device, backend):
        """
        Ensure torch.mm(A_sparse.t(), B) throws error
        """
        SparseSemiStructuredTensor._FORCE_CUTLASS = (backend == "cutlass")
        if backend == "cutlass" and IS_WINDOWS:
            self.skipTest("CUTLASS not supported on Windows")
        A = rand_sparse_semi_structured_mask(128, 256, dtype=dtype)
        A_sparse = to_sparse_semi_structured(A)

        B = torch.rand(dense_input_shape, device=A_sparse.device).to(dtype)

        with self.assertRaisesRegex(
            NotImplementedError,
            r"`SparseSemiStructuredTensor.*` matmul: operation is not supported",
        ):
            torch.mm(A_sparse.t(), B)

    @inference_dtypes
    @parametrize("dense_input_shape", [(1, 128), (64, 128), (128, 128)])
    @parametrize_backends
    def test_mm_sparse_second_NT(self, dense_input_shape, dtype, device, backend):
        """
        Ensure torch.mm(A, B_sparse.t()) is correct
        """
        SparseSemiStructuredTensor._FORCE_CUTLASS = (backend == "cutlass")
        if backend == "cutlass" and IS_WINDOWS:
            self.skipTest("CUTLASS not supported on Windows")
        B = rand_sparse_semi_structured_mask(256, 128, dtype=dtype)
        B_sparse = to_sparse_semi_structured(B)

        A = torch.rand(dense_input_shape, device=B_sparse.device).to(dtype)

        # Currently we don't support int matmul on GPU, so evaluate on CPU and copy over
        if dtype is torch.int8:
            dense_result = torch.mm(A.cpu(), B.t().cpu()).to(device, dtype=torch.int8)
            sparse_result = torch.mm(A, B_sparse.t())
        else:
            dense_result = torch.mm(A, B.t())
            sparse_result = torch.mm(A, B_sparse.t())

        assert torch.allclose(dense_result, sparse_result, rtol=1e-3, atol=1e-3)

    @inference_dtypes
    @parametrize("dense_input_shape", [(1, 128), (64, 128), (128, 128)])
    @parametrize_backends
    def test_mm_sparse_second_NN(self, dense_input_shape, dtype, device, backend):
        """
        Ensure torch.mm(A, B_sparse) throws error
        """
        SparseSemiStructuredTensor._FORCE_CUTLASS = (backend == "cutlass")
        if backend == "cutlass" and IS_WINDOWS:
            self.skipTest("CUTLASS not supported on Windows")
        B = rand_sparse_semi_structured_mask(256, 128, dtype=dtype)
        B_sparse = to_sparse_semi_structured(B)

        A = torch.rand(dense_input_shape, device=B_sparse.device).to(dtype)

        with self.assertRaisesRegex(
            NotImplementedError,
            r"`SparseSemiStructuredTensor.*` matmul: operation is not supported",
        ):
            sparse_result = torch.mm(A, B_sparse)

    @parametrize("dense_input_shape", [(1, 128), (64, 128), (128, 128), (64, 128, 128)])
    @parametrize("inference_mode", [subtest(True), subtest(False)])
    @parametrize_backends
    def test_linear(self, dense_input_shape, inference_mode, device, backend):
        """
        Test nn.Linear has the same numerics
        """
        SparseSemiStructuredTensor._FORCE_CUTLASS = (backend == "cutlass")
        if backend == "cutlass" and IS_WINDOWS:
            self.skipTest("CUTLASS not supported on Windows")
        input = torch.rand((dense_input_shape), device=device).half()
        model = nn.Linear(128, 256).to(device).half()
        m, n = model.weight.shape
        mask = rand_sparse_semi_structured_mask(m, n, device=device, dtype=torch.bool)
        # set masked weight
        model.weight = nn.Parameter(model.weight * mask)

        dense_result = model(input)

        model.weight = nn.Parameter(to_sparse_semi_structured(model.weight))

        if inference_mode:
            with torch.inference_mode():
                sparse_result = model(input)
        else:
            sparse_result = model(input)

        assert torch.allclose(dense_result, sparse_result, rtol=1e-3, atol=1e-3)

    @parametrize("dense_input_shape", [(1, 128), (64, 128), (128, 128), (64, 128, 128)])
    @parametrize_backends
    def test_mlp(self, device, dense_input_shape, backend):
<<<<<<< HEAD
        SparseSemiStructuredTensor._FORCE_CUTLASS = backend == "cutlass"
        if backend == "cutlass" and IS_WINDOWS:
            self.skipTest("CUTLASS not supported on Windows")
=======
        SparseSemiStructuredTensor._FORCE_CUTLASS = (backend == "cutlass")
>>>>>>> f34905f6
        input = torch.rand(dense_input_shape, device=device).half()
        model = (
            nn.Sequential(
                nn.Linear(128, 256),
                nn.Linear(256, 128),
            )
            .half()
            .to(device)
        )

        for i in range(2):
            m, n = model[i].weight.shape
            mask = rand_sparse_semi_structured_mask(
                m, n, device=device, dtype=torch.bool
            )
            # set masked weight
            model[i].weight = nn.Parameter(model[i].weight * mask)

        dense_result = model(input)

        for i in range(2):
            model[i].weight = nn.Parameter(to_sparse_semi_structured(model[i].weight))

        sparse_result = model(input)

        assert torch.allclose(dense_result, sparse_result, rtol=1e-3, atol=1e-3)

    @parametrize_backends
    def test_values(self, backend):
        SparseSemiStructuredTensor._FORCE_CUTLASS = (backend == "cutlass")
        if backend == "cutlass" and IS_WINDOWS:
            self.skipTest("CUTLASS not supported on Windows")
        A = rand_sparse_semi_structured_mask(128, 128)
        A_sparse = to_sparse_semi_structured(A)
        assert A_sparse.values().shape == (128, 64)
        assert (A_sparse.values() == 1).all()

    @parametrize_backends
    def test_indices(self, backend):
        SparseSemiStructuredTensor._FORCE_CUTLASS = (backend == "cutlass")
        if backend == "cutlass" and IS_WINDOWS:
            self.skipTest("CUTLASS not supported on Windows")
        A = rand_sparse_semi_structured_mask(128, 128)
        A_sparse = to_sparse_semi_structured(A)
        assert A_sparse.indices().shape == (128, 8)

    @inference_dtypes
    @parametrize_backends
    def test_min_sparse_shape(self, dtype, device, backend):
        SparseSemiStructuredTensor._FORCE_CUTLASS = (backend == "cutlass")
<<<<<<< HEAD
        if backend == "cutlass" and IS_WINDOWS:
            self.skipTest("CUTLASS not supported on Windows")
        if backend == "cutlass":
            config = SparseSemiStructuredTensorCUTLASS._DTYPE_SHAPE_CONSTRAINTS[dtype]
        elif backend == "cusparselt":
            config = SparseSemiStructuredTensorCUSPARSELT._DTYPE_SHAPE_CONSTRAINTS[dtype]
=======
        config = SEMI_STRUCTURED_SUPPORTED_BACKENDS[backend]._DTYPE_SHAPE_CONSTRAINTS[dtype]
>>>>>>> f34905f6
        A = rand_sparse_semi_structured_mask(config.sparse_min_rows, config.sparse_min_cols, dtype=dtype, device=device)
        A_sparse = to_sparse_semi_structured(A)
        B = torch.rand((config.sparse_min_cols, config.dense_min_cols), device=device).to(dtype)
        if dtype == torch.int8:
            dense_res = torch.mm(A.cpu(), B.cpu()).to(device, dtype=torch.int8)
            # int8 sparse matmul not supported for R/R -> R layout, so we transpose one of the arguments to get R/C -> R
            B_t = B.t().contiguous()
            sparse_res = torch.mm(A_sparse, B_t.t())
        else:
            dense_res = torch.mm(A, B)
            sparse_res = torch.mm(A_sparse, B)
        assert torch.allclose(sparse_res, dense_res, rtol=1e-3, atol=1e-3)

    @inference_dtypes
    @parametrize_backends
    def test_unsupported_shape(self, dtype, device, backend):
        SparseSemiStructuredTensor._FORCE_CUTLASS = (backend == "cutlass")
        if backend == "cutlass" and IS_WINDOWS:
            self.skipTest("CUTLASS not supported on Windows")
        A = rand_sparse_semi_structured_mask(2, 2, dtype=dtype, device=device)
        with self.assertRaisesRegex(RuntimeError, "Error original_tensor.shape"):
            A_sparse = to_sparse_semi_structured(A)

    @dtypes(*all_types_and_complex())
    @parametrize_backends
    def test_unsupported_dtype(self, dtype, device, backend):
        SparseSemiStructuredTensor._FORCE_CUTLASS = (backend == "cutlass")
        if backend == "cutlass" and IS_WINDOWS:
            self.skipTest("CUTLASS not supported on Windows")
        A = rand_sparse_semi_structured_mask(128, 128, dtype=dtype, device=device)

        if dtype not in SEMI_STRUCTURED_SUPPORTED_DTYPES:
            with self.assertRaisesRegex(RuntimeError, "Error original_tensor.dtype"):
                A_sparse = to_sparse_semi_structured(A)
        else:
            A_sparse = to_sparse_semi_structured(A)

    @parametrize_backends
    def test_unsupported_dim(self, device, backend):
        SparseSemiStructuredTensor._FORCE_CUTLASS = (backend == "cutlass")
        if backend == "cutlass" and IS_WINDOWS:
            self.skipTest("CUTLASS not supported on Windows")
        A = torch.rand(128, 128, 128, device=device, dtype=torch.float16)

        with self.assertRaisesRegex(RuntimeError, "Error original_tensor.dim"):
            A_sparse = to_sparse_semi_structured(A)

<<<<<<< HEAD
    @unittest.skipIf(TEST_WITH_ROCM or IS_WINDOWS, "ROCm and Windows doesn't support CUTLASS")
    @parametrize("backend", ["cutlass"])
    @dtypes(*SEMI_STRUCTURED_SUPPORTED_DTYPES)
    def test_linear_cutlass(self, device, dtype, backend):
        SparseSemiStructuredTensor._FORCE_CUTLASS = (backend == "cutlass")
        if backend == "cutlass" and IS_WINDOWS:
            self.skipTest("CUTLASS not supported on Windows")
=======

def create_random_mask(shape) -> torch.Tensor:
    r = random.Random(0)
    mask = torch.zeros(shape, dtype=torch.bool)
    for line in range(mask.shape[0]):
        for col in range(0, mask.shape[1], 4):
            sparsity = r.choice(
                [
                    [False, False, True, True],
                    [False, True, False, True],
                    [True, False, False, True],
                    [False, True, True, False],
                    [True, False, True, False],
                    [True, True, False, False],
                ]
            )
            mask[line, col : col + 4] = torch.tensor(sparsity, dtype=torch.bool)
    return mask

class TestSparseSemiStructuredTraining(TestCase):

    def setUp(self):
        if not _IS_SM8X:
            self.skipTest('Only runs on SM80')
        if IS_WINDOWS:
            self.skipTest('CUTLASS not supported on windows')


    @training_dtypes
    def test_prune_dense_static_sort(self, dtype) -> None:
        # Ideally we would like to clone and compare, but that won't work because the sorting order will be different
        # instead we pass the pruned matrix to the CUDA implementation and preserve the sparsity pattern.
        dense = torch.randn(128, 128, device="cuda", dtype=dtype)
        pruned = _sparse_semi_structured_tile(dense)

        # CUTLASS
        reference_cutlass = SparseSemiStructuredTensorCUTLASS.prune_dense_static_sort(pruned, algorithm="largest_abs_values_greedy")
        assert torch.allclose(pruned, reference_cutlass.to_dense())

        packed_cutlass, meta_cutlass = sparse_semi_structured_from_dense_cutlass(pruned)
        packed_t_cutlass, meta_t_cutlass = sparse_semi_structured_from_dense_cutlass(pruned.t().contiguous())
        meta_cutlass = meta_cutlass.as_strided(reference_cutlass.meta.shape, reference_cutlass.meta.stride())
        meta_t_cutlass = meta_t_cutlass.as_strided(reference_cutlass.meta_t.shape, reference_cutlass.meta_t.stride())
        compressed_swizzled_bitmask = _compute_compressed_swizzled_bitmask(pruned)
        compressed_swizzled_bitmask = compressed_swizzled_bitmask.as_strided(reference_cutlass.compressed_swizzled_bitmask.shape,
                                                                             reference_cutlass.compressed_swizzled_bitmask.stride())
        cutlass = SparseSemiStructuredTensorCUTLASS(dense.shape,
                                                    packed_cutlass,
                                                    meta_cutlass,
                                                    packed_t_cutlass,
                                                    meta_t_cutlass,
                                                    compressed_swizzled_bitmask)
        assert torch.allclose(reference_cutlass.to_dense(), cutlass.to_dense())

        # CUSPARSELT
        reference_cusparselt = SparseSemiStructuredTensorCUSPARSELT.prune_dense_static_sort(pruned,
                                                                                            algorithm="largest_abs_values_greedy")
        assert torch.allclose(pruned, reference_cusparselt.to_dense())

        packed_cusparselt = torch._cslt_compress(pruned)
        packed_t_cusparselt = torch._cslt_compress(pruned.t().contiguous())
        cusparselt = SparseSemiStructuredTensorCUSPARSELT(dense.shape,
                                                          packed_cusparselt,
                                                          None,
                                                          packed_t_cusparselt,
                                                          None,
                                                          compressed_swizzled_bitmask)
        assert torch.allclose(reference_cusparselt.to_dense(), cusparselt.to_dense())



    @training_dtypes
    @parametrize_backends
    def test_pruning_algo_largest_abs_values_greedy(self, dtype, backend) -> None:
        inp = torch.tensor(
            [[4, 3, 2, 1], [-1, -3, 0.6, 0.5], [1, 2, 3, 4], [10, 2, -1, 5]],
            device="cuda",
            dtype=dtype,
        )
        inp = F.pad(inp, (0, 128 - 4, 0, 128 - 4), "constant", 1)
        sInp = SEMI_STRUCTURED_SUPPORTED_BACKENDS[backend].prune_dense_static_sort(inp, algorithm="largest_abs_values_greedy")

        mask = sInp.to_dense() / inp
        assert mask[:4, :4].int().tolist() == [
            [1, 1, 0, 0],
            [0, 1, 1, 0],
            [0, 0, 1, 1],
            [1, 0, 0, 1],
        ]

    @training_dtypes
    def test_gemm(self, dtype) -> None:
        M, N, K = 32, 32, 64
        a = torch.randn([M, K], device="cuda", dtype=dtype)
        b = torch.randn([K, N], device="cuda", dtype=dtype)
        mask = rand_sparse_semi_structured_mask(M, K, dtype=torch.bool)

        a.masked_fill_(~mask, 0)

        a_sparse = to_sparse_semi_structured(a)

        masked_a = a * mask
        ref_out = masked_a @ b
        sp24_out = a_sparse @ b
        assert torch.allclose(ref_out, sp24_out, **atol_rtol_kw[dtype])


    @training_dtypes
    @parametrize_backends
    def test_pack_both_ways_meta_correctness(self, dtype, backend) -> None:
        M, N = 128, 256
        # Construct x to make sure we always have exactly 8 elements per 4x4 tile
        a = (4 * torch.arange(8))[:, None] + torch.arange(8)[None, :]
        a = a.repeat(M // 8, N // 8)
        assert a.shape == (M, N)
        a = a.cuda().to(dtype)
        b = torch.randn([a.shape[1], 128], device="cuda", dtype=dtype)

        a_sparse = SEMI_STRUCTURED_SUPPORTED_BACKENDS[backend].prune_dense_static_sort(a)

        mask_dense = sparse24_largest_mask_2d(a).to(dtype)

        if backend == "cutlass":
            assert isinstance(a_sparse, SparseSemiStructuredTensorCUTLASS)
            (packed, meta, packed_t, meta_t, bitmask) = torch._sparse_semi_structured_tile(
                mask_dense, use_cutlass=True)

            sparse_mask = SparseSemiStructuredTensorCUTLASS(
                mask_dense.shape,
                packed=packed,
                meta=meta,
                packed_t=packed_t,
                meta_t=meta_t,
                compressed_swizzled_bitmask=bitmask,
            )
            assert torch.allclose(a_sparse.meta.view(torch.short), sparse_mask.meta)

        ref_gemm = (mask_dense * a) @ b
        pack_gemm = a_sparse @ b
        assert torch.allclose(ref_gemm, pack_gemm, **atol_rtol_kw[dtype])

    @training_dtypes
    def test_pack_both_ways_id(self, dtype) -> None:
        N = 512
        torch.manual_seed(0)
        a = torch.randn([N, N], dtype=dtype, device="cuda")
        b = torch.eye(N, dtype=dtype, device="cuda")

        packed, meta, packed_t, meta_t = torch._sparse_semi_structured_tile(a)[
            :4
        ]
        # Heuristic to ensure we pack the same values
        assert torch.allclose(
            packed.to(torch.float64).sum(), packed_t.to(torch.float64).sum()
        )

        mask_dense = sparse24_largest_mask_2d(a.to(dtype))

        ref_gemm = mask_dense * a
        # Test A@B
        pack_gemm = torch._sparse_semi_structured_linear(b.t(), packed, meta).t()
        max_diff = (ref_gemm - pack_gemm).abs().argmax()
        assert torch.allclose(
            ref_gemm, pack_gemm,
            **atol_rtol_kw[dtype]
        ), f"packed is wrong at pos: ({max_diff // N}, {max_diff % N})"
        # Test A.t@B
        pack_gemm = torch._sparse_semi_structured_linear(b.t(), packed_t, meta_t)
        max_diff = (ref_gemm - pack_gemm).abs().argmax()

        assert torch.allclose(
            ref_gemm, pack_gemm,
            **atol_rtol_kw[dtype]
        ), f"packed_t is wrong at pos: ({max_diff // N}, {max_diff % N})"

    @training_dtypes
    def test_pack_both_ways_edge_case1(self, dtype) -> None:
        # In this case, the heuristic will keep 7 values out of 16
        # instead of 8. let's see how the kernel handles this
        quad = torch.tensor(
            [
                [2, -1, -2, -3],  # Should be packed as `2 <null>`
                [-1, 8, -1, 6],
                [-1, -1, 4, 5],
                [-1, 3, 7, -1],
            ],
            dtype=dtype,
            device="cuda",
        )
        a = torch.randn([32, 64], dtype=dtype, device="cuda")
        a[:4, :4] = quad
        packed, meta, packed_t, meta_t = torch._sparse_semi_structured_tile(a)[:4]
        # Check first line in A
        assert packed[0, 0].item() == 2
        assert packed[0, 1].item() == 0
        # And first column in A.t
        assert packed_t[0, 0].item() == 2
        assert packed_t[0, 1].item() == 0

    @training_dtypes
    def test_sp24_apply(self, dtype) -> None:
        M, N = 256, 1024
        x = torch.randn([M, N], dtype=dtype, device="cuda")
        (
            packed,
            meta,
            packed_t,
            meta_t,
            bitmask,
        ) = torch._sparse_semi_structured_tile(x)
        packed2, packed_t2 = torch._sparse_semi_structured_apply(x, bitmask)
        assert torch.allclose(packed, packed2)
        assert torch.allclose(packed_t, packed_t2)

    @training_dtypes
    def test_sp24_apply_dense(self, dtype) -> None:
        M, N = 256, 1024
        x = torch.randn([M, N], dtype=dtype, device="cuda")
        (
            packed,
            meta,
            packed_t,
            meta_t,
            bitmask,
        ) = torch._sparse_semi_structured_tile(x)

        expected = SparseSemiStructuredTensorCUTLASS(
            x.shape,
            packed=packed,
            meta=meta,
            packed_t=packed_t,
            meta_t=meta_t,
            compressed_swizzled_bitmask=bitmask,
        ).to_dense()

        packed2, packed_t2 = torch._sparse_semi_structured_apply(x, bitmask)
        sparse = SparseSemiStructuredTensorCUTLASS(
            x.shape,
            packed=packed2,
            meta=meta,
            packed_t=packed_t2,
            meta_t=meta_t,
            compressed_swizzled_bitmask=bitmask,
        )

        dense = torch._sparse_semi_structured_apply_dense(x, bitmask)

        assert torch.allclose(dense, expected)
        assert torch.allclose(sparse.to_dense(), expected)


    @training_dtypes
    def test_sp24_matmuls(self, dtype) -> None:
        M, N, K = 64, 256, 1024
        a = torch.randn([M, K], device="cuda", dtype=dtype)
        b = torch.randn([K, N], device="cuda", dtype=dtype)
        a_m = sparse24_largest_mask_2d(a)
        b_m = sparse24_largest_mask_2d(b)
        (packed, meta, packed_t, meta_t, bitmask) = torch._sparse_semi_structured_tile(a)
        a_s = SparseSemiStructuredTensorCUTLASS(
            a.shape,
            packed=packed,
            meta=meta,
            packed_t=packed_t,
            meta_t=meta_t,
            compressed_swizzled_bitmask=bitmask,
        )
        (packed, meta, packed_t, meta_t, bitmask) = torch._sparse_semi_structured_tile(b)
        b_s = SparseSemiStructuredTensorCUTLASS(
            b.shape,
            packed=packed,
            meta=meta,
            packed_t=packed_t,
            meta_t=meta_t,
            compressed_swizzled_bitmask=bitmask,
        )

        assert torch.allclose(a_s @ b, (a * a_m) @ b, rtol=1e-1, atol=1e-1)
        assert torch.allclose(a @ b_s, a @ (b * b_m), rtol=1e-1, atol=1e-1)
        assert torch.allclose(
            a @ a_s.t(), a @ (a * a_m).t(), rtol=1e-1, atol=1e-1
        )
        assert torch.allclose(
            a_s.t() @ a, (a * a_m).t() @ a, rtol=1e-1, atol=1e-1
        )

    def test_sp24_matmuls_mat_vec(self) -> None:
        a = torch.randn([64, 128], device="cuda", dtype=torch.float16)
        b = torch.randn([128], device="cuda", dtype=torch.float16)
        a_m = sparse24_largest_mask_2d(a)
        a_s = to_sparse_semi_structured(a)

        with pytest.raises(NotImplementedError):
            assert torch.allclose(a_s @ b, (a * a_m) @ b, **atol_rtol_kw[a.dtype])


    def test_sp24_matmuls_bmm(self) -> None:
        a = torch.randn([64, 128], device="cuda", dtype=torch.float16)
        b = torch.randn([5, 6, 128], device="cuda", dtype=torch.float16)
        a_m = sparse24_largest_mask_2d(a)
        a_s = to_sparse_semi_structured(a)

        with pytest.raises(NotImplementedError):
            assert torch.allclose(a_s @ b, (a * a_m) @ b, **atol_rtol_kw[a.dtype])

class TestSparseSemiStructuredCUTLASS(TestCase):
    """
    This contains CUTLASS specific tests for
         - torch._sparse_semi_structured_linear
    """
    def setUp(self):
        if not _IS_SM8X:
            self.skipTest('Only runs on SM80')
        if "cutlass" not in SEMI_STRUCTURED_SUPPORTED_BACKENDS:
            self.skipTest('CUTLASS not enabled')

    @unittest.skipIf(TEST_WITH_ROCM or IS_WINDOWS, "ROCm and Windows doesn't support CUTLASS")
    @inference_dtypes
    def test_linear_cutlass(self, device, dtype):
>>>>>>> f34905f6

        def run_test(batch_shape, m, n, k, device, dtype, dtype_out, add_bias, activation, rtol, atol):
            weight = rand_sparse_semi_structured(m, k, dtype, device)
            input = make_tensor((*batch_shape, n, k), dtype=dtype, device=device)
            bias = make_tensor((m,), dtype=dtype_out, device=device) if add_bias else None

            dtype_dense = torch.float32
            input_dense = input.to(dtype_dense)
            weight_dense = weight.to(dtype_dense)
            bias_dense = bias.to(dtype_dense) if add_bias else None
            output0 = torch.nn.functional.linear(input_dense, weight_dense, bias=bias_dense)
            if activation == "relu":
                relu = torch.nn.ReLU()
                output0 = relu(output0)
            elif activation == "silu":
                silu = torch.nn.SiLU()
                output0 = silu(output0)

            compressed = to_sparse_semi_structured(weight)

            weight_sparse = compressed.values()
            meta = compressed.indices()

            output1 = torch._sparse_semi_structured_linear(input, weight_sparse, meta, bias=bias, activation=activation,
                                                           out_dtype=dtype_out if dtype == torch.int8 else None)
            torch.testing.assert_close(output1.to(dtype_dense), output0, rtol=rtol, atol=atol)

        if dtype == torch.float32:
            # Inputs are converted to TF32 internally for sparse GEMM,
            # so make dense GEMM to do the same for matching results.
            orig = torch.backends.cuda.matmul.allow_tf32
            torch.backends.cuda.matmul.allow_tf32 = True

        batch_shapes = [[], [3], [3, 1]]
        dtype_out = {torch.int8: torch.int32, torch.half: torch.half, torch.bfloat16: torch.bfloat16, torch.float32: torch.float32}
        activations = [None, "relu", "silu"]
        rtol, atol = 1e-3, 1e-3
        if dtype == torch.bfloat16:
            rtol, atol = 5e-3, 5e-3
        elif dtype == torch.float32:
            rtol, atol = 1e-3, 75e-2
        for batch_shape, m, n, k, add_bias, activation in \
                itertools.product(batch_shapes, range(3), range(3), range(3), (False, True), activations):
            if activation == "silu" and dtype == torch.int8:
                continue  # SiLU not supported for integer inputs

            m = 2 ** m * 32
            n = 2 ** n * 32
            k = 2 ** k * 128
            run_test(batch_shape, m, n, k, device, dtype, dtype_out[dtype], add_bias, activation, rtol, atol)

        if dtype == torch.float32:
            torch.backends.cuda.matmul.allow_tf32 = orig


    @unittest.skipIf(TEST_WITH_ROCM or IS_WINDOWS, "ROCm and Windows doesn't support CUTLASS")
    @parametrize("backend", ["cutlass"])
    @dtypes(*SEMI_STRUCTURED_SUPPORTED_DTYPES)
    def test_sparse_semi_structured_ops_cutlass(self, device, dtype, backend):
        SparseSemiStructuredTensor._FORCE_CUTLASS = (backend == "cutlass")
        if backend == "cutlass" and IS_WINDOWS:
            self.skipTest("CUTLASS not supported on Windows")
<<<<<<< HEAD
=======

        def run_test(m, n, k, device, dtype, dtype_out, use_input, rtol, atol):
            mat1 = rand_sparse_semi_structured(m, k, dtype, device)
            # mat2 transposed as int8 case supports only row-major/column-major combination
            mat2 = make_tensor((n, k), dtype=dtype, device=device).t()
            input = make_tensor((m,), dtype=dtype_out, device=device) if use_input else None

            if use_input:
                if dtype.is_floating_point:
                    alpha = 1.3
                    beta = -0.7
                else:
                    alpha = 2
                    beta = -3

            dtype_dense = torch.float32
            mat1_dense = mat1.to(dtype_dense)
            mat2_dense = mat2.to(dtype_dense)
            if not use_input:
                output0 = torch.mm(mat1_dense, mat2_dense)
            else:
                input_dense = input.to(dtype_dense)[:, None]
                output0 = torch.addmm(input_dense, mat1_dense, mat2_dense, alpha=alpha, beta=beta)

            compressed = to_sparse_semi_structured(mat1)

            mat1_sparse = compressed.values()
            mat1_meta = compressed.indices()

            if not use_input:
                output1 = torch._sparse_semi_structured_mm(mat1_sparse, mat1_meta, mat2, out_dtype=dtype_out)
            else:
                output1 = torch._sparse_semi_structured_addmm(
                    input, mat1_sparse, mat1_meta, mat2, alpha=alpha, beta=beta, out_dtype=dtype_out
                )
            torch.testing.assert_close(output1.to(dtype_dense), output0, rtol=rtol, atol=atol)

        if dtype == torch.float32:
            # Inputs are converted to TF32 internally for sparse GEMM,
            # so make dense GEMM to do the same for matching results.
            orig = torch.backends.cuda.matmul.allow_tf32
            torch.backends.cuda.matmul.allow_tf32 = True

        dtype_out = {torch.int8: torch.int32, torch.half: torch.half, torch.bfloat16: torch.bfloat16, torch.float32: torch.float32}
        rtol, atol = 1e-3, 1e-3
        if dtype == torch.bfloat16:
            rtol, atol = 5e-3, 5e-3
        elif dtype == torch.float32:
            rtol, atol = 1e-3, 75e-2
        for m, n, k, use_input in \
                itertools.product(range(3), range(3), range(3), (False, True)):
            m = 2 ** m * 32
            n = 2 ** n * 32
            k = 2 ** k * 128
            run_test(m, n, k, device, dtype, dtype_out[dtype], use_input, rtol, atol)

        if dtype == torch.float32:
            torch.backends.cuda.matmul.allow_tf32 = orig


    @unittest.skipIf(not has_triton(), "Test needs triton and recent GPU arch")
    @inference_dtypes
    def test_conversions(self, device, dtype):
>>>>>>> f34905f6

        def run_test(r, c, device, dtype):
            dense_ref = rand_sparse_semi_structured(r, c, dtype, device)

            compressed = to_sparse_semi_structured(dense_ref)

            # The torch.ops.aten._to_sparse_semi_structured operator
            # uses CUTLASS to perform conversion from given dense
            # matrix to the pair of corresponding sparse and metadata
            # matrices, with the later used here as a reference to
            # compare the metadata matrix produced by conversion
            # performed by SparseSemiStructuredTensor class
            # constructor against.
            _, meta_ref = torch.ops.aten._to_sparse_semi_structured(dense_ref)

            meta = compressed.indices()
            torch.testing.assert_close(meta, meta_ref, rtol=0, atol=0)

            dense = compressed.to_dense()
            torch.testing.assert_close(dense, dense_ref, rtol=0, atol=0)

        shapes = [[32, 128], [32, 256], [64, 128], [64, 256]]
        for r, c in shapes:
            run_test(r, c, device, dtype)

    @unittest.skipIf(not has_triton(), "Test needs triton and recent GPU arch")
<<<<<<< HEAD
    @parametrize("backend", ["cutlass"])
    @dtypes(*SEMI_STRUCTURED_SUPPORTED_DTYPES)
    def test_conversions_all_patterns(self, device, dtype, backend):
        SparseSemiStructuredTensor._FORCE_CUTLASS = (backend == "cutlass")
        if backend == "cutlass" and IS_WINDOWS:
            self.skipTest("CUTLASS not supported on Windows")
=======
    @inference_dtypes
    def test_conversions_all_patterns(self, device, dtype):
>>>>>>> f34905f6
        r, c = 32, 128

        dense_inv, dense_val = rand_sparse_semi_structured_all_patterns(r, c, dtype, device)

        compressed = to_sparse_semi_structured(dense_inv)
        dense = compressed.to_dense()

        torch.testing.assert_close(dense, dense_val, rtol=0, atol=0)



CUSPARSELT_NUM_ALG_IDS = 4
CUSPARSELT_MIXED_DTYPE_SUPPORT = [torch.float16, torch.bfloat16, torch.int32]


class TestSparseSemiStructuredCUSPARSELT(TestCase):
    """
    This contains cuSPARSELt specific tests for
        torch._cslt_compress
        torch._cslt_sparse_mm
    """
    def setUp(self):
        if not _IS_SM8X:
            self.skipTest('Only runs on SM80')
        if "cusparselt" not in SEMI_STRUCTURED_SUPPORTED_BACKENDS:
            self.skipTest('cuSPARSELt not enabled')
<<<<<<< HEAD
        else:
            SparseSemiStructuredTensor._FORCE_CUTLASS = False
=======
>>>>>>> f34905f6

    @parametrize("out_dtype", CUSPARSELT_MIXED_DTYPE_SUPPORT)
    @parametrize("dense_input_shape", [(128, 128)])
    def test_cslt_sparse_mm_mixed_dtype(self, dense_input_shape, out_dtype, device):
        A = rand_sparse_semi_structured_mask(128, 128, dtype=torch.int8)
        A_compressed = torch._cslt_compress(A)

        B = torch.rand(dense_input_shape, device=device).to(torch.int8)

        dense_result = torch.mm(A.cpu().to(torch.int64), B.t().cpu().to(torch.int64)).to(device, dtype=out_dtype)
        sparse_result = torch._cslt_sparse_mm(A_compressed, B.t(), out_dtype=out_dtype)
        assert torch.allclose(dense_result, sparse_result, rtol=1e-3, atol=1e-3)

    @training_dtypes
    def test_cslt_sparse_mm_alpha(self, dtype, device):
        A = torch.Tensor([0, 0, 1, 1]).tile((128, 64)).to(dtype).cuda()
        B = torch.ones((256, 128), device=device).to(dtype)
        alpha = torch.Tensor([2**(-i) for i in range(128)]).cuda()

        A_compressed = torch._cslt_compress(A)
        sparse_result = torch._cslt_sparse_mm(A_compressed, B, alpha=alpha)

        alpha_scaled = torch.stack([alpha] * 128).t()
        dense_result = alpha_scaled * torch.mm(A.to(torch.float32), B.to(torch.float32))
        dense_result = dense_result.to(dtype)

        assert torch.allclose(sparse_result, dense_result, rtol=1e-3, atol=1e-3)

    @parametrize("out_dtype", CUSPARSELT_MIXED_DTYPE_SUPPORT)
    def test_cslt_sparse_mm_alpha_mixed_dtype(self, out_dtype, device):
        A = torch.Tensor([0, 0, 10, 10]).tile((128, 64)).to(torch.int8).cuda()
        B = torch.ones((128, 256), device=device).to(torch.int8).t()
        alpha = torch.Tensor([2**(-i) if out_dtype is not torch.int32 else 1
                              for i in range(128)]).cuda()

        A_compressed = torch._cslt_compress(A)
        sparse_result = torch._cslt_sparse_mm(A_compressed, B, alpha=alpha, out_dtype=out_dtype).cpu()

        alpha_scaled = torch.stack([alpha] * 128).t()
        dense_result = alpha_scaled.cpu() * torch.mm(A.to(torch.int64).cpu(), B.to(torch.int64).cpu())
        dense_result = dense_result.to(out_dtype)

        assert torch.allclose(sparse_result, dense_result, rtol=1e-3, atol=1e-3)

    @parametrize("alg_id", range(CUSPARSELT_NUM_ALG_IDS))
    @inference_dtypes
    def test_cslt_sparse_mm_alg_id(self, device, dtype, alg_id):
        # alg_id=3 not supported for float32 dtype
        if dtype == torch.float32 and alg_id == 3:
            return
        A = rand_sparse_semi_structured_mask(128, 128, dtype=dtype)
        A_compressed = torch._cslt_compress(A)
        B = torch.ones((128, 128), device=device).to(dtype)

        A_compressed = torch._cslt_compress(A)
        sparse_result = torch._cslt_sparse_mm(A_compressed, B.t(), alg_id=alg_id)

        dense_result = torch.mm(A.to(torch.float32), B.to(torch.float32))
        dense_result = dense_result.to(dtype)

        assert torch.allclose(sparse_result, dense_result, rtol=1e-3, atol=1e-3)

    @inference_dtypes
    def test_cslt_sparse_mm_search(self, device, dtype):
        A = rand_sparse_semi_structured_mask(128, 128, dtype=dtype)
        A_compressed = torch._cslt_compress(A)
        B = torch.ones((128, 128), device=device).to(dtype)

        A_compressed = torch._cslt_compress(A)
        alg_id = torch._cslt_sparse_mm_search(A_compressed, B.t())
        # for cuSPARSELt v0.4.0 there is a bug where although there are 5 alg_ids, we run into an error
        # when setting using the last one (4)
        # in cuSPARSELt v0.5.0 there are only 4 alg_ids total, so we should remove the +1 here when we update.
        assert alg_id in range(CUSPARSELT_NUM_ALG_IDS + 1)

instantiate_device_type_tests(TestSparseSemiStructured, globals(), only_for="cuda")
instantiate_device_type_tests(TestSparseSemiStructuredCUTLASS, globals(), only_for="cuda")
instantiate_device_type_tests(TestSparseSemiStructuredCUSPARSELT, globals(), only_for="cuda")
instantiate_device_type_tests(TestSparseSemiStructuredTraining, globals(), only_for="cuda")

if __name__ == "__main__":
    run_tests()<|MERGE_RESOLUTION|>--- conflicted
+++ resolved
@@ -2,7 +2,6 @@
 import itertools
 import random
 import unittest
-import sys
 
 import torch
 from torch import nn
@@ -42,18 +41,10 @@
 
 import pytest
 
-<<<<<<< HEAD
-CUSPARSELT_NUM_ALG_IDS = 4
-CUSPARSELT_MIXED_DTYPE_SUPPORT = [torch.float16, torch.bfloat16, torch.int32]
-
-SEMI_STRUCTURED_SUPPORTED_DTYPES = [torch.float16, torch.bfloat16, torch.float32, torch.int8]
-SEMI_STRUCTURED_SUPPORTED_BACKENDS = []
-=======
 from torch.utils._triton import has_triton
 
 SEMI_STRUCTURED_SUPPORTED_DTYPES = [torch.float16, torch.bfloat16, torch.float32, torch.int8]
 SEMI_STRUCTURED_SUPPORTED_BACKENDS = {}
->>>>>>> f34905f6
 
 _IS_SM8X = False
 
@@ -231,7 +222,6 @@
         assert sparse_result.stride() == sparse_compile_result.stride()
 
     @unittest.skipIf(IS_WINDOWS, "torch.compile not supported on windows")
-    @unittest.skipIf(sys.version_info >= (3, 12), "torch.compile is not supported on python 3.12+")
     @unittest.skipIf("cusparselt" not in SEMI_STRUCTURED_SUPPORTED_BACKENDS, "cusparselt not supported on this machine")
     def test_mlp_contiguous_relu_compile_cusparselt(self):
         """
@@ -241,7 +231,6 @@
             SparseSemiStructuredTensorCompileTest._test_mlp_contiguous_relu_compile("cusparselt", dense_input_shape)
 
     @unittest.skipIf(IS_WINDOWS, "torch.compile not supported on windows")
-    @unittest.skipIf(sys.version_info >= (3, 12), "torch.compile is not supported on python 3.12+")
     def test_mlp_contiguous_relu_compile_cutlass(self):
         """
         test for CUTLASS meta registrations (_sparse_semi_structured_addmm) + torch.compile
@@ -280,13 +269,6 @@
     @parametrize_backends
     def test_to_sparse_semi_structured(self, dtype, backend):
         SparseSemiStructuredTensor._FORCE_CUTLASS = (backend == "cutlass")
-<<<<<<< HEAD
-
-        if backend == "cutlass" and IS_WINDOWS:
-            self.skipTest("CUTLASS not supported on Windows")
-
-=======
->>>>>>> f34905f6
         A = rand_sparse_semi_structured_mask(128, 256, dtype=dtype)
         A_sparse = to_sparse_semi_structured(A)
 
@@ -305,12 +287,6 @@
         Ensure torch.mm(A_sparse, B) is correct for float16 and will throw error for int8
         """
         SparseSemiStructuredTensor._FORCE_CUTLASS = (backend == "cutlass")
-<<<<<<< HEAD
-        if backend == "cutlass" and IS_WINDOWS:
-            self.skipTest("CUTLASS not supported on Windows")
-
-=======
->>>>>>> f34905f6
         A = rand_sparse_semi_structured_mask(256, 128, dtype=dtype)
         A_sparse = to_sparse_semi_structured(A)
 
@@ -319,11 +295,7 @@
         # Currently we don't support int matmul on GPU, so evaluate on CPU and copy over
         if dtype is torch.int8:
             if backend == "cutlass":
-<<<<<<< HEAD
-                with self.assertRaisesRegex(RuntimeError, "two_four_sgemm_dispatch_layouts"):
-=======
                 with self.assertRaisesRegex(RuntimeError, "spgemm_cutlass_dispatch_layouts"):
->>>>>>> f34905f6
                     sparse_result = torch.mm(A_sparse, B)
             else:
                 with self.assertRaisesRegex(RuntimeError,
@@ -343,12 +315,6 @@
         and will throw an error for int8 + padding
         """
         SparseSemiStructuredTensor._FORCE_CUTLASS = (backend == "cutlass")
-<<<<<<< HEAD
-        if backend == "cutlass" and IS_WINDOWS:
-            self.skipTest("CUTLASS not supported on Windows")
-
-=======
->>>>>>> f34905f6
         A = rand_sparse_semi_structured_mask(256, 128, dtype=dtype)
         A_sparse = to_sparse_semi_structured(A)
 
@@ -359,11 +325,7 @@
             # padding with int8 throws an error because transposing B yields a contiguous output
             # and row-row 2:4 sparse @ dense with NN is not supported by cuSPARSELt or CUTLASS.
             if backend == "cutlass":
-<<<<<<< HEAD
-                with self.assertRaisesRegex(RuntimeError, "two_four_sgemm_dispatch_layouts"):
-=======
                 with self.assertRaisesRegex(RuntimeError, "spgemm_cutlass_dispatch_layouts"):
->>>>>>> f34905f6
                     sparse_result = torch.mm(A_sparse, B.t())
             else:
                 with self.assertRaisesRegex(RuntimeError,
@@ -479,13 +441,7 @@
     @parametrize("dense_input_shape", [(1, 128), (64, 128), (128, 128), (64, 128, 128)])
     @parametrize_backends
     def test_mlp(self, device, dense_input_shape, backend):
-<<<<<<< HEAD
-        SparseSemiStructuredTensor._FORCE_CUTLASS = backend == "cutlass"
-        if backend == "cutlass" and IS_WINDOWS:
-            self.skipTest("CUTLASS not supported on Windows")
-=======
-        SparseSemiStructuredTensor._FORCE_CUTLASS = (backend == "cutlass")
->>>>>>> f34905f6
+        SparseSemiStructuredTensor._FORCE_CUTLASS = (backend == "cutlass")
         input = torch.rand(dense_input_shape, device=device).half()
         model = (
             nn.Sequential(
@@ -536,16 +492,7 @@
     @parametrize_backends
     def test_min_sparse_shape(self, dtype, device, backend):
         SparseSemiStructuredTensor._FORCE_CUTLASS = (backend == "cutlass")
-<<<<<<< HEAD
-        if backend == "cutlass" and IS_WINDOWS:
-            self.skipTest("CUTLASS not supported on Windows")
-        if backend == "cutlass":
-            config = SparseSemiStructuredTensorCUTLASS._DTYPE_SHAPE_CONSTRAINTS[dtype]
-        elif backend == "cusparselt":
-            config = SparseSemiStructuredTensorCUSPARSELT._DTYPE_SHAPE_CONSTRAINTS[dtype]
-=======
         config = SEMI_STRUCTURED_SUPPORTED_BACKENDS[backend]._DTYPE_SHAPE_CONSTRAINTS[dtype]
->>>>>>> f34905f6
         A = rand_sparse_semi_structured_mask(config.sparse_min_rows, config.sparse_min_cols, dtype=dtype, device=device)
         A_sparse = to_sparse_semi_structured(A)
         B = torch.rand((config.sparse_min_cols, config.dense_min_cols), device=device).to(dtype)
@@ -593,15 +540,6 @@
         with self.assertRaisesRegex(RuntimeError, "Error original_tensor.dim"):
             A_sparse = to_sparse_semi_structured(A)
 
-<<<<<<< HEAD
-    @unittest.skipIf(TEST_WITH_ROCM or IS_WINDOWS, "ROCm and Windows doesn't support CUTLASS")
-    @parametrize("backend", ["cutlass"])
-    @dtypes(*SEMI_STRUCTURED_SUPPORTED_DTYPES)
-    def test_linear_cutlass(self, device, dtype, backend):
-        SparseSemiStructuredTensor._FORCE_CUTLASS = (backend == "cutlass")
-        if backend == "cutlass" and IS_WINDOWS:
-            self.skipTest("CUTLASS not supported on Windows")
-=======
 
 def create_random_mask(shape) -> torch.Tensor:
     r = random.Random(0)
@@ -921,7 +859,6 @@
     @unittest.skipIf(TEST_WITH_ROCM or IS_WINDOWS, "ROCm and Windows doesn't support CUTLASS")
     @inference_dtypes
     def test_linear_cutlass(self, device, dtype):
->>>>>>> f34905f6
 
         def run_test(batch_shape, m, n, k, device, dtype, dtype_out, add_bias, activation, rtol, atol):
             weight = rand_sparse_semi_structured(m, k, dtype, device)
@@ -984,8 +921,6 @@
         SparseSemiStructuredTensor._FORCE_CUTLASS = (backend == "cutlass")
         if backend == "cutlass" and IS_WINDOWS:
             self.skipTest("CUTLASS not supported on Windows")
-<<<<<<< HEAD
-=======
 
         def run_test(m, n, k, device, dtype, dtype_out, use_input, rtol, atol):
             mat1 = rand_sparse_semi_structured(m, k, dtype, device)
@@ -1049,7 +984,6 @@
     @unittest.skipIf(not has_triton(), "Test needs triton and recent GPU arch")
     @inference_dtypes
     def test_conversions(self, device, dtype):
->>>>>>> f34905f6
 
         def run_test(r, c, device, dtype):
             dense_ref = rand_sparse_semi_structured(r, c, dtype, device)
@@ -1076,17 +1010,8 @@
             run_test(r, c, device, dtype)
 
     @unittest.skipIf(not has_triton(), "Test needs triton and recent GPU arch")
-<<<<<<< HEAD
-    @parametrize("backend", ["cutlass"])
-    @dtypes(*SEMI_STRUCTURED_SUPPORTED_DTYPES)
-    def test_conversions_all_patterns(self, device, dtype, backend):
-        SparseSemiStructuredTensor._FORCE_CUTLASS = (backend == "cutlass")
-        if backend == "cutlass" and IS_WINDOWS:
-            self.skipTest("CUTLASS not supported on Windows")
-=======
     @inference_dtypes
     def test_conversions_all_patterns(self, device, dtype):
->>>>>>> f34905f6
         r, c = 32, 128
 
         dense_inv, dense_val = rand_sparse_semi_structured_all_patterns(r, c, dtype, device)
@@ -1113,11 +1038,6 @@
             self.skipTest('Only runs on SM80')
         if "cusparselt" not in SEMI_STRUCTURED_SUPPORTED_BACKENDS:
             self.skipTest('cuSPARSELt not enabled')
-<<<<<<< HEAD
-        else:
-            SparseSemiStructuredTensor._FORCE_CUTLASS = False
-=======
->>>>>>> f34905f6
 
     @parametrize("out_dtype", CUSPARSELT_MIXED_DTYPE_SUPPORT)
     @parametrize("dense_input_shape", [(128, 128)])
