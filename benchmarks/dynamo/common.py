--- conflicted
+++ resolved
@@ -1425,14 +1425,6 @@
                 name, model, example_inputs, optimize_ctx, experiment
             )
             print(status)
-<<<<<<< HEAD
-        if self.args.timing:
-            from torch._dynamo.utils import print_time_report
-
-            print_time_report()
-
-=======
->>>>>>> b2ca2c86
         end_calls_captured = torch._dynamo.utils.counters["stats"]["calls_captured"]
         end_unique_graphs = torch._dynamo.utils.counters["stats"]["unique_graphs"]
         if explain:
@@ -1691,10 +1683,6 @@
         want to verify the numerical correctness of graidents. But that may
         cause time measurement not accurate""",
     )
-<<<<<<< HEAD
-    parser.add_argument("--timing", action="store_true", help="Emits phase timing")
-=======
->>>>>>> b2ca2c86
 
     group_fuser = parser.add_mutually_exclusive_group()
     # --nvfuser is now the default, keep the option to not break scripts
