--- conflicted
+++ resolved
@@ -10,23 +10,13 @@
 // We can't easily share it though, because (eventually) these functions
 // will all call `permute/unsqueeze_copy()` instead of `permute/unsqueeze`.
 
-<<<<<<< HEAD
-Tensor permute_copy_inverse(const Tensor& self, IntArrayRef dims) {
-=======
 Tensor permute_copy_inverse(const Tensor& self, IntArrayRef dims, bool reapply_views) {
->>>>>>> 290953c4
   // invert the permutation
   auto ndims = dims.size();
   std::vector<int64_t> dims_(ndims);
   for(const auto i : c10::irange(ndims)) {
     dims_[at::maybe_wrap_dim(dims[i], ndims)] = i;
   }
-<<<<<<< HEAD
-  return at::permute_copy(self, dims_);
-}
-
-Tensor unsqueeze_copy_to(const Tensor & self, IntArrayRef sizes) {
-=======
   if (reapply_views) {
     return at::permute(self, dims_);
   } else {
@@ -35,44 +25,31 @@
 }
 
 Tensor unsqueeze_copy_to(const Tensor & self, IntArrayRef sizes, bool reapply_views) {
->>>>>>> 290953c4
   auto result = self;
 
   int64_t nDims = sizes.size();
   for(const auto dim : c10::irange(nDims)) {
     if (sizes[dim] == 1) {
-<<<<<<< HEAD
-      result = at::unsqueeze_copy(result, dim);
-=======
       if (reapply_views) {
         result = at::unsqueeze(result, dim);
       } else {
         result = at::unsqueeze_copy(result, dim);
       }
->>>>>>> 290953c4
     }
   }
   return result;
 }
 
-<<<<<<< HEAD
-Tensor unsqueeze_copy_to(const Tensor & self, int64_t dim, IntArrayRef sizes) {
-=======
 Tensor unsqueeze_copy_to(const Tensor & self, int64_t dim, IntArrayRef sizes, bool reapply_views) {
->>>>>>> 290953c4
   dim = at::maybe_wrap_dim(dim, sizes.size());
   // in NumPy it's not an error to unsqueeze a scalar, but we still need to avoided
   // unsqueezing in the backward.
   if (sizes.size() > 0 && sizes[dim] == 1) {
-<<<<<<< HEAD
-    return at::unsqueeze_copy(self, dim);
-=======
     if (reapply_views) {
       return at::unsqueeze(self, dim);
     } else {
       return at::unsqueeze_copy(self, dim);
     }
->>>>>>> 290953c4
   }
   return self;
 }
@@ -108,43 +85,16 @@
 // The codegen automatically generates the corresponding function declaration.
 // ----------------------------------------------------------
 
-<<<<<<< HEAD
-Tensor FunctionalInverses::_fw_primal_copy_inverse(const at::Tensor& base, const at::Tensor& mutated_view, int64_t level) {
-=======
 Tensor FunctionalInverses::_fw_primal_copy_inverse(const at::Tensor& base, const at::Tensor& mutated_view, bool reapply_views, int64_t level) {
->>>>>>> 290953c4
     TORCH_INTERNAL_ASSERT(false, "Attempted to call _fw_primal() during the functionalization pass. For now, this is not supported.");
     return Tensor();
 }
 
-<<<<<<< HEAD
-Tensor FunctionalInverses::_make_dual_copy_inverse(const at::Tensor& base, const at::Tensor& mutated_view, const at::Tensor& tangent, int64_t level) {
-=======
 Tensor FunctionalInverses::_make_dual_copy_inverse(const at::Tensor& base, const at::Tensor& mutated_view, bool reapply_views, const at::Tensor& tangent, int64_t level) {
->>>>>>> 290953c4
     TORCH_INTERNAL_ASSERT(false, "Attempted to call _make_dual() during the functionalization pass. For now, this is not supported.");
     return Tensor();
 }
 
-<<<<<<< HEAD
-Tensor FunctionalInverses::view_as_real_copy_inverse(const Tensor& base, const Tensor& mutated_view) {
-    return at::view_as_complex_copy(mutated_view);
-}
-
-Tensor FunctionalInverses::view_as_complex_copy_inverse(const Tensor& base, const Tensor& mutated_view) {
-    return at::view_as_real_copy(mutated_view.resolve_conj());
-}
-
-Tensor FunctionalInverses::_conj_copy_inverse(const Tensor& base, const Tensor& mutated_view) {
-    return at::_conj_copy(mutated_view);
-}
-
-Tensor FunctionalInverses::_neg_view_copy_inverse(const Tensor& base, const Tensor& mutated_view) {
-    return at::_neg_view_copy(mutated_view);
-}
-
-Tensor FunctionalInverses::as_strided_copy_inverse(const Tensor& base, const Tensor& mutated_view, at::IntArrayRef size, at::IntArrayRef stride, c10::optional<int64_t> storage_offset) {
-=======
 Tensor FunctionalInverses::view_as_real_copy_inverse(const Tensor& base, const Tensor& mutated_view, bool reapply_views) {
     if (reapply_views) {
       return at::view_as_complex(mutated_view);
@@ -178,26 +128,10 @@
 }
 
 Tensor FunctionalInverses::as_strided_copy_inverse(const Tensor& base, const Tensor& mutated_view, bool reapply_views, at::IntArrayRef size, at::IntArrayRef stride, c10::optional<int64_t> storage_offset) {
->>>>>>> 290953c4
     TORCH_INTERNAL_ASSERT(false, "as_strided has not been implemented in the functionalization pass yet");
     return Tensor();
 }
 
-<<<<<<< HEAD
-Tensor FunctionalInverses::diagonal_copy_inverse(const Tensor& base, const Tensor& mutated_view, int64_t offset, int64_t dim1, int64_t dim2) {
-    return base.diagonal_scatter(mutated_view, offset, dim1, dim2);
-}
-
-Tensor FunctionalInverses::expand_copy_inverse(const Tensor& base, const Tensor& mutated_view, at::IntArrayRef size, bool implicit) {
-    return at::sum_to(mutated_view, base.sizes());
-}
-
-Tensor FunctionalInverses::permute_copy_inverse(const Tensor& base, const Tensor& mutated_view, at::IntArrayRef dims) {
-    return at::functionalization::permute_copy_inverse(mutated_view, dims);
-}
-
-Tensor FunctionalInverses::_reshape_alias_copy_inverse(const Tensor& base, const Tensor& mutated_view, at::IntArrayRef size, at::IntArrayRef stride) {
-=======
 Tensor FunctionalInverses::diagonal_copy_inverse(const Tensor& base, const Tensor& mutated_view, bool reapply_views, int64_t offset, int64_t dim1, int64_t dim2) {
     // Pessimism: we can't reapply views for slice_scatter.
     return base.diagonal_scatter(mutated_view, offset, dim1, dim2);
@@ -212,53 +146,34 @@
 }
 
 Tensor FunctionalInverses::_reshape_alias_copy_inverse(const Tensor& base, const Tensor& mutated_view, bool reapply_views, at::IntArrayRef size, at::IntArrayRef stride) {
->>>>>>> 290953c4
     // Note that I'm directly calling reshape(), and ignoring the strides.
     // _reshape_alias() isn't available from user code, and is an implementation detail of reshape().
     // Specifically, passing in the strides directly can get us into trouble in cases like:
     // b = a[0]; c = b.reshape(...); c.add_(1); print(a)
     // When we eventually run the _reshape_alias_inverse() call here, if we were to pass in both sizes and strides,
     // The call would fail because `mutated_view` doesn't have enough bytes of storage.
-<<<<<<< HEAD
-    return at::_reshape_alias_copy(mutated_view, base.sizes(), base.strides());
-}
-
-Tensor FunctionalInverses::select_copy_int_inverse(const Tensor& base, const Tensor& mutated_view, int64_t dim, int64_t index) {
+    if (reapply_views) {
+      return at::_reshape_alias(mutated_view, base.sizes(), base.strides());
+    } else {
+      return at::_reshape_alias_copy(mutated_view, base.sizes(), base.strides());
+    }
+}
+
+Tensor FunctionalInverses::select_copy_int_inverse(const Tensor& base, const Tensor& mutated_view, bool reapply_views, int64_t dim, int64_t index) {
+    // Pessimism: we can't reapply views for slice_scatter.
     return base.select_scatter(mutated_view, dim, index);
 }
-Tensor FunctionalInverses::detach_copy_inverse(const Tensor& base, const Tensor& mutated_view) {
-=======
-    if (reapply_views) {
-      return at::_reshape_alias(mutated_view, base.sizes(), base.strides());
-    } else {
-      return at::_reshape_alias_copy(mutated_view, base.sizes(), base.strides());
-    }
-}
-
-Tensor FunctionalInverses::select_copy_int_inverse(const Tensor& base, const Tensor& mutated_view, bool reapply_views, int64_t dim, int64_t index) {
-    // Pessimism: we can't reapply views for slice_scatter.
-    return base.select_scatter(mutated_view, dim, index);
-}
 Tensor FunctionalInverses::detach_copy_inverse(const Tensor& base, const Tensor& mutated_view, bool reapply_views) {
->>>>>>> 290953c4
     // the functionalization pass doesn't care about autograd metadata - as a view, I think detach() is just an identity function
     return mutated_view;
 }
 
-<<<<<<< HEAD
-Tensor FunctionalInverses::slice_copy_Tensor_inverse(const Tensor& base, const Tensor& mutated_view, int64_t dim, c10::optional<int64_t> start, c10::optional<int64_t> end, int64_t step) {
+Tensor FunctionalInverses::slice_copy_Tensor_inverse(const Tensor& base, const Tensor& mutated_view, bool reapply_views, int64_t dim, c10::optional<int64_t> start, c10::optional<int64_t> end, int64_t step) {
+    // Pessimism: we can't reapply views for slice_scatter.
     return base.slice_scatter(mutated_view, dim, start, end, step);
 }
 
-Tensor FunctionalInverses::split_copy_Tensor_inverse(const Tensor& base, const Tensor& mutated_view, int64_t mutated_view_idx, int64_t split_size, int64_t dim) {
-=======
-Tensor FunctionalInverses::slice_copy_Tensor_inverse(const Tensor& base, const Tensor& mutated_view, bool reapply_views, int64_t dim, c10::optional<int64_t> start, c10::optional<int64_t> end, int64_t step) {
-    // Pessimism: we can't reapply views for slice_scatter.
-    return base.slice_scatter(mutated_view, dim, start, end, step);
-}
-
 Tensor FunctionalInverses::split_copy_Tensor_inverse(const Tensor& base, const Tensor& mutated_view, bool reapply_views, int64_t mutated_view_idx, int64_t split_size, int64_t dim) {
->>>>>>> 290953c4
     // It would be nice if this logic could be re-used from autograd's split_backward(), but I don't think it can.
     // For functionalization, we have only have one of the tensors from the TensorList outputed by split(), and we want to layer i
     // on top of the base tensor.
@@ -272,11 +187,7 @@
     return base.slice_scatter(mutated_view, dim, start, end, 1);
 }
 
-<<<<<<< HEAD
-Tensor FunctionalInverses::split_with_sizes_copy_inverse(const Tensor& base, const Tensor& mutated_view, int64_t mutated_view_idx, at::IntArrayRef split_sizes, int64_t dim) {
-=======
 Tensor FunctionalInverses::split_with_sizes_copy_inverse(const Tensor& base, const Tensor& mutated_view, bool reapply_views, int64_t mutated_view_idx, at::IntArrayRef split_sizes, int64_t dim) {
->>>>>>> 290953c4
     dim = at::maybe_wrap_dim(dim, base.sizes().size());
     auto dim_size = base.size(dim);
     int64_t start = 0;
@@ -289,29 +200,6 @@
     return base.slice_scatter(mutated_view, dim, start, end, 1);
 }
 
-<<<<<<< HEAD
-Tensor FunctionalInverses::squeeze_copy_inverse(const Tensor& base, const Tensor& mutated_view) {
-    return unsqueeze_copy_to(mutated_view, base.sizes());
-}
-
-Tensor FunctionalInverses::squeeze_copy_dim_inverse(const Tensor& base, const Tensor& mutated_view, int64_t dim) {
-    return unsqueeze_copy_to(mutated_view, dim, base.sizes());
-}
-
-Tensor FunctionalInverses::t_copy_inverse(const Tensor& base, const Tensor& mutated_view) {
-    return at::t_copy(mutated_view);
-}
-
-Tensor FunctionalInverses::transpose_copy_int_inverse(const Tensor& base, const Tensor& mutated_view, int64_t dim0, int64_t dim1) {
-    return transpose_copy(mutated_view, dim0, dim1);
-}
-
-Tensor FunctionalInverses::unsqueeze_copy_inverse(const Tensor& base, const Tensor& mutated_view, int64_t dim) {
-    return at::squeeze_copy(mutated_view, dim);
-}
-
-Tensor FunctionalInverses::_indices_copy_inverse(const Tensor& base, const Tensor& mutated_view) {
-=======
 Tensor FunctionalInverses::squeeze_copy_inverse(const Tensor& base, const Tensor& mutated_view, bool reapply_views) {
     return unsqueeze_copy_to(mutated_view, base.sizes(), reapply_views);
 }
@@ -345,93 +233,46 @@
 }
 
 Tensor FunctionalInverses::_indices_copy_inverse(const Tensor& base, const Tensor& mutated_view, bool reapply_views) {
->>>>>>> 290953c4
     TORCH_INTERNAL_ASSERT(false, "Attempted to call _indices() during the functionalization pass. For now, sparse tensors aren't supported during functionalization");
     return Tensor();
 }
 
-<<<<<<< HEAD
-Tensor FunctionalInverses::_values_copy_inverse(const Tensor& base, const Tensor& mutated_view) {
-=======
 Tensor FunctionalInverses::_values_copy_inverse(const Tensor& base, const Tensor& mutated_view, bool reapply_views) {
->>>>>>> 290953c4
     TORCH_INTERNAL_ASSERT(false, "Attempted to call _values() during the functionalization pass. For now, sparse tensors aren't supported during functionalization");
     return Tensor();
 }
 
-<<<<<<< HEAD
-Tensor FunctionalInverses::indices_copy_inverse(const Tensor& base, const Tensor& mutated_view) {
-=======
 Tensor FunctionalInverses::indices_copy_inverse(const Tensor& base, const Tensor& mutated_view, bool reapply_views) {
->>>>>>> 290953c4
     TORCH_INTERNAL_ASSERT(false, "Attempted to call indices() during the functionalization pass. For now, sparse tensors aren't supported during functionalization");
     return Tensor();
 }
 
-<<<<<<< HEAD
-Tensor FunctionalInverses::values_copy_inverse(const Tensor& base, const Tensor& mutated_view) {
-=======
 Tensor FunctionalInverses::values_copy_inverse(const Tensor& base, const Tensor& mutated_view, bool reapply_views) {
->>>>>>> 290953c4
     TORCH_INTERNAL_ASSERT(false, "Attempted to call values() during the functionalization pass. For now, sparse tensors aren't supported during functionalization");
     return Tensor();
 }
 
-<<<<<<< HEAD
-Tensor FunctionalInverses::_sparse_broadcast_to_copy_inverse(const Tensor& base, const Tensor& mutated_view, at::IntArrayRef size) {
-=======
 Tensor FunctionalInverses::_sparse_broadcast_to_copy_inverse(const Tensor& base, const Tensor& mutated_view, bool reapply_views, at::IntArrayRef size) {
->>>>>>> 290953c4
     TORCH_INTERNAL_ASSERT(false, "Attempted to call _sparse_broadcast_to() during the functionalization pass. For now, sparse tensors aren't supported during functionalization");
     return Tensor();
 }
 
-<<<<<<< HEAD
-Tensor FunctionalInverses::crow_indices_copy_inverse(const at::Tensor& base, const at::Tensor& mutated_view) {
-=======
 Tensor FunctionalInverses::crow_indices_copy_inverse(const at::Tensor& base, const at::Tensor& mutated_view, bool reapply_views) {
->>>>>>> 290953c4
     TORCH_INTERNAL_ASSERT(false, "Attempted to call crow_indices() during the functionalization pass. For now, sparse tensors aren't supported during functionalization");
     return Tensor();
 }
 
-<<<<<<< HEAD
-Tensor FunctionalInverses::col_indices_copy_inverse(const at::Tensor& base, const at::Tensor& mutated_view) {
-=======
 Tensor FunctionalInverses::col_indices_copy_inverse(const at::Tensor& base, const at::Tensor& mutated_view, bool reapply_views) {
->>>>>>> 290953c4
     TORCH_INTERNAL_ASSERT(false, "Attempted to call col_indices() during the functionalization pass. For now, sparse tensors aren't supported during functionalization");
     return Tensor();
 }
 
-<<<<<<< HEAD
-Tensor FunctionalInverses::unbind_copy_int_inverse(const Tensor& base, const Tensor& mutated_view, int64_t mutated_view_idx, int64_t dim) {
-=======
 Tensor FunctionalInverses::unbind_copy_int_inverse(const Tensor& base, const Tensor& mutated_view, bool reapply_views, int64_t mutated_view_idx, int64_t dim) {
->>>>>>> 290953c4
     dim = at::maybe_wrap_dim(dim, base.sizes().size());
     // Pessimism: we can't reapply views for select_scatter.
     return base.select_scatter(mutated_view, dim, mutated_view_idx);
 }
 
-<<<<<<< HEAD
-Tensor FunctionalInverses::view_copy_inverse(const Tensor& base, const Tensor& mutated_view, at::IntArrayRef size) {
-    return at::view_copy(mutated_view, base.sizes());
-}
-
-Tensor FunctionalInverses::view_copy_dtype_inverse(const Tensor& base, const Tensor& mutated_view, at::ScalarType dtype) {
-    return at::view_copy(mutated_view, base.scalar_type());
-}
-
-Tensor FunctionalInverses::unfold_copy_inverse(const Tensor& base, const Tensor& mutated_view, int64_t dimension, int64_t size, int64_t step) {
-    // I think autograd and the functionalization pass want the exact same thing here, but need to test to confirm.
-    // unfold_backward() is safe to use here because it is NOT a view op.
-    return unfold_backward(mutated_view, base.sizes(), dimension, size, step);
-}
-
-Tensor FunctionalInverses::alias_copy_inverse(const Tensor& base, const Tensor& mutated_view) {
-    return at::alias_copy(mutated_view);
-=======
 Tensor FunctionalInverses::view_copy_inverse(const Tensor& base, const Tensor& mutated_view, bool reapply_views, at::IntArrayRef size) {
     if (reapply_views) {
       return mutated_view.view(base.sizes());
@@ -462,7 +303,6 @@
     } else {
       return at::alias_copy(mutated_view);
     }
->>>>>>> 290953c4
 }
 
 } // functionalization
